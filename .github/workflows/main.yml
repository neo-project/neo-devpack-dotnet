--- conflicted
+++ resolved
@@ -32,48 +32,7 @@
         dotnet-version: ${{ env.DOTNET_VERSION }}
     - name: Check format
       run: |
-<<<<<<< HEAD
-        if [ "${{ github.event_name }}" == "pull_request" ]; then
-          base_sha=$(git rev-parse ${{ github.event.pull_request.base.sha }})
-          echo "cs_files=$(git diff --name-only $base_sha HEAD | grep '\.cs$' | tr '\n' ' ')" >> $GITHUB_OUTPUT
-          echo "json_files=$(git diff --name-only $base_sha HEAD | grep '\.json$' | tr '\n' ' ')" >> $GITHUB_OUTPUT
-        else
-          echo "cs_files=$(git diff --name-only HEAD^ HEAD | grep '\.cs$' | tr '\n' ' ')" >> $GITHUB_OUTPUT
-          echo "json_files=$(git diff --name-only HEAD^ HEAD | grep '\.json$' | tr '\n' ' ')" >> $GITHUB_OUTPUT
-        fi
-
-    - name: Check format of changed C# files
-      if: steps.changed-files.outputs.cs_files != ''
-      run: |
-        changed_files="${{ steps.changed-files.outputs.cs_files }}"
-        formatted_projects=()
-
-        for file in $changed_files; do
-          project=$(dotnet sln neo-devpack-dotnet.sln list | grep -i $(dirname $file) | head -n 1)
-          if [[ ! " ${formatted_projects[@]} " =~ " ${project} " ]]; then
-            echo "Formatting project containing $file: $project"
-            dotnet format $project --include $file --verify-no-changes --verbosity diagnostic
-            formatted_projects+=("$project")
-          else
-            echo "Skipping already formatted project for $file: $project"
-          fi
-        done
-
-    - name: Check format of changed JSON files
-      if: steps.changed-files.outputs.json_files != ''
-      run: |
-        npm install -g jsonlint
-        changed_files="${{ steps.changed-files.outputs.json_files }}"
-        for file in $changed_files; do
-          if ! jsonlint -q $file; then
-            echo "Error: $file is not properly formatted JSON."
-            exit 1
-          fi
-        done
-
-=======
         dotnet format --no-restore --verify-no-changes --verbosity diagnostic
->>>>>>> d1d5dc05
     - name: Build Neo.Compiler.CSharp
       run: dotnet build ./src/Neo.Compiler.CSharp/Neo.Compiler.CSharp.csproj
     - name: Build Neo.SmartContract.Template and test templates
