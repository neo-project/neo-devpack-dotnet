name: .NET Core Test and Publish

on:
  push:
    branches: [master]
  pull_request:

env:
  DOTNET_VERSION: 8.0.x
  DOTNET_TEST_PARAMETERS: --no-build /p:CollectCoverage=true --verbosity detailed
  COVERLET_OUTPUT: /p:CoverletOutput=/home/runner/work/neo-devpack-dotnet/neo-devpack-dotnet/coverage/lcov.info
  COVERLET_OUTPUT_FORMAT: /p:CoverletOutputFormat=lcov
  COVERLET_EXCLUDE_COVERAGE: /p:Exclude=\"[Neo.SmartContract.TestEngine]*,[Neo.Compiler.CSharp.UnitTests]*,[Neo]*,[Neo.IO]*,[Neo.Json]*,[Neo.VM]*,[Neo.Extensions]*,[Neo.Cryptography.BLS12_381]*\"

concurrency:
  group: ${{ github.workflow }}-${{ github.ref }}
  cancel-in-progress: true

jobs:
  Build:
    name: Build
    runs-on: ubuntu-latest
    steps:
    - name: Checkout
      uses: actions/checkout@v4
      with:
        fetch-depth: 0
        submodules: recursive
    - name: Setup .NET Core
      uses: actions/setup-dotnet@v4
      with:
        dotnet-version: ${{ env.DOTNET_VERSION }}
    - name: Get changed files
      id: changed-files
      run: |
<<<<<<< HEAD
        git diff --name-only ${{ github.event.before }} ${{ github.sha }} > changed_files.txt
        echo "changed_files=$(cat changed_files.txt | grep '\.cs$' | tr '\n' ' ')" >> $GITHUB_OUTPUT
    - name: Format changed files
      if: steps.changed-files.outputs.changed_files
      run: |
        changed_files="${{ steps.changed-files.outputs.changed_files }}"
        formatted_projects=()
        for file in $changed_files; do
          project=$(dotnet sln neo-devpack-dotnet.sln list | grep -i $(dirname $file) | head -n 1)
          if [[ ! " ${formatted_projects[@]} " =~ " ${project} " ]]; then
            echo "Formatting project containing $file: $project"
            dotnet format $project --include $file --verify-no-changes --verbosity diagnostic
            formatted_projects+=("$project")
          else
            echo "Skipping already formatted project for $file: $project"
          fi
        done
=======
        if [ "${{ github.event_name }}" == "pull_request" ]; then
          base_sha=$(git rev-parse ${{ github.event.pull_request.base.sha }})
          echo "cs_files=$(git diff --name-only $base_sha HEAD | grep '\.cs$' | tr '\n' ' ')" >> $GITHUB_OUTPUT
          echo "json_files=$(git diff --name-only $base_sha HEAD | grep '\.json$' | tr '\n' ' ')" >> $GITHUB_OUTPUT
        else
          echo "cs_files=$(git diff --name-only HEAD^ HEAD | grep '\.cs$' | tr '\n' ' ')" >> $GITHUB_OUTPUT
          echo "json_files=$(git diff --name-only HEAD^ HEAD | grep '\.json$' | tr '\n' ' ')" >> $GITHUB_OUTPUT
        fi

    - name: Check format of changed C# files
      if: steps.changed-files.outputs.cs_files != ''
      run: |
        changed_files="${{ steps.changed-files.outputs.cs_files }}"
        for file in $changed_files; do
          dotnet format --no-restore --verify-no-changes --verbosity detailed --include $file
        done

    - name: Check format of changed JSON files
      if: steps.changed-files.outputs.json_files != ''
      run: |
        npm install -g jsonlint
        changed_files="${{ steps.changed-files.outputs.json_files }}"
        for file in $changed_files; do
          if ! jsonlint -q $file; then
            echo "Error: $file is not properly formatted JSON."
            exit 1
          fi
        done

    - name: Build Neo.Compiler.CSharp
      run: dotnet build ./src/Neo.Compiler.CSharp/Neo.Compiler.CSharp.csproj
    - name: Build Neo.SmartContract.Template and test templates
      run: |
        dotnet pack ./src/Neo.SmartContract.Template/Neo.SmartContract.Template.csproj --configuration Debug
        dotnet new install ./src/Neo.SmartContract.Template/bin/Debug/Neo.SmartContract.Template.*.nupkg
        dotnet new neocontractnep17 -n Nep17Contract -o ./src/Neo.SmartContract.Template/bin/Debug/nep17/ --force
        dotnet new neocontractowner -n Ownable -o ./src/Neo.SmartContract.Template/bin/Debug/ownable/ --force
        dotnet new neocontractoracle -n OracleRequest -o ./src/Neo.SmartContract.Template/bin/Debug/oracle/ --force
        dotnet new uninstall Neo.SmartContract.Template
        dotnet remove ./src/Neo.SmartContract.Template/bin/Debug/nep17/Nep17Contract.csproj package Neo.SmartContract.Framework
        dotnet add    ./src/Neo.SmartContract.Template/bin/Debug/nep17/Nep17Contract.csproj reference ./src/Neo.SmartContract.Framework/Neo.SmartContract.Framework.csproj
        dotnet remove ./src/Neo.SmartContract.Template/bin/Debug/ownable/Ownable.csproj package Neo.SmartContract.Framework
        dotnet add    ./src/Neo.SmartContract.Template/bin/Debug/ownable/Ownable.csproj reference ./src/Neo.SmartContract.Framework/Neo.SmartContract.Framework.csproj
        dotnet remove ./src/Neo.SmartContract.Template/bin/Debug/oracle/OracleRequest.csproj package Neo.SmartContract.Framework
        dotnet add    ./src/Neo.SmartContract.Template/bin/Debug/oracle/OracleRequest.csproj reference ./src/Neo.SmartContract.Framework/Neo.SmartContract.Framework.csproj
        dotnet ./src/Neo.Compiler.CSharp/bin/Debug/net8.0/nccs.dll ./src/Neo.SmartContract.Template/bin/Debug/nep17/Nep17Contract.csproj -o ./tests/Neo.SmartContract.Template.UnitTests/templates/neocontractnep17/Artifacts/
        dotnet ./src/Neo.Compiler.CSharp/bin/Debug/net8.0/nccs.dll ./src/Neo.SmartContract.Template/bin/Debug/ownable/Ownable.csproj -o ./tests/Neo.SmartContract.Template.UnitTests/templates/neocontractowner/Artifacts/
        dotnet ./src/Neo.Compiler.CSharp/bin/Debug/net8.0/nccs.dll ./src/Neo.SmartContract.Template/bin/Debug/oracle/OracleRequest.csproj -o ./tests/Neo.SmartContract.Template.UnitTests/templates/neocontractoracle/Artifacts/
>>>>>>> a130e817
    - name: Build Solution
      run: dotnet build ./neo-devpack-dotnet.sln
    - name: Add package coverlet.msbuild
      run: |
        find tests -name *.csproj | xargs -I % dotnet add % package coverlet.msbuild
        dotnet restore ./neo-devpack-dotnet.sln
    - name: Upload build results
      uses: actions/upload-artifact@v3
      with:
        name: build-results
        path: ${{ github.workspace }}
        retention-days: 1

  Test-Compiler:
    name: Test Neo.Compiler.CSharp
    needs: Build
    runs-on: ubuntu-latest
    steps:
    - uses: actions/download-artifact@v3
      with:
        name: build-results
    - uses: actions/setup-dotnet@v4
      with:
        dotnet-version: ${{ env.DOTNET_VERSION }}
    - name: Test Neo.Compiler.CSharp.UnitTests
      run: |
        dotnet test ./tests/Neo.Compiler.CSharp.UnitTests/Neo.Compiler.CSharp.UnitTests.csproj \
        ${{ env.DOTNET_TEST_PARAMETERS }} \
        ${{ env.COVERLET_OUTPUT }} \
        ${{ env.COVERLET_OUTPUT_FORMAT }} \
        ${{ env.COVERLET_EXCLUDE_COVERAGE }}
    - name: Debug - List coverage directory
      run: |
        ls -R /home/runner/work/neo-devpack-dotnet/neo-devpack-dotnet/coverage
    - name: Check coverage file
      run: |
        if [ -f /home/runner/work/neo-devpack-dotnet/neo-devpack-dotnet/coverage/lcov.info ]; then
          echo "Coverage file exists"
          cat /home/runner/work/neo-devpack-dotnet/neo-devpack-dotnet/coverage/lcov.info | head -n 10
        else
          echo "Coverage file does not exist"
          ls -R /home/runner/work/neo-devpack-dotnet/neo-devpack-dotnet/coverage
        fi
    - name: Upload coverage
      uses: actions/upload-artifact@v3
      with:
        name: coverage-compiler
        path: /home/runner/work/neo-devpack-dotnet/neo-devpack-dotnet/coverage/lcov.info
        if-no-files-found: warn

  Test-Framework:
    name: Test Neo.SmartContract.Framework
    needs: Build
    runs-on: ubuntu-latest
    steps:
    - uses: actions/download-artifact@v3
      with:
        name: build-results
    - uses: actions/setup-dotnet@v4
      with:
        dotnet-version: ${{ env.DOTNET_VERSION }}
    - name: Test Neo.SmartContract.Framework.UnitTests
      run: |
        dotnet test ./tests/Neo.SmartContract.Framework.UnitTests/Neo.SmartContract.Framework.UnitTests.csproj \
        ${{ env.DOTNET_TEST_PARAMETERS }} \
        ${{ env.COVERLET_OUTPUT }} \
        ${{ env.COVERLET_OUTPUT_FORMAT }} \
        ${{ env.COVERLET_EXCLUDE_COVERAGE }}
    - name: Upload coverage
      uses: actions/upload-artifact@v3
      with:
        name: coverage-framework
        path: ${{ github.workspace }}/coverage/lcov.info
        if-no-files-found: error

  Test-Testing:
    name: Test Neo.SmartContract.Testing
    needs: Build
    runs-on: ubuntu-latest
    steps:
    - uses: actions/download-artifact@v3
      with:
        name: build-results
    - uses: actions/setup-dotnet@v4
      with:
        dotnet-version: ${{ env.DOTNET_VERSION }}
    - name: Test Neo.SmartContract.Testing.UnitTests
      run: |
        dotnet test ./tests/Neo.SmartContract.Testing.UnitTests/Neo.SmartContract.Testing.UnitTests.csproj \
        ${{ env.DOTNET_TEST_PARAMETERS }} \
        ${{ env.COVERLET_OUTPUT }} \
        ${{ env.COVERLET_OUTPUT_FORMAT }} \
        ${{ env.COVERLET_EXCLUDE_COVERAGE }}
    - name: Upload coverage
      uses: actions/upload-artifact@v3
      with:
        name: coverage-testing
        path: ${{ github.workspace }}/coverage/lcov.info
        if-no-files-found: error

  Test-Template:
    name: Test Neo.SmartContract.Template
    needs: Build
    runs-on: ubuntu-latest
    steps:
    - uses: actions/download-artifact@v3
      with:
        name: build-results
    - uses: actions/setup-dotnet@v4
      with:
        dotnet-version: ${{ env.DOTNET_VERSION }}
    - name: Test Neo.SmartContract.Template.UnitTests
      run: |
        dotnet test ./tests/Neo.SmartContract.Template.UnitTests/Neo.SmartContract.Template.UnitTests.csproj \
        ${{ env.DOTNET_TEST_PARAMETERS }} \
        ${{ env.COVERLET_OUTPUT }} \
        ${{ env.COVERLET_OUTPUT_FORMAT }} \
        ${{ env.COVERLET_EXCLUDE_COVERAGE }}
    - name: Upload coverage
      uses: actions/upload-artifact@v3
      with:
        name: coverage-template
        path: ${{ github.workspace }}/coverage/lcov.info
        if-no-files-found: error

  Coverage:
    name: Coverage
    needs: [Test-Compiler, Test-Framework, Test-Testing, Test-Template]
    runs-on: ubuntu-latest
    steps:
    - uses: actions/checkout@v4
    - name: Download coverage reports
      uses: actions/download-artifact@v3
      with:
        path: ${{ github.workspace }}/coverage
    - name: Merge coverage reports
      run: |
        sudo apt-get install -y lcov
        lcov $(find ${{ github.workspace }}/coverage -name 'lcov.info' -printf '-a %p ') -o ${{ github.workspace }}/coverage/lcov.info
    - name: Coveralls
      uses: coverallsapp/github-action@v2.3.0
      with:
        github-token: ${{ secrets.GITHUB_TOKEN }}
        format: lcov
        file: ${{ github.workspace }}/coverage/lcov.info

  Cleanup:
    name: Cleanup Artifacts
    needs: Coverage
    runs-on: ubuntu-latest
    if: always()
    steps:
    - uses: geekyeggo/delete-artifact@v2
      with:
        name: build-results

  PublishPackage:
    if: github.ref == 'refs/heads/master' && startsWith(github.repository, 'neo-project/')
    needs: Test-Compiler
    runs-on: ubuntu-latest
    steps:
    - name: Checkout
      uses: actions/checkout@v4
      with:
        fetch-depth: 0
        submodules: recursive
    - name: Setup .NET Core
      uses: actions/setup-dotnet@v4
      with:
        dotnet-version: ${{ env.DOTNET_VERSION }}

    - name: Set Version (dev-pack)
      run: git rev-list --count HEAD | xargs printf 'CI%05d' | xargs -I{} echo 'VERSION_SUFFIX={}' >> $GITHUB_ENV
    - name: Set Version (Neo)
      run: |
        git --git-dir=./neo/.git rev-list --count HEAD | xargs printf 'CI%05d' | xargs -I{} echo 'VERSION_SUFFIX_NEO={}' >> $GITHUB_ENV
        sed -n 's/.*<VersionPrefix>\(.*\)<\/VersionPrefix>.*/\1/p' ./neo/src/Directory.Build.props | xargs -I{} echo 'VERSION_NEO={}' >> $GITHUB_ENV

    - name : Pack (Neo.SmartContract.Framework)
      run: |
        dotnet pack ./src/Neo.SmartContract.Framework \
        --configuration Debug \
        --output ./out \
        --version-suffix ${{ env.VERSION_SUFFIX }}
    - name : Replace Neo reference by package in Neo.SmartContract.Testing
      run: |
        dotnet remove ./src/Neo.SmartContract.Testing/Neo.SmartContract.Testing.csproj reference '..\..\neo\src\Neo\Neo.csproj'
        dotnet add    ./src/Neo.SmartContract.Testing/Neo.SmartContract.Testing.csproj package 'Neo' --version ${{ env.VERSION_NEO }}-${{ env.VERSION_SUFFIX_NEO }}
    - name : Build (Neo.SmartContract.Testing)
      run: |
        dotnet build ./src/Neo.SmartContract.Testing -f net8.0
        dotnet build ./src/Neo.SmartContract.Testing -f netstandard2.1
    - name : Pack (Neo.SmartContract.Testing)
      run: |
        dotnet pack ./src/Neo.SmartContract.Testing \
        --no-build \
        --configuration Debug \
        --output ./out \
        --version-suffix ${{ env.VERSION_SUFFIX }}
    - name: Publish to Github Packages
      working-directory: ./out
      run: |
        dotnet nuget push * \
            --source https://nuget.pkg.github.com/neo-project/index.json \
            --api-key "${{ secrets.GITHUB_TOKEN }}" \
            --disable-buffering \
            --no-service-endpoint;
    - name: Publish to myGet
      working-directory: ./out
      run: |
        dotnet nuget push * \
            --source https://www.myget.org/F/neo/api/v3/index.json \
            --api-key "${{ secrets.MYGET_TOKEN }}" \
            --disable-buffering \
            --no-service-endpoint;

  Release:
    if: github.ref == 'refs/heads/master' && startsWith(github.repository, 'neo-project/')
    needs: Test-Compiler
    runs-on: ubuntu-latest
    steps:
    - name: Checkout
      uses: actions/checkout@v4
      with:
        fetch-depth: 0
        submodules: recursive
    - name: Get version
      id: get_version
      run: |
        sudo apt install xmlstarlet
        find src -name Directory.Build.props | xargs xmlstarlet sel -N i=http://schemas.microsoft.com/developer/msbuild/2003 -t -v "concat('::set-output name=version::v',//i:VersionPrefix/text())" | xargs echo
    - name: Check tag
      id: check_tag
      run: curl -s -I ${{ format('https://github.com/{0}/releases/tag/{1}', github.repository, steps.get_version.outputs.version) }} | head -n 1 | cut -d$' ' -f2 | xargs printf "::set-output name=statusCode::%s" | xargs echo
    - name: Create release
      if: steps.check_tag.outputs.statusCode == '404'
      id: create_release
      uses: actions/create-release@v1
      env:
        GITHUB_TOKEN: ${{ secrets.GITHUB_TOKEN }}
      with:
        tag_name: ${{ steps.get_version.outputs.version }}
        release_name: ${{ steps.get_version.outputs.version }}
        prerelease: ${{ contains(steps.get_version.outputs.version, '-') }}
    - name: Setup .NET Core
      if: steps.check_tag.outputs.statusCode == '404'
      uses: actions/setup-dotnet@v4
      with:
        dotnet-version: ${{ env.DOTNET_VERSION }}
    - name: Publish to NuGet
      if: steps.check_tag.outputs.statusCode == '404'
      run: |
        dotnet sln neo-devpack-dotnet.sln remove ./neo/src/neo/neo.csproj
        dotnet sln neo-devpack-dotnet.sln remove ./neo/src/Neo.Cryptography.BLS12_381/Neo.Cryptography.BLS12_381.csproj
        dotnet sln neo-devpack-dotnet.sln remove ./neo/src/Neo.Extensions/Neo.Extensions.csproj
        dotnet sln neo-devpack-dotnet.sln remove ./neo/src/Neo.IO/Neo.IO.csproj
        dotnet sln neo-devpack-dotnet.sln remove ./neo/src/Neo.Json/Neo.Json.csproj
        dotnet sln neo-devpack-dotnet.sln remove ./neo/src/Neo.VM/Neo.VM.csproj
        dotnet pack -o pub -c Release
        dotnet nuget push "pub/*.nupkg" -s https://api.nuget.org/v3/index.json -k ${NUGET_TOKEN} --skip-duplicate
      env:
        NUGET_TOKEN: ${{ secrets.NUGET_TOKEN }}<|MERGE_RESOLUTION|>--- conflicted
+++ resolved
@@ -33,7 +33,6 @@
     - name: Get changed files
       id: changed-files
       run: |
-<<<<<<< HEAD
         git diff --name-only ${{ github.event.before }} ${{ github.sha }} > changed_files.txt
         echo "changed_files=$(cat changed_files.txt | grep '\.cs$' | tr '\n' ' ')" >> $GITHUB_OUTPUT
     - name: Format changed files
@@ -51,56 +50,6 @@
             echo "Skipping already formatted project for $file: $project"
           fi
         done
-=======
-        if [ "${{ github.event_name }}" == "pull_request" ]; then
-          base_sha=$(git rev-parse ${{ github.event.pull_request.base.sha }})
-          echo "cs_files=$(git diff --name-only $base_sha HEAD | grep '\.cs$' | tr '\n' ' ')" >> $GITHUB_OUTPUT
-          echo "json_files=$(git diff --name-only $base_sha HEAD | grep '\.json$' | tr '\n' ' ')" >> $GITHUB_OUTPUT
-        else
-          echo "cs_files=$(git diff --name-only HEAD^ HEAD | grep '\.cs$' | tr '\n' ' ')" >> $GITHUB_OUTPUT
-          echo "json_files=$(git diff --name-only HEAD^ HEAD | grep '\.json$' | tr '\n' ' ')" >> $GITHUB_OUTPUT
-        fi
-
-    - name: Check format of changed C# files
-      if: steps.changed-files.outputs.cs_files != ''
-      run: |
-        changed_files="${{ steps.changed-files.outputs.cs_files }}"
-        for file in $changed_files; do
-          dotnet format --no-restore --verify-no-changes --verbosity detailed --include $file
-        done
-
-    - name: Check format of changed JSON files
-      if: steps.changed-files.outputs.json_files != ''
-      run: |
-        npm install -g jsonlint
-        changed_files="${{ steps.changed-files.outputs.json_files }}"
-        for file in $changed_files; do
-          if ! jsonlint -q $file; then
-            echo "Error: $file is not properly formatted JSON."
-            exit 1
-          fi
-        done
-
-    - name: Build Neo.Compiler.CSharp
-      run: dotnet build ./src/Neo.Compiler.CSharp/Neo.Compiler.CSharp.csproj
-    - name: Build Neo.SmartContract.Template and test templates
-      run: |
-        dotnet pack ./src/Neo.SmartContract.Template/Neo.SmartContract.Template.csproj --configuration Debug
-        dotnet new install ./src/Neo.SmartContract.Template/bin/Debug/Neo.SmartContract.Template.*.nupkg
-        dotnet new neocontractnep17 -n Nep17Contract -o ./src/Neo.SmartContract.Template/bin/Debug/nep17/ --force
-        dotnet new neocontractowner -n Ownable -o ./src/Neo.SmartContract.Template/bin/Debug/ownable/ --force
-        dotnet new neocontractoracle -n OracleRequest -o ./src/Neo.SmartContract.Template/bin/Debug/oracle/ --force
-        dotnet new uninstall Neo.SmartContract.Template
-        dotnet remove ./src/Neo.SmartContract.Template/bin/Debug/nep17/Nep17Contract.csproj package Neo.SmartContract.Framework
-        dotnet add    ./src/Neo.SmartContract.Template/bin/Debug/nep17/Nep17Contract.csproj reference ./src/Neo.SmartContract.Framework/Neo.SmartContract.Framework.csproj
-        dotnet remove ./src/Neo.SmartContract.Template/bin/Debug/ownable/Ownable.csproj package Neo.SmartContract.Framework
-        dotnet add    ./src/Neo.SmartContract.Template/bin/Debug/ownable/Ownable.csproj reference ./src/Neo.SmartContract.Framework/Neo.SmartContract.Framework.csproj
-        dotnet remove ./src/Neo.SmartContract.Template/bin/Debug/oracle/OracleRequest.csproj package Neo.SmartContract.Framework
-        dotnet add    ./src/Neo.SmartContract.Template/bin/Debug/oracle/OracleRequest.csproj reference ./src/Neo.SmartContract.Framework/Neo.SmartContract.Framework.csproj
-        dotnet ./src/Neo.Compiler.CSharp/bin/Debug/net8.0/nccs.dll ./src/Neo.SmartContract.Template/bin/Debug/nep17/Nep17Contract.csproj -o ./tests/Neo.SmartContract.Template.UnitTests/templates/neocontractnep17/Artifacts/
-        dotnet ./src/Neo.Compiler.CSharp/bin/Debug/net8.0/nccs.dll ./src/Neo.SmartContract.Template/bin/Debug/ownable/Ownable.csproj -o ./tests/Neo.SmartContract.Template.UnitTests/templates/neocontractowner/Artifacts/
-        dotnet ./src/Neo.Compiler.CSharp/bin/Debug/net8.0/nccs.dll ./src/Neo.SmartContract.Template/bin/Debug/oracle/OracleRequest.csproj -o ./tests/Neo.SmartContract.Template.UnitTests/templates/neocontractoracle/Artifacts/
->>>>>>> a130e817
     - name: Build Solution
       run: dotnet build ./neo-devpack-dotnet.sln
     - name: Add package coverlet.msbuild
