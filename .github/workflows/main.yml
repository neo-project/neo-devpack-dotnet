--- conflicted
+++ resolved
@@ -71,7 +71,6 @@
       with:
         github-token: ${{ secrets.GITHUB_TOKEN }}
 
-<<<<<<< HEAD
   Review:
     needs: Test
     runs-on: ubuntu-latest
@@ -87,11 +86,8 @@
           OPENAI_API_MODEL: "gpt-4" # Optional: defaults to "gpt-4"
           exclude: "**/*.json, **/*.md" # Optional: exclude patterns separated by commas
 
-  PublishGithub:
-=======
   PublishPackage:
     if: github.ref == 'refs/heads/master' && startsWith(github.repository, 'neo-project/')
->>>>>>> b2deb4c9
     needs: Test
     if: github.ref == 'refs/heads/master' && startsWith(github.repository, 'neo-project/')
     runs-on: ubuntu-latest
