using Neo.SmartContract.Framework;
using System;
using System.ComponentModel;
using System.Numerics;

namespace Template.NEP5.CSharp
{
    [ManifestExtra("Author", "Neo")]
    [ManifestExtra("Email", "dev@neo.org")]
    [ManifestExtra("Description", "This is a NEP5 example")]
    [SupportedStandards("NEP5", "NEP10")]
    [Features(ContractFeatures.HasStorage | ContractFeatures.Payable)]
    public partial class NEP5 : SmartContract
    {
        #region Token Settings
        static readonly ulong MaxSupply = 10_000_000_000_000_000;
        static readonly ulong InitialSupply = 2_000_000_000_000_000;
        static readonly byte[] Owner = "NiNmXL8FjEUEs1nfX9uHFBNaenxDHJtmuB".ToScriptHash();
        static readonly ulong TokensPerNEO = 1_000_000_000;
        static readonly ulong TokensPerGAS = 1;
        static readonly byte[] NeoToken = "0xde5f57d430d3dece511cf975a8d37848cb9e0525".HexToBytes();
        static readonly byte[] GasToken = "0x668e0c1f9d7b70a99dd9e06eadd4c784d641afbc".HexToBytes();
        #endregion

        #region Notifications
        [DisplayName("Transfer")]
        public static event Action<byte[], byte[], BigInteger> OnTransfer;
        #endregion

        // When this contract address is included in the transaction signature,
        // this method will be triggered as a VerificationTrigger to verify that the signature is correct.
<<<<<<< HEAD
        public static bool Verify() => IsOwner();
=======
        // For example, this method needs to be called when withdrawing token from the contract.
        public static bool Verify()
        {
            return Runtime.CheckWitness(Owner);
        }

        public static string Name()
        {
            return "Token Name";
        }
>>>>>>> ea65ad0f

        public static string Name() => "Token Name";

        public static string Symbol() => "TokenSymbol";

        public static ulong Decimals() => 8;
    }
}<|MERGE_RESOLUTION|>--- conflicted
+++ resolved
@@ -29,20 +29,8 @@
 
         // When this contract address is included in the transaction signature,
         // this method will be triggered as a VerificationTrigger to verify that the signature is correct.
-<<<<<<< HEAD
+        // For example, this method needs to be called when withdrawing token from the contract.
         public static bool Verify() => IsOwner();
-=======
-        // For example, this method needs to be called when withdrawing token from the contract.
-        public static bool Verify()
-        {
-            return Runtime.CheckWitness(Owner);
-        }
-
-        public static string Name()
-        {
-            return "Token Name";
-        }
->>>>>>> ea65ad0f
 
         public static string Name() => "Token Name";
 
