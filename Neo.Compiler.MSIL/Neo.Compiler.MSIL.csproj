<Project Sdk="Microsoft.NET.Sdk">

  <PropertyGroup>
    <Copyright>2015-2019 The Neo Project</Copyright>
    <AssemblyTitle>Neo.Compiler.MSIL</AssemblyTitle>
    <Version>2.6</Version>
    <Authors>The Neo Project</Authors>
    <OutputType>Exe</OutputType>
    <AssemblyName>neon</AssemblyName>
    <PackageTags>NEO;Blockchain;Smart Contract;Compiler</PackageTags>
    <PackageProjectUrl>https://github.com/neo-project/neo-devpack-dotnet</PackageProjectUrl>
    <PackageLicenseExpression>MIT</PackageLicenseExpression>
    <RepositoryType>git</RepositoryType>
    <RepositoryUrl>https://github.com/neo-project/neo-devpack-dotnet.git</RepositoryUrl>
    <RootNamespace>Neo.Compiler</RootNamespace>
    <Company>The Neo Project</Company>
    <Product>Neo.Compiler.MSIL</Product>
    <Description>NEO Compiler for .NET</Description>
    <AllowUnsafeBlocks>true</AllowUnsafeBlocks>
    <PackageIcon>neo-logo-72.png</PackageIcon>
    <SymbolPackageFormat>snupkg</SymbolPackageFormat>
  </PropertyGroup>

  <!--
    https://johan-v-r.github.io/2018/09/05/NET-Core-Global-Tools-Configuration/
      `dotnet pack` to build .NET Standard 2.0 library package
      `dotnet pack /p:GlobalTool=true` to build .NET Core 3.1 global tool
  -->

  <PropertyGroup Condition="'$(GlobalTool)' != true">
    <TargetFrameworks>netstandard2.0</TargetFrameworks>
    <PackageId>Neo.Compiler.MSIL</PackageId>
  </PropertyGroup>

  <PropertyGroup Condition="'$(GlobalTool)' == true">
    <PackAsTool>true</PackAsTool>
    <TargetFramework>netcoreapp3.1</TargetFramework>
    <PackageId>Neo.Neon</PackageId>
  </PropertyGroup>

  <ItemGroup>
    <PackageReference Include="Microsoft.CodeAnalysis.CSharp" Version="3.3.1" />
    <PackageReference Include="Microsoft.CodeAnalysis.VisualBasic" Version="3.3.1" />
    <PackageReference Include="Mono.Cecil" Version="0.11.1" />
    <PackageReference Include="Neo.VM" Version="2.4.1" />
  </ItemGroup>

  <ItemGroup>
<<<<<<< HEAD
    <ProjectReference Include="..\Neo.SmartContract.Framework\Neo.SmartContract.Framework.csproj" />
=======
    <None Include="../neo-logo-72.png" Pack="true" Visible="false" PackagePath="" />
>>>>>>> 362b634c
  </ItemGroup>

</Project><|MERGE_RESOLUTION|>--- conflicted
+++ resolved
@@ -46,11 +46,8 @@
   </ItemGroup>
 
   <ItemGroup>
-<<<<<<< HEAD
     <ProjectReference Include="..\Neo.SmartContract.Framework\Neo.SmartContract.Framework.csproj" />
-=======
     <None Include="../neo-logo-72.png" Pack="true" Visible="false" PackagePath="" />
->>>>>>> 362b634c
   </ItemGroup>
 
 </Project>