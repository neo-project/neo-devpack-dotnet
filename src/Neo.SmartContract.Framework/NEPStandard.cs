// Copyright (C) 2015-2024 The Neo Project.
//
// NEPStandard.cs file belongs to the neo project and is free
// software distributed under the MIT software license, see the
// accompanying file LICENSE in the main directory of the
// repository or http://www.opensource.org/licenses/mit-license.php
// for more details.
//
// Redistribution and use in source and binary forms with or without
// modifications are permitted.

namespace Neo.SmartContract.Framework
{
    public enum NepStandard
    {
        // The NEP-11 standard is used for non-fungible tokens (NFTs).
        // Defined at https://github.com/neo-project/proposals/blob/master/nep-11.mediawiki
        Nep11,
        // The NEP-17 standard is used for fungible tokens.
        // Defined at https://github.com/neo-project/proposals/blob/master/nep-17.mediawiki
        Nep17,
<<<<<<< HEAD
        // Smart contract transfer callback for non-fungible tokens (NFTs).
        // This is an extension standard of NEP-11.
        // Defined at https://github.com/neo-project/proposals/pull/169/files#diff-2b5f7c12a23f7dbe4cb46bbf4be6936882f8e0f0b3a4db9d8c58eb294b02e6ed
        Nep11_Y,
        // This is the nick name of NEP-11-Y.
        Nep11Payable,
        // Smart contract transfer callback for fungible tokens.
        // This is an extension standard of NEP-17.
        // Defined at https://github.com/neo-project/proposals/pull/169/files#diff-70768f307c9aa84f8c94e790495a76d47fffeca2331444592ebba6f13b1e6460
        Nep17_Z,
        // This is the nick name of NEP-17-Z.
        Nep17Payable,
=======
        // This NEP defines a global standard to get royalty payment information for Non-Fungible Tokens (NFTs)
        // in order to enable support for royalty payments across all NFT marketplaces in the NEO Smart Economy.
        // This NEP requires NEP-11.
        // Defined at https://github.com/neo-project/proposals/blob/master/nep-24.mediawiki
        Nep24
>>>>>>> c75c29a8
    }

    public static class NepStandardExtensions
    {
        public static string ToStandard(this NepStandard standard)
        {
            return standard switch
            {
<<<<<<< HEAD
                case NepStandard.Nep11:
                    return "NEP-11";
                case NepStandard.Nep17:
                    return "NEP-17";
                case NepStandard.Nep11Payable:
                case NepStandard.Nep11_Y:
                    return "NEP-11-Y";
                case NepStandard.Nep17Payable:
                case NepStandard.Nep17_Z:
                    return "NEP-17-Z";
                default:
                    return standard.ToString();
            }
=======
                NepStandard.Nep11 => "NEP-11",
                NepStandard.Nep17 => "NEP-17",
                NepStandard.Nep24 => "NEP-24",
                _ => standard.ToString()
            };
>>>>>>> c75c29a8
        }
    }
}<|MERGE_RESOLUTION|>--- conflicted
+++ resolved
@@ -19,7 +19,6 @@
         // The NEP-17 standard is used for fungible tokens.
         // Defined at https://github.com/neo-project/proposals/blob/master/nep-17.mediawiki
         Nep17,
-<<<<<<< HEAD
         // Smart contract transfer callback for non-fungible tokens (NFTs).
         // This is an extension standard of NEP-11.
         // Defined at https://github.com/neo-project/proposals/pull/169/files#diff-2b5f7c12a23f7dbe4cb46bbf4be6936882f8e0f0b3a4db9d8c58eb294b02e6ed
@@ -32,13 +31,11 @@
         Nep17_Z,
         // This is the nick name of NEP-17-Z.
         Nep17Payable,
-=======
         // This NEP defines a global standard to get royalty payment information for Non-Fungible Tokens (NFTs)
         // in order to enable support for royalty payments across all NFT marketplaces in the NEO Smart Economy.
         // This NEP requires NEP-11.
         // Defined at https://github.com/neo-project/proposals/blob/master/nep-24.mediawiki
         Nep24
->>>>>>> c75c29a8
     }
 
     public static class NepStandardExtensions
@@ -47,27 +44,13 @@
         {
             return standard switch
             {
-<<<<<<< HEAD
-                case NepStandard.Nep11:
-                    return "NEP-11";
-                case NepStandard.Nep17:
-                    return "NEP-17";
-                case NepStandard.Nep11Payable:
-                case NepStandard.Nep11_Y:
-                    return "NEP-11-Y";
-                case NepStandard.Nep17Payable:
-                case NepStandard.Nep17_Z:
-                    return "NEP-17-Z";
-                default:
-                    return standard.ToString();
-            }
-=======
                 NepStandard.Nep11 => "NEP-11",
                 NepStandard.Nep17 => "NEP-17",
+                NepStandard.Nep11Payable or NepStandard.Nep11_Y => "NEP-11-Y",
+                NepStandard.Nep17Payable or NepStandard.Nep17_Z => "NEP-17-Z",
                 NepStandard.Nep24 => "NEP-24",
                 _ => standard.ToString()
             };
->>>>>>> c75c29a8
         }
     }
 }