<Project Sdk="Microsoft.NET.Sdk">

  <PropertyGroup>
    <Copyright>2016-2019 The Neo Project</Copyright>
    <AssemblyTitle>Neo.SmartContract.Framework</AssemblyTitle>
<<<<<<< HEAD
    <VersionPrefix>3.0.0</VersionPrefix>
    <VersionSuffix>preview1</VersionSuffix>
=======
    <Version>3.0.0-preview1</Version>
>>>>>>> ed936687
    <Authors>The Neo Project</Authors>
    <TargetFramework>netstandard2.1</TargetFramework>
    <AssemblyName>Neo.SmartContract.Framework</AssemblyName>
    <PackageId>Neo.SmartContract.Framework</PackageId>
    <PackageTags>NEO;AntShares;Blockchain;Smart Contract;VM</PackageTags>
    <PackageProjectUrl>https://github.com/neo-project/neo-devpack-dotnet</PackageProjectUrl>
    <PackageLicenseExpression>MIT</PackageLicenseExpression>
    <RepositoryType>git</RepositoryType>
    <RepositoryUrl>https://github.com/neo-project/neo-devpack-dotnet.git</RepositoryUrl>
    <Company>The Neo Project</Company>
    <Description>Neo.SmartContract.Framework</Description>
  </PropertyGroup>

</Project><|MERGE_RESOLUTION|>--- conflicted
+++ resolved
@@ -3,12 +3,8 @@
   <PropertyGroup>
     <Copyright>2016-2019 The Neo Project</Copyright>
     <AssemblyTitle>Neo.SmartContract.Framework</AssemblyTitle>
-<<<<<<< HEAD
     <VersionPrefix>3.0.0</VersionPrefix>
     <VersionSuffix>preview1</VersionSuffix>
-=======
-    <Version>3.0.0-preview1</Version>
->>>>>>> ed936687
     <Authors>The Neo Project</Authors>
     <TargetFramework>netstandard2.1</TargetFramework>
     <AssemblyName>Neo.SmartContract.Framework</AssemblyName>
