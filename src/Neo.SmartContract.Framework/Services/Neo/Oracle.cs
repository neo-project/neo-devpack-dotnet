--- conflicted
+++ resolved
@@ -5,11 +5,8 @@
     [Contract("0x3c05b488bf4cf699d0631bf80190896ebbf38c3b")]
     public class Oracle
     {
-<<<<<<< HEAD
         public static extern UInt160 Hash { [ContractHash] get; }
-=======
         public const uint MinimumResponseFee = 0_10000000;
->>>>>>> ff34e424
         public static extern string Name { get; }
         public static extern void Request(string url, string filter, string callback, object userData, long gasForResponse);
     }
