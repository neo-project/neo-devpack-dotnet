--- conflicted
+++ resolved
@@ -5,14 +5,9 @@
     [Contract("0x3c05b488bf4cf699d0631bf80190896ebbf38c3b")]
     public class Oracle
     {
-<<<<<<< HEAD
         public static extern UInt160 Hash { [NativeContractHash] get; }
-        public static extern string Name();
+        public static extern string Name { get; }
         public static extern Cryptography.ECC.ECPoint[] GetOracleNodes();
-=======
-        public static extern string Name { get; }
-        public static extern byte[][] GetOracleNodes();
->>>>>>> ab0afaec
         public static extern void Request(string url, string filter, string callback, object userData, long gasForResponse);
     }
 }