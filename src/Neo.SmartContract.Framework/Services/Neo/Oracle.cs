#pragma warning disable CS0626

namespace Neo.SmartContract.Framework.Services.Neo
{
    [Contract("0x3c05b488bf4cf699d0631bf80190896ebbf38c3b")]
    public class Oracle
    {
        public static extern UInt160 Hash { [ContractHash] get; }
        public static extern string Name { get; }
<<<<<<< HEAD
        public static extern Cryptography.ECC.ECPoint[] GetOracleNodes();
=======
>>>>>>> c08fd1e1
        public static extern void Request(string url, string filter, string callback, object userData, long gasForResponse);
    }
}<|MERGE_RESOLUTION|>--- conflicted
+++ resolved
@@ -7,10 +7,6 @@
     {
         public static extern UInt160 Hash { [ContractHash] get; }
         public static extern string Name { get; }
-<<<<<<< HEAD
-        public static extern Cryptography.ECC.ECPoint[] GetOracleNodes();
-=======
->>>>>>> c08fd1e1
         public static extern void Request(string url, string filter, string callback, object userData, long gasForResponse);
     }
 }