--- conflicted
+++ resolved
@@ -8,12 +8,8 @@
     public class Policy
     {
         public static extern UInt160 Hash { [ContractHash] get; }
-<<<<<<< HEAD
-        public static extern string Name();
         public static extern int Id { get; }
         public static extern uint ActiveBlockIndex { get; }
-=======
->>>>>>> 64db190e
         public static extern uint GetMaxTransactionsPerBlock();
         public static extern uint GetMaxBlockSize();
         public static extern long GetMaxBlockSystemFee();
