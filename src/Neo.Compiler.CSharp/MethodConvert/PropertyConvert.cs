// Copyright (C) 2015-2024 The Neo Project.
//
// The Neo.Compiler.CSharp is free software distributed under the MIT
// software license, see the accompanying file LICENSE in the main directory
// of the project or http://www.opensource.org/licenses/mit-license.php
// for more details.
//
// Redistribution and use in source and binary forms with or without
// modifications are permitted.

extern alias scfx;

using Microsoft.CodeAnalysis;
using Microsoft.CodeAnalysis.CSharp.Syntax;
using Neo.IO;
using Neo.SmartContract;
using Neo.SmartContract.Native;
using Neo.VM;
using scfx::Neo.SmartContract.Framework.Attributes;
using System;
using System.Linq;
using System.Runtime.InteropServices;

namespace Neo.Compiler;

internal partial class MethodConvert
{
    private void ConvertNoBody(AccessorDeclarationSyntax syntax)
    {
        _callingConvention = CallingConvention.Cdecl;
        IPropertySymbol property = (IPropertySymbol)Symbol.AssociatedSymbol!;
        AttributeData? attribute = property.GetAttributes().FirstOrDefault(p => p.AttributeClass!.Name == nameof(StoredAttribute));
        using (InsertSequencePoint(syntax))
        {
            _inline = attribute is null;

            if (attribute is not null)
                ConvertStorageBackedProperty(property, attribute);
            else
                ConvertFieldBackedProperty(property);
        }
    }

    private void ConvertFieldBackedProperty(IPropertySymbol property)
    {
        IFieldSymbol[] fields = property.ContainingType.GetAllMembers().OfType<IFieldSymbol>().ToArray();
<<<<<<< HEAD
=======
        IFieldSymbol backingField = Array.Find(fields, p => SymbolEqualityComparer.Default.Equals(p.AssociatedSymbol, property))!;
>>>>>>> 580d2ed9
        if (!NeedInstanceConstructor(Symbol))
        {
            byte backingFieldIndex = _context.AddStaticField(backingField);
            switch (Symbol.MethodKind)
            {
                case MethodKind.PropertyGet:
                    AccessSlot(OpCode.LDSFLD, backingFieldIndex);
                    break;
                case MethodKind.PropertySet:
                    if (!_inline) AccessSlot(OpCode.LDARG, 0);
                    AccessSlot(OpCode.STSFLD, backingFieldIndex);
                    break;
                default:
                    throw new CompilationException(Symbol, DiagnosticId.SyntaxNotSupported, $"Unsupported accessor: {Symbol}");
            }
        }
        else
        {
            fields = fields.Where(p => !p.IsStatic).ToArray();
            int backingFieldIndex = Array.FindIndex(fields, p => SymbolEqualityComparer.Default.Equals(p.AssociatedSymbol, property));
            switch (Symbol.MethodKind)
            {
                case MethodKind.PropertyGet:
                    if (!_inline) AccessSlot(OpCode.LDARG, 0);
                    Push(backingFieldIndex);
                    AddInstruction(OpCode.PICKITEM);
                    break;
                case MethodKind.PropertySet:
                    if (_inline)
                    {
                        Push(backingFieldIndex);
                        AddInstruction(OpCode.ROT);
                    }
                    else
                    {
                        AccessSlot(OpCode.LDARG, 0);
                        Push(backingFieldIndex);
                        AccessSlot(OpCode.LDARG, 1);
                    }
                    AddInstruction(OpCode.SETITEM);
                    break;
                default:
                    throw new CompilationException(Symbol, DiagnosticId.SyntaxNotSupported, $"Unsupported accessor: {Symbol}");
            }
        }
    }

    private byte[] GetStorageBackedKey(IPropertySymbol property, AttributeData attribute)
    {
        byte[] key;

        if (attribute.ConstructorArguments.Length == 0)
        {
            key = Utility.StrictUTF8.GetBytes(property.Name);
        }
        else
        {
            if (attribute.ConstructorArguments[0].Value is byte b)
            {
                key = [b];
            }
            else if (attribute.ConstructorArguments[0].Value is string s)
            {
                key = Utility.StrictUTF8.GetBytes(s);
            }
            else
            {
                throw new CompilationException(Symbol, DiagnosticId.SyntaxNotSupported, $"Unknown StorageBacked constructor: {Symbol}");
            }
        }
        return key;
    }

    private void ConvertStorageBackedProperty(IPropertySymbol property, AttributeData attribute)
    {
        IFieldSymbol[] fields = property.ContainingType.GetAllMembers().OfType<IFieldSymbol>().ToArray();
        byte[] key = GetStorageBackedKey(property, attribute);
        IFieldSymbol backingField = Array.Find(fields, p => SymbolEqualityComparer.Default.Equals(p.AssociatedSymbol, property))!;
        // Load the store first, check if its initialized, if not, load the backing field value.
        if (Symbol.MethodKind == MethodKind.PropertyGet)
        {
            Push(key);
            CallInteropMethod(ApplicationEngine.System_Storage_GetReadOnlyContext);
            CallInteropMethod(ApplicationEngine.System_Storage_Get);
            switch (property.Type.Name)
            {
                case "byte":
                case "sbyte":
                case "Byte":
                case "SByte":

                case "short":
                case "ushort":
                case "Int16":
                case "UInt16":

                case "int":
                case "uint":
                case "Int32":
                case "UInt32":

                case "long":
                case "ulong":
                case "Int64":
                case "UInt64":
                case "BigInteger":
                case "bool":
                    // check if its initialized
                    AddInstruction(OpCode.DUP);
                    AddInstruction(OpCode.ISNULL);
                    JumpTarget ifFalse = new();

                    Jump(OpCode.JMPIFNOT_L, ifFalse);

                    AddInstruction(OpCode.DROP);
                    if (!NeedInstanceConstructor(Symbol))
                    {
                        AccessSlot(OpCode.LDSFLD, _context.AddStaticField(backingField));
                    }
                    else
                    {
                        // Check class
                        fields = fields.Where(p => !p.IsStatic).ToArray();
                        int backingFieldIndex = Array.FindIndex(fields, p => SymbolEqualityComparer.Default.Equals(p.AssociatedSymbol, property));
                        AccessSlot(OpCode.LDARG, 0);
                        Push(backingFieldIndex);
                        AddInstruction(OpCode.PICKITEM);
                    }

                    ifFalse.Instruction = AddInstruction(OpCode.NOP);
                    break;
                case "String":
                case "ByteString":
                case "UInt160":
                case "UInt256":
                case "ECPoint":
                    break;
                default:
                    CallContractMethod(NativeContract.StdLib.Hash, "deserialize", 1, true);
                    break;
            }
        }
        else
        {
            if (Symbol.IsStatic || !NeedInstanceConstructor(Symbol))
                AccessSlot(OpCode.LDARG, 0);
            else
                AccessSlot(OpCode.LDARG, 1);
            switch (property.Type.Name)
            {
                case "byte":
                case "sbyte":
                case "Byte":
                case "SByte":

                case "short":
                case "ushort":
                case "Int16":
                case "UInt16":

                case "int":
                case "uint":
                case "Int32":
                case "UInt32":

                case "long":
                case "ulong":
                case "Int64":
                case "UInt64":
                case "BigInteger":
                case "String":
                case "ByteString":
                case "UInt160":
                case "UInt256":
                case "ECPoint":
                    break;
                default:
                    CallContractMethod(NativeContract.StdLib.Hash, "serialize", 1, true);
                    break;
            }
            Push(key);
            CallInteropMethod(ApplicationEngine.System_Storage_GetContext);
            CallInteropMethod(ApplicationEngine.System_Storage_Put);
        }
    }
}<|MERGE_RESOLUTION|>--- conflicted
+++ resolved
@@ -44,12 +44,9 @@
     private void ConvertFieldBackedProperty(IPropertySymbol property)
     {
         IFieldSymbol[] fields = property.ContainingType.GetAllMembers().OfType<IFieldSymbol>().ToArray();
-<<<<<<< HEAD
-=======
-        IFieldSymbol backingField = Array.Find(fields, p => SymbolEqualityComparer.Default.Equals(p.AssociatedSymbol, property))!;
->>>>>>> 580d2ed9
         if (!NeedInstanceConstructor(Symbol))
         {
+            IFieldSymbol backingField = Array.Find(fields, p => SymbolEqualityComparer.Default.Equals(p.AssociatedSymbol, property))!;
             byte backingFieldIndex = _context.AddStaticField(backingField);
             switch (Symbol.MethodKind)
             {
