--- conflicted
+++ resolved
@@ -126,22 +126,6 @@
         // Load the store first, check if its initialized, if not, load the backing field value.
         if (Symbol.MethodKind == MethodKind.PropertyGet)
         {
-<<<<<<< HEAD
-            JumpTarget endTarget = new();
-            if (Symbol.IsStatic)
-            {
-                AddInstruction(OpCode.DUP);
-                AddInstruction(OpCode.ISNULL);
-                Jump(OpCode.JMPIFNOT_L, endTarget);
-                AddInstruction(OpCode.DROP);
-            }
-            else if (NeedInstanceConstructor(Symbol))
-            {
-                // Check class
-                Jump(OpCode.JMPIF_L, endTarget);
-            }
-=======
->>>>>>> 234dcb50
             Push(key);
             CallInteropMethod(ApplicationEngine.System_Storage_GetReadOnlyContext);
             CallInteropMethod(ApplicationEngine.System_Storage_Get);
