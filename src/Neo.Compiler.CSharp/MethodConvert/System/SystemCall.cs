// Copyright (C) 2015-2024 The Neo Project.
//
// The Neo.Compiler.CSharp is free software distributed under the MIT
// software license, see the accompanying file LICENSE in the main directory
// of the project or http://www.opensource.org/licenses/mit-license.php
// for more details.
//
// Redistribution and use in source and binary forms with or without
// modifications are permitted.

extern alias scfx;

using Microsoft.CodeAnalysis;
using Microsoft.CodeAnalysis.CSharp.Syntax;
using Neo.SmartContract.Native;
using Neo.VM;
using System.Collections.Generic;
using System.Numerics;
using System.Runtime.InteropServices;
using Neo.VM.Types;

namespace Neo.Compiler;

partial class MethodConvert
{
    /// <summary>
    /// Attempts to process system constructors. Performs different processing operations based on the method symbol.
    /// </summary>
    /// <param name="model">The semantic model used to obtain detailed information about the symbol.</param>
    /// <param name="symbol">The method symbol to be processed.</param>
    /// <param name="arguments">A list of syntax nodes representing the arguments of the method.</param>
    /// <returns>True if system constructors are successfully processed; otherwise, false.</returns>
    private bool TryProcessSystemConstructors(SemanticModel model, IMethodSymbol symbol, IReadOnlyList<ArgumentSyntax> arguments)
    {
        switch (symbol.ToString())
        {
            //For the BigInteger(byte[]) constructor, prepares method arguments and changes the return type to integer.
            case "System.Numerics.BigInteger.BigInteger(byte[])":
                PrepareArgumentsForMethod(model, symbol, arguments);
                ChangeType(VM.Types.StackItemType.Integer);
                return true;
            //For other constructors, such as List<T>(), return processing failure.
            default:
                return false;
        }
    }

    /// <summary>
    /// Attempts to process system methods. Performs different processing operations based on the method symbol.
    /// </summary>
    /// <param name="model">The semantic model used to obtain detailed information about the symbol.</param>
    /// <param name="symbol">The method symbol to be processed.</param>
    /// <param name="instanceExpression">The instance expression representing the instance of method invocation, if any.</param>
    /// <param name="arguments">A list of syntax nodes representing the arguments of the method.</param>
    /// <returns>True if system methods are successfully processed; otherwise, false.</returns>
    private bool TryProcessSystemMethods(SemanticModel model, IMethodSymbol symbol, ExpressionSyntax? instanceExpression, IReadOnlyList<SyntaxNode>? arguments)
    {
        //If the method belongs to a delegate and the method name is "Invoke",
        //calls the PrepareArgumentsForMethod method with CallingConvention.Cdecl convention and changes the return type to integer.
        //Example: Func<int, int, int>(privateSum).Invoke(a, b);
        //see ~/tests/Neo.Compiler.CSharp.TestContracts/Contract_Delegate.cs
        if (symbol.ContainingType.TypeKind == TypeKind.Delegate && symbol.Name == "Invoke")
        {
            if (arguments is not null)
                PrepareArgumentsForMethod(model, symbol, arguments, CallingConvention.Cdecl);
            ConvertExpression(model, instanceExpression!);
            AddInstruction(OpCode.CALLA);
            return true;
        }

        switch (symbol.ToString())
        {
            #region Property of System.Numerics.BigInteger

            //Gets a value that represents the number one (1).
            case "System.Numerics.BigInteger.One.get":
                Push(1);
                return true;
            //Gets a value that represents the number negative one (-1).
            case "System.Numerics.BigInteger.MinusOne.get":
                Push(-1);
                return true;
            //Gets a value that represents the number 0 (zero).
            case "System.Numerics.BigInteger.Zero.get":
                Push(0);
                return true;
            //Indicates whether the value of the current BigInteger object is Zero.
            case "System.Numerics.BigInteger.IsZero.get":
                {
                    if (instanceExpression is not null)
                        ConvertExpression(model, instanceExpression);
                    Push(0);
                    AddInstruction(OpCode.NUMEQUAL);
                    return true;
                }
            //Indicates whether the value of the current BigInteger object is One.
            case "System.Numerics.BigInteger.IsOne.get":
                {
                    if (instanceExpression is not null)
                        ConvertExpression(model, instanceExpression);
                    Push(1);
                    AddInstruction(OpCode.NUMEQUAL);
                    return true;
                }
            //Indicates whether the value of the current BigInteger object is an even number.
            case "System.Numerics.BigInteger.IsEven.get":
                {
                    if (instanceExpression is not null)
                        ConvertExpression(model, instanceExpression);
                    Push(1);
                    AddInstruction(OpCode.AND);
                    Push(0);
                    AddInstruction(OpCode.NUMEQUAL);
                    return true;
                }
            //Gets a number that indicates the sign (negative, positive, or zero) of the current BigInteger object.
            case "System.Numerics.BigInteger.Sign.get":
                {
                    if (instanceExpression is not null)
                        ConvertExpression(model, instanceExpression);
                    AddInstruction(OpCode.SIGN);
                    return true;
                }
            //Missing BigInteger.IsPowerOfTwo Property
            #endregion

            #region Method of System.Numerics.BigInteger
            //Raises a BigInteger value to the power of a specified value.
            case "System.Numerics.BigInteger.Pow(System.Numerics.BigInteger, int)":
                {
                    if (arguments is not null)
                        PrepareArgumentsForMethod(model, symbol, arguments, CallingConvention.StdCall);
                    AddInstruction(OpCode.POW);
                    return true;
                }
            //Performs modulus division on a number raised to the power of another number.
            case "System.Numerics.BigInteger.ModPow(System.Numerics.BigInteger, System.Numerics.BigInteger, System.Numerics.BigInteger)":
                {
                    if (arguments is not null)
                        PrepareArgumentsForMethod(model, symbol, arguments, CallingConvention.StdCall);
                    AddInstruction(OpCode.MODPOW);
                    return true;
                }
            //Adds two BigInteger values and returns the result.
            case "System.Numerics.BigInteger.Add(System.Numerics.BigInteger, System.Numerics.BigInteger)":
                {
                    if (arguments is not null)
                        PrepareArgumentsForMethod(model, symbol, arguments, CallingConvention.StdCall);
                    AddInstruction(OpCode.ADD);
                    return true;
                }
            //Subtracts one BigInteger value from another and returns the result.
            case "System.Numerics.BigInteger.Subtract(System.Numerics.BigInteger, System.Numerics.BigInteger)":
                {
                    if (arguments is not null)
                        PrepareArgumentsForMethod(model, symbol, arguments, CallingConvention.StdCall);
                    AddInstruction(OpCode.SUB);
                    return true;
                }
            //Negates a specified BigInteger value.
            case "System.Numerics.BigInteger.Negate(System.Numerics.BigInteger)":
                {
                    if (arguments is not null)
                        PrepareArgumentsForMethod(model, symbol, arguments, CallingConvention.StdCall);
                    AddInstruction(OpCode.NEGATE);
                    return true;
                }
            //Returns the product of two BigInteger values.
            case "System.Numerics.BigInteger.Multiply(System.Numerics.BigInteger, System.Numerics.BigInteger)":
                {
                    if (arguments is not null)
                        PrepareArgumentsForMethod(model, symbol, arguments, CallingConvention.StdCall);
                    AddInstruction(OpCode.MUL);
                    return true;
                }
            //Divides one BigInteger value by another and returns the result.
            case "System.Numerics.BigInteger.Divide(System.Numerics.BigInteger, System.Numerics.BigInteger)":
                {
                    if (arguments is not null)
                        PrepareArgumentsForMethod(model, symbol, arguments, CallingConvention.StdCall);
                    AddInstruction(OpCode.DIV);
                    return true;
                }
            //Performs integer division on two BigInteger values and returns the remainder.
            case "System.Numerics.BigInteger.Remainder(System.Numerics.BigInteger, System.Numerics.BigInteger)":
                {
                    if (arguments is not null)
                        PrepareArgumentsForMethod(model, symbol, arguments, CallingConvention.StdCall);
                    AddInstruction(OpCode.MOD);
                    return true;
                }
            //Compares two BigInteger values and returns an integer that indicates whether the first value is less than,
            //equal to, or greater than the second value.
            case "System.Numerics.BigInteger.Compare(System.Numerics.BigInteger, System.Numerics.BigInteger)":
                {
                    if (arguments is not null)
                        PrepareArgumentsForMethod(model, symbol, arguments, CallingConvention.StdCall);
                    // if left < right return -1;
                    // if left = right return 0;
                    // if left > right return 1;
                    AddInstruction(OpCode.SUB);
                    AddInstruction(OpCode.SIGN);
                    return true;
                }
            //Finds the greatest common divisor of two BigInteger values.
            case "System.Numerics.BigInteger.GreatestCommonDivisor(System.Numerics.BigInteger, System.Numerics.BigInteger)":
                {
                    if (arguments is not null)
                        PrepareArgumentsForMethod(model, symbol, arguments, CallingConvention.StdCall);
                    JumpTarget gcdTarget = new()
                    {
                        Instruction = AddInstruction(OpCode.DUP)
                    };
                    AddInstruction(OpCode.REVERSE3);
                    AddInstruction(OpCode.SWAP);
                    AddInstruction(OpCode.MOD);
                    AddInstruction(OpCode.DUP);
                    AddInstruction(OpCode.PUSH0);
                    AddInstruction(OpCode.NUMEQUAL);
                    Jump(OpCode.JMPIFNOT, gcdTarget);
                    AddInstruction(OpCode.DROP);
                    AddInstruction(OpCode.ABS);
                    return true;
                }
            //Converts a BigInteger value to a byte array.
            case "System.Numerics.BigInteger.ToByteArray()":
                {
                    if (instanceExpression is not null)
                        ConvertExpression(model, instanceExpression);
                    ChangeType(VM.Types.StackItemType.Buffer);
                    return true;
                }
            //Converts the string representation of a number to its BigInteger equivalent.
            case "System.Numerics.BigInteger.Parse(string)":
                if (arguments is not null)
                    PrepareArgumentsForMethod(model, symbol, arguments);
                CallContractMethod(NativeContract.StdLib.Hash, "atoi", 1, true);
                return true;

            #endregion
            //Defines an explicit conversion of a BigInteger object to a signed 8-bit value.
            case "System.Numerics.BigInteger.explicit operator sbyte(System.Numerics.BigInteger)":
                {
                    if (arguments is not null)
                        PrepareArgumentsForMethod(model, symbol, arguments);
                    JumpTarget endTarget = new();
                    AddInstruction(OpCode.DUP);
                    Push(sbyte.MinValue);
                    Push(sbyte.MaxValue + 1);
                    AddInstruction(OpCode.WITHIN);
                    Jump(OpCode.JMPIF, endTarget);
                    AddInstruction(OpCode.THROW);
                    endTarget.Instruction = AddInstruction(OpCode.NOP);
                }
                return true;
            //Defines an explicit conversion of a BigInteger object to an unsigned byte value.
            case "System.Numerics.BigInteger.explicit operator byte(System.Numerics.BigInteger)":
                {
                    if (arguments is not null)
                        PrepareArgumentsForMethod(model, symbol, arguments);
                    JumpTarget endTarget = new();
                    AddInstruction(OpCode.DUP);
                    Push(byte.MinValue);
                    Push(byte.MaxValue + 1);
                    AddInstruction(OpCode.WITHIN);
                    Jump(OpCode.JMPIF, endTarget);
                    AddInstruction(OpCode.THROW);
                    endTarget.Instruction = AddInstruction(OpCode.NOP);
                }
                return true;
            //Defines an explicit conversion of a BigInteger object to a 16-bit signed integer value.
            case "System.Numerics.BigInteger.explicit operator short(System.Numerics.BigInteger)":
                {
                    if (arguments is not null)
                        PrepareArgumentsForMethod(model, symbol, arguments);
                    JumpTarget endTarget = new();
                    AddInstruction(OpCode.DUP);
                    Push(short.MinValue);
                    Push(short.MaxValue + 1);
                    AddInstruction(OpCode.WITHIN);
                    Jump(OpCode.JMPIF, endTarget);
                    AddInstruction(OpCode.THROW);
                    endTarget.Instruction = AddInstruction(OpCode.NOP);
                }
                return true;
            //Defines an explicit conversion of a BigInteger object to an unsigned 16-bit integer value.
            case "System.Numerics.BigInteger.explicit operator ushort(System.Numerics.BigInteger)":
            case "System.Numerics.BigInteger.explicit operator char(System.Numerics.BigInteger)":
                {
                    if (arguments is not null)
                        PrepareArgumentsForMethod(model, symbol, arguments);
                    JumpTarget endTarget = new();
                    AddInstruction(OpCode.DUP);
                    Push(ushort.MinValue);
                    Push(ushort.MaxValue + 1);
                    AddInstruction(OpCode.WITHIN);
                    Jump(OpCode.JMPIF, endTarget);
                    AddInstruction(OpCode.THROW);
                    endTarget.Instruction = AddInstruction(OpCode.NOP);
                }
                return true;
            //Defines an explicit conversion of a BigInteger object to a 32-bit signed integer value.
            case "System.Numerics.BigInteger.explicit operator int(System.Numerics.BigInteger)":
                {
                    if (arguments is not null)
                        PrepareArgumentsForMethod(model, symbol, arguments);
                    JumpTarget endTarget = new();
                    AddInstruction(OpCode.DUP);
                    Push(int.MinValue);
                    Push(new BigInteger(int.MaxValue) + 1);
                    AddInstruction(OpCode.WITHIN);
                    Jump(OpCode.JMPIF, endTarget);
                    AddInstruction(OpCode.THROW);
                    endTarget.Instruction = AddInstruction(OpCode.NOP);
                    return true;
                }
            //Defines an explicit conversion of a BigInteger object to an unsigned 32-bit integer value.
            case "System.Numerics.BigInteger.explicit operator uint(System.Numerics.BigInteger)":
                {
                    if (arguments is not null)
                        PrepareArgumentsForMethod(model, symbol, arguments);
                    JumpTarget endTarget = new();
                    AddInstruction(OpCode.DUP);
                    Push(uint.MinValue);
                    Push(new BigInteger(uint.MaxValue) + 1);
                    AddInstruction(OpCode.WITHIN);
                    Jump(OpCode.JMPIF, endTarget);
                    AddInstruction(OpCode.THROW);
                    endTarget.Instruction = AddInstruction(OpCode.NOP);
                    return true;
                }
            //Defines an explicit conversion of a BigInteger object to a 64-bit signed integer value.
            case "System.Numerics.BigInteger.explicit operator long(System.Numerics.BigInteger)":
                {
                    if (arguments is not null)
                        PrepareArgumentsForMethod(model, symbol, arguments);
                    JumpTarget endTarget = new();
                    AddInstruction(OpCode.DUP);
                    Push(long.MinValue);
                    Push(new BigInteger(long.MaxValue) + 1);
                    AddInstruction(OpCode.WITHIN);
                    Jump(OpCode.JMPIF, endTarget);
                    AddInstruction(OpCode.THROW);
                    endTarget.Instruction = AddInstruction(OpCode.NOP);
                    return true;
                }
            //Defines an explicit conversion of a BigInteger object to an unsigned 64-bit integer value.
            case "System.Numerics.BigInteger.explicit operator ulong(System.Numerics.BigInteger)":
                {
                    if (arguments is not null)
                        PrepareArgumentsForMethod(model, symbol, arguments);
                    JumpTarget endTarget = new();
                    AddInstruction(OpCode.DUP);
                    Push(ulong.MinValue);
                    Push(new BigInteger(ulong.MaxValue) + 1);
                    AddInstruction(OpCode.WITHIN);
                    Jump(OpCode.JMPIF, endTarget);
                    AddInstruction(OpCode.THROW);
                    endTarget.Instruction = AddInstruction(OpCode.NOP);
                    return true;
                }
            //Initializes a new instance of the BigInteger structure.
            case "System.Numerics.BigInteger.implicit operator System.Numerics.BigInteger(char)":
            case "System.Numerics.BigInteger.implicit operator System.Numerics.BigInteger(sbyte)":
            case "System.Numerics.BigInteger.implicit operator System.Numerics.BigInteger(byte)":
            case "System.Numerics.BigInteger.implicit operator System.Numerics.BigInteger(short)":
            case "System.Numerics.BigInteger.implicit operator System.Numerics.BigInteger(ushort)":
            case "System.Numerics.BigInteger.implicit operator System.Numerics.BigInteger(int)":
            case "System.Numerics.BigInteger.implicit operator System.Numerics.BigInteger(uint)":
            case "System.Numerics.BigInteger.implicit operator System.Numerics.BigInteger(long)":
            case "System.Numerics.BigInteger.implicit operator System.Numerics.BigInteger(ulong)":
                if (arguments is not null)
                    PrepareArgumentsForMethod(model, symbol, arguments);
                return true;
            case "System.Math.Abs(sbyte)":
            case "System.Math.Abs(short)":
            case "System.Math.Abs(int)":
            case "System.Math.Abs(long)":
            //Gets the absolute value of a BigInteger object.
            case "System.Numerics.BigInteger.Abs(System.Numerics.BigInteger)":
                if (arguments is not null)
                    PrepareArgumentsForMethod(model, symbol, arguments);
                AddInstruction(OpCode.ABS);
                return true;
            //Returns an integer that indicates the sign of a number.
            case "System.Math.Sign(sbyte)":
            case "System.Math.Sign(short)":
            case "System.Math.Sign(int)":
            case "System.Math.Sign(long)":
                if (arguments is not null)
                    PrepareArgumentsForMethod(model, symbol, arguments);
                AddInstruction(OpCode.SIGN);
                return true;
            case "System.Math.Max(byte, byte)":
            case "System.Math.Max(sbyte, sbyte)":
            case "System.Math.Max(short, short)":
            case "System.Math.Max(ushort, ushort)":
            case "System.Math.Max(int, int)":
            case "System.Math.Max(uint, uint)":
            case "System.Math.Max(long, long)":
            case "System.Math.Max(ulong, ulong)":
            case "System.Math.Max(object, object)":
            //Returns the larger of two BigInteger values.
            case "System.Numerics.BigInteger.Max(System.Numerics.BigInteger, System.Numerics.BigInteger)":
                if (arguments is not null)
                    PrepareArgumentsForMethod(model, symbol, arguments);
                AddInstruction(OpCode.MAX);
                return true;
            case "System.Math.Min(byte, byte)":
            case "System.Math.Min(sbyte, sbyte)":
            case "System.Math.Min(short, short)":
            case "System.Math.Min(ushort, ushort)":
            case "System.Math.Min(int, int)":
            case "System.Math.Min(uint, uint)":
            case "System.Math.Min(long, long)":
            case "System.Math.Min(ulong, ulong)":
            case "System.Math.Min(object, object)":
            //Returns the smaller of two BigInteger values.
            case "System.Numerics.BigInteger.Min(System.Numerics.BigInteger, System.Numerics.BigInteger)":
                if (arguments is not null)
                    PrepareArgumentsForMethod(model, symbol, arguments);
                AddInstruction(OpCode.MIN);
                return true;
<<<<<<< HEAD
=======
            case "System.Math.BigMul(int, int)":
                {
                    if (instanceExpression is not null)
                        ConvertExpression(model, instanceExpression);
                    if (arguments is not null)
                        PrepareArgumentsForMethod(model, symbol, arguments);
                    JumpTarget endTarget = new();
                    AddInstruction(OpCode.MUL);
                    AddInstruction(OpCode.DUP);
                    Push(int.MinValue);
                    Push(new BigInteger(int.MaxValue) + 1);
                    AddInstruction(OpCode.WITHIN);
                    Jump(OpCode.JMPIF, endTarget);
                    AddInstruction(OpCode.THROW);
                    endTarget.Instruction = AddInstruction(OpCode.NOP);
                    return true;
                }
            case "System.Math.DivRem(sbyte, sbyte)":
                {
                    JumpTarget endTarget = new();
                    if (instanceExpression is not null)
                        ConvertExpression(model, instanceExpression);
                    if (arguments is not null)
                        PrepareArgumentsForMethod(model, symbol, arguments);
                    // Perform division
                    AddInstruction(OpCode.DUP);
                    AddInstruction(OpCode.ROT);
                    AddInstruction(OpCode.TUCK);
                    AddInstruction(OpCode.DIV);

                    // Calculate remainder
                    AddInstruction(OpCode.DUP);
                    AddInstruction(OpCode.ROT);
                    AddInstruction(OpCode.MUL);
                    AddInstruction(OpCode.ROT);
                    AddInstruction(OpCode.SWAP);
                    AddInstruction(OpCode.SUB);
                    AddInstruction(OpCode.DUP);
                    Push(sbyte.MinValue);
                    Push(new BigInteger(sbyte.MaxValue) + 1);
                    AddInstruction(OpCode.WITHIN);
                    Jump(OpCode.JMPIF, endTarget);
                    AddInstruction(OpCode.THROW);
                    endTarget.Instruction = AddInstruction(OpCode.NOP);
                    AddInstruction(OpCode.PUSH2);
                    AddInstruction(OpCode.PACK);
                    return true;
                }
            case "System.Math.DivRem(byte, byte)":
                {
                    JumpTarget endTarget = new();
                    if (instanceExpression is not null)
                        ConvertExpression(model, instanceExpression);
                    if (arguments is not null)
                        PrepareArgumentsForMethod(model, symbol, arguments);
                    // Perform division
                    AddInstruction(OpCode.DUP);
                    AddInstruction(OpCode.ROT);
                    AddInstruction(OpCode.TUCK);
                    AddInstruction(OpCode.DIV);

                    // Calculate remainder
                    AddInstruction(OpCode.DUP);
                    AddInstruction(OpCode.ROT);
                    AddInstruction(OpCode.MUL);
                    AddInstruction(OpCode.ROT);
                    AddInstruction(OpCode.SWAP);
                    AddInstruction(OpCode.SUB);
                    AddInstruction(OpCode.DUP);
                    Push(byte.MinValue);
                    Push(new BigInteger(byte.MaxValue) + 1);
                    AddInstruction(OpCode.WITHIN);
                    Jump(OpCode.JMPIF, endTarget);
                    AddInstruction(OpCode.THROW);
                    endTarget.Instruction = AddInstruction(OpCode.NOP);
                    AddInstruction(OpCode.PUSH2);
                    AddInstruction(OpCode.PACK);
                    return true;
                }
            case "System.Math.DivRem(short, short)":
                {
                    JumpTarget endTarget = new();
                    if (instanceExpression is not null)
                        ConvertExpression(model, instanceExpression);
                    if (arguments is not null)
                        PrepareArgumentsForMethod(model, symbol, arguments);
                    // Perform division
                    AddInstruction(OpCode.DUP);
                    AddInstruction(OpCode.ROT);
                    AddInstruction(OpCode.TUCK);
                    AddInstruction(OpCode.DIV);

                    // Calculate remainder
                    AddInstruction(OpCode.DUP);
                    AddInstruction(OpCode.ROT);
                    AddInstruction(OpCode.MUL);
                    AddInstruction(OpCode.ROT);
                    AddInstruction(OpCode.SWAP);
                    AddInstruction(OpCode.SUB);
                    AddInstruction(OpCode.DUP);
                    Push(short.MinValue);
                    Push(new BigInteger(short.MaxValue) + 1);
                    AddInstruction(OpCode.WITHIN);
                    Jump(OpCode.JMPIF, endTarget);
                    AddInstruction(OpCode.THROW);
                    endTarget.Instruction = AddInstruction(OpCode.NOP);
                    AddInstruction(OpCode.PUSH2);
                    AddInstruction(OpCode.PACK);
                    return true;
                }
            case "System.Math.DivRem(ushort, ushort)":
                {
                    JumpTarget endTarget = new();
                    if (instanceExpression is not null)
                        ConvertExpression(model, instanceExpression);
                    if (arguments is not null)
                        PrepareArgumentsForMethod(model, symbol, arguments);
                    // Perform division
                    AddInstruction(OpCode.DUP);
                    AddInstruction(OpCode.ROT);
                    AddInstruction(OpCode.TUCK);
                    AddInstruction(OpCode.DIV);

                    // Calculate remainder
                    AddInstruction(OpCode.DUP);
                    AddInstruction(OpCode.ROT);
                    AddInstruction(OpCode.MUL);
                    AddInstruction(OpCode.ROT);
                    AddInstruction(OpCode.SWAP);
                    AddInstruction(OpCode.SUB);
                    AddInstruction(OpCode.DUP);
                    Push(ushort.MinValue);
                    Push(new BigInteger(ushort.MaxValue) + 1);
                    AddInstruction(OpCode.WITHIN);
                    Jump(OpCode.JMPIF, endTarget);
                    AddInstruction(OpCode.THROW);
                    endTarget.Instruction = AddInstruction(OpCode.NOP);
                    AddInstruction(OpCode.PUSH2);
                    AddInstruction(OpCode.PACK);
                    return true;
                }
            case "System.Math.DivRem(int, int)":
                {
                    JumpTarget endTarget = new();
                    if (instanceExpression is not null)
                        ConvertExpression(model, instanceExpression);
                    if (arguments is not null)
                        PrepareArgumentsForMethod(model, symbol, arguments);
                    // Perform division
                    AddInstruction(OpCode.DUP);
                    AddInstruction(OpCode.ROT);
                    AddInstruction(OpCode.TUCK);
                    AddInstruction(OpCode.DIV);

                    // Calculate remainder
                    AddInstruction(OpCode.DUP);
                    AddInstruction(OpCode.ROT);
                    AddInstruction(OpCode.MUL);
                    AddInstruction(OpCode.ROT);
                    AddInstruction(OpCode.SWAP);
                    AddInstruction(OpCode.SUB);
                    AddInstruction(OpCode.DUP);
                    Push(int.MinValue);
                    Push(new BigInteger(int.MaxValue) + 1);
                    AddInstruction(OpCode.WITHIN);
                    Jump(OpCode.JMPIF, endTarget);
                    AddInstruction(OpCode.THROW);
                    endTarget.Instruction = AddInstruction(OpCode.NOP);
                    AddInstruction(OpCode.PUSH2);
                    AddInstruction(OpCode.PACK);
                    return true;
                }
            case "System.Math.DivRem(uint, uint)":
                {
                    JumpTarget endTarget = new();
                    if (instanceExpression is not null)
                        ConvertExpression(model, instanceExpression);
                    if (arguments is not null)
                        PrepareArgumentsForMethod(model, symbol, arguments);
                    // Perform division
                    AddInstruction(OpCode.DUP);
                    AddInstruction(OpCode.ROT);
                    AddInstruction(OpCode.TUCK);
                    AddInstruction(OpCode.DIV);

                    // Calculate remainder
                    AddInstruction(OpCode.DUP);
                    AddInstruction(OpCode.ROT);
                    AddInstruction(OpCode.MUL);
                    AddInstruction(OpCode.ROT);
                    AddInstruction(OpCode.SWAP);
                    AddInstruction(OpCode.SUB);
                    AddInstruction(OpCode.DUP);
                    Push(uint.MinValue);
                    Push(new BigInteger(uint.MaxValue) + 1);
                    AddInstruction(OpCode.WITHIN);
                    Jump(OpCode.JMPIF, endTarget);
                    AddInstruction(OpCode.THROW);
                    endTarget.Instruction = AddInstruction(OpCode.NOP);
                    AddInstruction(OpCode.PUSH2);
                    AddInstruction(OpCode.PACK);
                    return true;
                }
            case "System.Math.DivRem(long, long)":
                {
                    JumpTarget endTarget = new();
                    if (instanceExpression is not null)
                        ConvertExpression(model, instanceExpression);
                    if (arguments is not null)
                        PrepareArgumentsForMethod(model, symbol, arguments);
                    // Perform division
                    AddInstruction(OpCode.DUP);
                    AddInstruction(OpCode.ROT);
                    AddInstruction(OpCode.TUCK);
                    AddInstruction(OpCode.DIV);

                    // Calculate remainder
                    AddInstruction(OpCode.DUP);
                    AddInstruction(OpCode.ROT);
                    AddInstruction(OpCode.MUL);
                    AddInstruction(OpCode.ROT);
                    AddInstruction(OpCode.SWAP);
                    AddInstruction(OpCode.SUB);
                    AddInstruction(OpCode.DUP);
                    Push(long.MinValue);
                    Push(new BigInteger(long.MaxValue) + 1);
                    AddInstruction(OpCode.WITHIN);
                    Jump(OpCode.JMPIF, endTarget);
                    AddInstruction(OpCode.THROW);
                    endTarget.Instruction = AddInstruction(OpCode.NOP);
                    AddInstruction(OpCode.PUSH2);
                    AddInstruction(OpCode.PACK);
                    return true;
                }
            case "System.Math.DivRem(ulong, ulong)":
                {
                    JumpTarget endTarget = new();
                    if (instanceExpression is not null)
                        ConvertExpression(model, instanceExpression);
                    if (arguments is not null)
                        PrepareArgumentsForMethod(model, symbol, arguments);
                    // Perform division
                    AddInstruction(OpCode.DUP);
                    AddInstruction(OpCode.ROT);
                    AddInstruction(OpCode.TUCK);
                    AddInstruction(OpCode.DIV);

                    // Calculate remainder
                    AddInstruction(OpCode.DUP);
                    AddInstruction(OpCode.ROT);
                    AddInstruction(OpCode.MUL);
                    AddInstruction(OpCode.ROT);
                    AddInstruction(OpCode.SWAP);
                    AddInstruction(OpCode.SUB);
                    AddInstruction(OpCode.DUP);
                    Push(ulong.MinValue);
                    Push(new BigInteger(ulong.MaxValue) + 1);
                    AddInstruction(OpCode.WITHIN);
                    Jump(OpCode.JMPIF, endTarget);
                    AddInstruction(OpCode.THROW);
                    endTarget.Instruction = AddInstruction(OpCode.NOP);
                    AddInstruction(OpCode.PUSH2);
                    AddInstruction(OpCode.PACK);
                    return true;
                }
            case "System.Math.Clamp(byte, byte, byte)":
            case "System.Math.Clamp(sbyte, sbyte, sbyte)":
            case "System.Math.Clamp(short, short, short)":
            case "System.Math.Clamp(ushort, ushort, ushort)":
            case "System.Math.Clamp(int, int, int)":
            case "System.Math.Clamp(uint, uint, uint)":
            case "System.Math.Clamp(long, long, long)":
            case "System.Math.Clamp(ulong, ulong, ulong)":
                {
                    if (instanceExpression is not null)
                        ConvertExpression(model, instanceExpression);
                    if (arguments is not null)
                        PrepareArgumentsForMethod(model, symbol, arguments);
                    var endTarget = new JumpTarget();
                    var exceptionTarget = new JumpTarget();
                    var minTarget = new JumpTarget();
                    var maxTarget = new JumpTarget();
                    AddInstruction(OpCode.REVERSE3);// 5 0 10
                    AddInstruction(OpCode.DUP);// 5 0 10 10
                    AddInstruction(OpCode.ROT);// 5 10 10 0
                    AddInstruction(OpCode.DUP);// 5 10 10 0 0
                    AddInstruction(OpCode.ROT);// 5 10 0 0 10
                    Jump(OpCode.JMPLT, exceptionTarget);// 5 10 0
                    AddInstruction(OpCode.THROW);
                    exceptionTarget.Instruction = AddInstruction(OpCode.NOP);
                    AddInstruction(OpCode.ROT);// 10 0 5
                    AddInstruction(OpCode.DUP);// 10 0 5 5
                    AddInstruction(OpCode.ROT);// 10 5 5 0
                    AddInstruction(OpCode.DUP);// 10 5 5 0 0
                    AddInstruction(OpCode.ROT);// 10 5 0 0 5
                    Jump(OpCode.JMPGT, minTarget);// 10 5 0
                    AddInstruction(OpCode.DROP);// 10 5
                    AddInstruction(OpCode.DUP);// 10 5 5
                    AddInstruction(OpCode.ROT);// 5 5 10
                    AddInstruction(OpCode.DUP);// 5 5 10 10
                    AddInstruction(OpCode.ROT);// 5 10 10 5
                    Jump(OpCode.JMPLT, maxTarget);// 5 10
                    AddInstruction(OpCode.DROP);
                    Jump(OpCode.JMP, endTarget);
                    minTarget.Instruction = AddInstruction(OpCode.NOP);
                    AddInstruction(OpCode.REVERSE3);
                    AddInstruction(OpCode.DROP);
                    AddInstruction(OpCode.DROP);
                    Jump(OpCode.JMP, endTarget);
                    maxTarget.Instruction = AddInstruction(OpCode.NOP);
                    AddInstruction(OpCode.SWAP);
                    AddInstruction(OpCode.DROP);
                    Jump(OpCode.JMP, endTarget);
                    endTarget.Instruction = AddInstruction(OpCode.NOP);
                    return true;
                }
            case "byte?.HasValue.get":
            case "sbyte?.HasValue.get":
            case "short?.HasValue.get":
            case "ushort?.HasValue.get":
            case "int?.HasValue.get":
            case "uint?.HasValue.get":
            case "long?.HasValue.get":
            case "ulong?.HasValue.get":
            case "bool?.HasValue.get":
            case "char?.HasValue.get":
            case "System.Numerics.BigInteger?.HasValue.get":
                if (instanceExpression is not null)
                    ConvertExpression(model, instanceExpression);
                AddInstruction(OpCode.ISNULL);
                AddInstruction(OpCode.NOT);
                return true;
            case "byte?.Value.get":
            case "sbyte?.Value.get":
            case "short?.Value.get":
            case "ushort?.Value.get":
            case "int?.Value.get":
            case "uint?.Value.get":
            case "long?.Value.get":
            case "ulong?.Value.get":
            case "bool?.Value.get":
            case "char?.Value.get":
            case "System.Numerics.BigInteger?.Value.get":
                {
                    if (instanceExpression is not null)
                        ConvertExpression(model, instanceExpression);
                    AddInstruction(OpCode.DUP);
                    AddInstruction(OpCode.ISNULL);
                    JumpTarget endTarget = new();
                    Jump(OpCode.JMPIFNOT, endTarget);
                    AddInstruction(OpCode.THROW);
                    endTarget.Instruction = AddInstruction(OpCode.NOP);
                    return true;
                }
            case "sbyte?.ToString()":
            case "byte?.ToString()":
            case "short?.ToString()":
            case "ushort?.ToString()":
            case "int?.ToString()":
            case "uint?.ToString()":
            case "long?.ToString()":
            case "ulong?.ToString()":
            //Converts the numeric value of the current BigInteger object to its equivalent string representation.
            case "System.Numerics.BigInteger?.ToString()":
                {
                    JumpTarget endTarget = new();
                    JumpTarget endTarget2 = new();
                    if (instanceExpression is not null)
                        ConvertExpression(model, instanceExpression);
                    AddInstruction(OpCode.DUP);
                    AddInstruction(OpCode.ISNULL);
                    Jump(OpCode.JMPIF, endTarget);
                    CallContractMethod(NativeContract.StdLib.Hash, "itoa", 1, true);
                    Jump(OpCode.JMP_L, endTarget2);
                    endTarget.Instruction = AddInstruction(OpCode.NOP);
                    AddInstruction(OpCode.DROP);
                    Push("");
                    endTarget2.Instruction = AddInstruction(OpCode.NOP);
                    return true;
                }
>>>>>>> 37b16ba3
            case "sbyte.ToString()":
            case "byte.ToString()":
            case "short.ToString()":
            case "ushort.ToString()":
            case "int.ToString()":
            case "uint.ToString()":
            case "long.ToString()":
            case "ulong.ToString()":
            //Converts the numeric value of the current BigInteger object to its equivalent string representation.
            case "System.Numerics.BigInteger.ToString()":
                {
                    if (instanceExpression is not null)
                        ConvertExpression(model, instanceExpression);
                    CallContractMethod(NativeContract.StdLib.Hash, "itoa", 1, true);
                    return true;
                }
            // do it for every: byte, sbyte, short, ushort, int, uint, long, ulong, bool, char
            case "byte.Equals(object)":
            case "sbyte.Equals(object)":
            case "short.Equals(object)":
            case "ushort.Equals(object)":
            case "int.Equals(object)":
            case "uint.Equals(object)":
            case "long.Equals(object)":
            case "ulong.Equals(object)":
            case "bool.Equals(object)":
            case "char.Equals(object)":

            // also do for ? on every type
            case "System.Numerics.BigInteger.Equals(long)":
            case "System.Numerics.BigInteger.Equals(ulong)":
            case "System.Numerics.BigInteger.Equals(object)":
            //Returns a value that indicates whether two numeric values are equal.
            case "System.Numerics.BigInteger.Equals(System.Numerics.BigInteger)":
                {
                    if (instanceExpression is not null)
                        ConvertExpression(model, instanceExpression);
                    if (arguments is not null)
                        PrepareArgumentsForMethod(model, symbol, arguments);
                    AddInstruction(OpCode.NUMEQUAL);
                    return true;
                }
            #region Method of string
            //Gets the total number of elements in all the dimensions of the Array.
            case "System.Array.Length.get":
            //Gets the number of characters in the current String object.
            case "string.Length.get":
                {
                    if (instanceExpression is not null)
                        ConvertExpression(model, instanceExpression);
                    AddInstruction(OpCode.SIZE);
                    return true;
                }
            //Converts the string representation of a number to its 8-bit signed integer equivalent.
            case "sbyte.Parse(string)":
                {
                    JumpTarget endTarget = new();
                    if (arguments is not null)
                        PrepareArgumentsForMethod(model, symbol, arguments);
                    CallContractMethod(NativeContract.StdLib.Hash, "atoi", 1, true);
                    AddInstruction(OpCode.DUP);
                    Push(sbyte.MinValue);
                    Push(sbyte.MaxValue + 1);
                    AddInstruction(OpCode.WITHIN);
                    Jump(OpCode.JMPIF, endTarget);
                    AddInstruction(OpCode.THROW);
                    endTarget.Instruction = AddInstruction(OpCode.NOP);
                }
                return true;
            //Converts the string representation of a number to its Byte equivalent.
            case "byte.Parse(string)":
                {
                    JumpTarget endTarget = new();
                    if (arguments is not null)
                        PrepareArgumentsForMethod(model, symbol, arguments);
                    CallContractMethod(NativeContract.StdLib.Hash, "atoi", 1, true);
                    AddInstruction(OpCode.DUP);
                    Push(byte.MinValue);
                    Push(byte.MaxValue + 1);
                    AddInstruction(OpCode.WITHIN);
                    Jump(OpCode.JMPIF, endTarget);
                    AddInstruction(OpCode.THROW);
                    endTarget.Instruction = AddInstruction(OpCode.NOP);
                }
                return true;
            //Converts the string representation of a number to its 16-bit signed integer equivalent.
            case "short.Parse(string)":
                {
                    JumpTarget endTarget = new();
                    if (arguments is not null)
                        PrepareArgumentsForMethod(model, symbol, arguments);
                    CallContractMethod(NativeContract.StdLib.Hash, "atoi", 1, true);
                    AddInstruction(OpCode.DUP);
                    Push(short.MinValue);
                    Push(short.MaxValue + 1);
                    AddInstruction(OpCode.WITHIN);
                    Jump(OpCode.JMPIF, endTarget);
                    AddInstruction(OpCode.THROW);
                    endTarget.Instruction = AddInstruction(OpCode.NOP);
                }
                return true;
            //Converts the string representation of a number to its 16-bit unsigned integer equivalent.
            case "ushort.Parse(string)":
                {
                    JumpTarget endTarget = new();
                    if (arguments is not null)
                        PrepareArgumentsForMethod(model, symbol, arguments);
                    CallContractMethod(NativeContract.StdLib.Hash, "atoi", 1, true);
                    AddInstruction(OpCode.DUP);
                    Push(ushort.MinValue);
                    Push(ushort.MaxValue + 1);
                    AddInstruction(OpCode.WITHIN);
                    Jump(OpCode.JMPIF, endTarget);
                    AddInstruction(OpCode.THROW);
                    endTarget.Instruction = AddInstruction(OpCode.NOP);
                }
                return true;
            //Converts the string representation of a number to its 32-bit signed integer equivalent.
            case "int.Parse(string)":
                {
                    JumpTarget endTarget = new();
                    if (arguments is not null)
                        PrepareArgumentsForMethod(model, symbol, arguments);
                    CallContractMethod(NativeContract.StdLib.Hash, "atoi", 1, true);
                    AddInstruction(OpCode.DUP);
                    Push(int.MinValue);
                    Push(new BigInteger(int.MaxValue) + 1);
                    AddInstruction(OpCode.WITHIN);
                    Jump(OpCode.JMPIF, endTarget);
                    AddInstruction(OpCode.THROW);
                    endTarget.Instruction = AddInstruction(OpCode.NOP);
                }
                return true;
            //Converts the string representation of a number to its 32-bit unsigned integer equivalent.
            case "uint.Parse(string)":
                {
                    JumpTarget endTarget = new();
                    if (arguments is not null)
                        PrepareArgumentsForMethod(model, symbol, arguments);
                    CallContractMethod(NativeContract.StdLib.Hash, "atoi", 1, true);
                    AddInstruction(OpCode.DUP);
                    Push(uint.MinValue);
                    Push(new BigInteger(uint.MaxValue) + 1);
                    AddInstruction(OpCode.WITHIN);
                    Jump(OpCode.JMPIF, endTarget);
                    AddInstruction(OpCode.THROW);
                    endTarget.Instruction = AddInstruction(OpCode.NOP);
                }
                return true;
            //Converts the string representation of a number to its 64-bit signed integer equivalent.
            case "long.Parse(string)":
                {
                    JumpTarget endTarget = new();
                    if (arguments is not null)
                        PrepareArgumentsForMethod(model, symbol, arguments);
                    CallContractMethod(NativeContract.StdLib.Hash, "atoi", 1, true);
                    AddInstruction(OpCode.DUP);
                    Push(long.MinValue);
                    Push(new BigInteger(long.MaxValue) + 1);
                    AddInstruction(OpCode.WITHIN);
                    Jump(OpCode.JMPIF, endTarget);
                    AddInstruction(OpCode.THROW);
                    endTarget.Instruction = AddInstruction(OpCode.NOP);
                }
                return true;
            //Converts the string representation of a number to its 64-bit unsigned integer equivalent.
            case "ulong.Parse(string)":
                {
                    JumpTarget endTarget = new();
                    if (arguments is not null)
                        PrepareArgumentsForMethod(model, symbol, arguments);
                    CallContractMethod(NativeContract.StdLib.Hash, "atoi", 1, true);
                    AddInstruction(OpCode.DUP);
                    Push(ulong.MinValue);
                    Push(new BigInteger(ulong.MaxValue) + 1);
                    AddInstruction(OpCode.WITHIN);
                    Jump(OpCode.JMPIF, endTarget);
                    AddInstruction(OpCode.THROW);
                    endTarget.Instruction = AddInstruction(OpCode.NOP);
                }
                return true;
            //Determines whether two object instances are equal.
            case "object.Equals(object?)":
            //Determines whether two String objects have the same value.
            case "string.Equals(string?)":
                if (instanceExpression is not null)
                    ConvertExpression(model, instanceExpression);
                if (arguments is not null)
                    PrepareArgumentsForMethod(model, symbol, arguments);
                AddInstruction(OpCode.EQUAL);
                return true;
            //Getting characters in a string by index
            case "string.this[int].get":
                if (instanceExpression is not null)
                    ConvertExpression(model, instanceExpression);
                if (arguments is not null)
                    PrepareArgumentsForMethod(model, symbol, arguments);
                AddInstruction(OpCode.PICKITEM);
                return true;
            //Retrieves a substring from this instance.
            //The substring starts at a specified character position and continues to the end of the string.
            case "string.Substring(int)":
                if (instanceExpression is not null)
                    ConvertExpression(model, instanceExpression);
                if (arguments is not null)
                    PrepareArgumentsForMethod(model, symbol, arguments);
                AddInstruction(OpCode.OVER);
                AddInstruction(OpCode.SIZE);
                AddInstruction(OpCode.OVER);
                AddInstruction(OpCode.SUB);
                AddInstruction(OpCode.SUBSTR);
                return true;
            // https://learn.microsoft.com/en-us/dotnet/api/system.string.compare?view=net-8.0
            case "string.Compare(string, string)":
                {
                    if (instanceExpression is not null)
                        ConvertExpression(model, instanceExpression);
                    if (arguments is not null)
                        PrepareArgumentsForMethod(model, symbol, arguments);
                    // if left < right return -1;
                    // if left = right return 0;
                    // if left > right return 1;
                    // Less than zero	  The first substring precedes the second substring in the sort order.
                    // Zero	              The substrings occur in the same position in the sort order, or length is zero.
                    // Greater than zero  The first substring follows the second substring in the sort order.
                    AddInstruction(OpCode.SUB);
                    AddInstruction(OpCode.SIGN);
                    return true;
                }
            case "string.IsNullOrEmpty(string?)":
                {
                    if (instanceExpression is not null)
                        ConvertExpression(model, instanceExpression);
                    if (arguments is not null)
                        PrepareArgumentsForMethod(model, symbol, arguments, CallingConvention.StdCall);
                    JumpTarget endTarget = new();
                    JumpTarget nullOrEmptyTarget = new();
                    AddInstruction(OpCode.DUP);
                    AddInstruction(OpCode.ISNULL);
                    Jump(OpCode.JMPIF, nullOrEmptyTarget);
                    AddInstruction(OpCode.SIZE);
                    Push(0);
                    AddInstruction(OpCode.NUMEQUAL);
                    Jump(OpCode.JMP, endTarget);
                    nullOrEmptyTarget.Instruction = AddInstruction(OpCode.DROP); // drop the duped item
                    AddInstruction(OpCode.PUSHT);
                    endTarget.Instruction = AddInstruction(OpCode.NOP);
                    return true;
                }
            //Retrieves a substring from this instance.
            //The substring starts at a specified character position and has a specified length.
            case "string.Substring(int, int)":
                if (instanceExpression is not null)
                    ConvertExpression(model, instanceExpression);
                if (arguments is not null)
                    PrepareArgumentsForMethod(model, symbol, arguments, CallingConvention.StdCall);
                AddInstruction(OpCode.SUBSTR);
                return true;
            // Returns a value indicating whether a specified substring occurs within this string.
            case "string.Contains(string)":
                {
                    if (instanceExpression is not null)
                        ConvertExpression(model, instanceExpression);
                    if (arguments is not null)
                        PrepareArgumentsForMethod(model, symbol, arguments);
                    AddInstruction(OpCode.SWAP);
                    CallContractMethod(NativeContract.StdLib.Hash, "memorySearch", 2, true);
                    AddInstruction(OpCode.PUSH0);
                    AddInstruction(OpCode.GE);
                    return true;
                }
            // Determines whether the end of this string instance matches the specified string.
            case "string.EndsWith(string)":
                {
                    if (instanceExpression is not null)
                        ConvertExpression(model, instanceExpression);
                    if (arguments is not null)
                        PrepareArgumentsForMethod(model, symbol, arguments);
                    var endTarget = new JumpTarget();
                    var validCountTarget = new JumpTarget();
                    AddInstruction(OpCode.SWAP);
                    AddInstruction(OpCode.DUP);
                    AddInstruction(OpCode.SIZE);
                    AddInstruction(OpCode.ROT);
                    AddInstruction(OpCode.DUP);
                    AddInstruction(OpCode.SIZE);
                    AddInstruction(OpCode.DUP);
                    Push(3);
                    AddInstruction(OpCode.ROLL);
                    AddInstruction(OpCode.SWAP);
                    AddInstruction(OpCode.SUB);
                    AddInstruction(OpCode.DUP);
                    Push(0);
                    Jump(OpCode.JMPGT, validCountTarget);
                    AddInstruction(OpCode.DROP);
                    AddInstruction(OpCode.DROP);
                    AddInstruction(OpCode.DROP);
                    AddInstruction(OpCode.DROP);
                    AddInstruction(OpCode.PUSHF);
                    Jump(OpCode.JMP, endTarget);
                    validCountTarget.Instruction = AddInstruction(OpCode.NOP);
                    Push(3);
                    AddInstruction(OpCode.ROLL);
                    AddInstruction(OpCode.REVERSE3);
                    AddInstruction(OpCode.SUBSTR);
                    ChangeType(StackItemType.ByteString);
                    AddInstruction(OpCode.EQUAL);
                    endTarget.Instruction = AddInstruction(OpCode.NOP);
                    return true;
                }
            // Reports the zero-based index of the first occurrence of the specified string in this instance.
            case "string.IndexOf(string)":
                {
                    if (instanceExpression is not null)
                        ConvertExpression(model, instanceExpression);
                    if (arguments is not null)
                        PrepareArgumentsForMethod(model, symbol, arguments);
                    AddInstruction(OpCode.SWAP);
                    CallContractMethod(NativeContract.StdLib.Hash, "memorySearch", 2, true);
                    return true;
                }
            case "bool.ToString()":
                {
                    JumpTarget trueTarget = new(), endTarget = new();
                    if (instanceExpression is not null)
                        ConvertExpression(model, instanceExpression);
                    Jump(OpCode.JMPIF_L, trueTarget);
                    Push("False");
                    Jump(OpCode.JMP_L, endTarget);
                    trueTarget.Instruction = Push("True");
                    endTarget.Instruction = AddInstruction(OpCode.NOP);
                    return true;
                }
            case "char.ToString()":
                {
                    if (instanceExpression is not null)
                        ConvertExpression(model, instanceExpression);
                    ChangeType(StackItemType.ByteString);
                    return true;
                }
            case "string.ToString()":
                {
                    if (instanceExpression is not null)
                        ConvertExpression(model, instanceExpression);
                    return true;
                }
            case "object.ToString()":
                {
                    if (instanceExpression is not null)
                        ConvertExpression(model, instanceExpression);
                    ChangeType(StackItemType.ByteString);
                    return true;
                }
            #endregion
            //Non-system methods, such as user-defined methods
            default:
                return false;
        }
    }
}<|MERGE_RESOLUTION|>--- conflicted
+++ resolved
@@ -421,8 +421,6 @@
                     PrepareArgumentsForMethod(model, symbol, arguments);
                 AddInstruction(OpCode.MIN);
                 return true;
-<<<<<<< HEAD
-=======
             case "System.Math.BigMul(int, int)":
                 {
                     if (instanceExpression is not null)
@@ -739,71 +737,6 @@
                     endTarget.Instruction = AddInstruction(OpCode.NOP);
                     return true;
                 }
-            case "byte?.HasValue.get":
-            case "sbyte?.HasValue.get":
-            case "short?.HasValue.get":
-            case "ushort?.HasValue.get":
-            case "int?.HasValue.get":
-            case "uint?.HasValue.get":
-            case "long?.HasValue.get":
-            case "ulong?.HasValue.get":
-            case "bool?.HasValue.get":
-            case "char?.HasValue.get":
-            case "System.Numerics.BigInteger?.HasValue.get":
-                if (instanceExpression is not null)
-                    ConvertExpression(model, instanceExpression);
-                AddInstruction(OpCode.ISNULL);
-                AddInstruction(OpCode.NOT);
-                return true;
-            case "byte?.Value.get":
-            case "sbyte?.Value.get":
-            case "short?.Value.get":
-            case "ushort?.Value.get":
-            case "int?.Value.get":
-            case "uint?.Value.get":
-            case "long?.Value.get":
-            case "ulong?.Value.get":
-            case "bool?.Value.get":
-            case "char?.Value.get":
-            case "System.Numerics.BigInteger?.Value.get":
-                {
-                    if (instanceExpression is not null)
-                        ConvertExpression(model, instanceExpression);
-                    AddInstruction(OpCode.DUP);
-                    AddInstruction(OpCode.ISNULL);
-                    JumpTarget endTarget = new();
-                    Jump(OpCode.JMPIFNOT, endTarget);
-                    AddInstruction(OpCode.THROW);
-                    endTarget.Instruction = AddInstruction(OpCode.NOP);
-                    return true;
-                }
-            case "sbyte?.ToString()":
-            case "byte?.ToString()":
-            case "short?.ToString()":
-            case "ushort?.ToString()":
-            case "int?.ToString()":
-            case "uint?.ToString()":
-            case "long?.ToString()":
-            case "ulong?.ToString()":
-            //Converts the numeric value of the current BigInteger object to its equivalent string representation.
-            case "System.Numerics.BigInteger?.ToString()":
-                {
-                    JumpTarget endTarget = new();
-                    JumpTarget endTarget2 = new();
-                    if (instanceExpression is not null)
-                        ConvertExpression(model, instanceExpression);
-                    AddInstruction(OpCode.DUP);
-                    AddInstruction(OpCode.ISNULL);
-                    Jump(OpCode.JMPIF, endTarget);
-                    CallContractMethod(NativeContract.StdLib.Hash, "itoa", 1, true);
-                    Jump(OpCode.JMP_L, endTarget2);
-                    endTarget.Instruction = AddInstruction(OpCode.NOP);
-                    AddInstruction(OpCode.DROP);
-                    Push("");
-                    endTarget2.Instruction = AddInstruction(OpCode.NOP);
-                    return true;
-                }
->>>>>>> 37b16ba3
             case "sbyte.ToString()":
             case "byte.ToString()":
             case "short.ToString()":
