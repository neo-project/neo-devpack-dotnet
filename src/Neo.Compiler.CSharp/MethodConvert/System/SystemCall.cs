--- conflicted
+++ resolved
@@ -502,7 +502,6 @@
             case "ulong.ToString()":
             //Converts the numeric value of the current BigInteger object to its equivalent string representation.
             case "System.Numerics.BigInteger.ToString()":
-<<<<<<< HEAD
                 {
                     if (instanceExpression is not null)
                         ConvertExpression(model, instanceExpression);
@@ -532,18 +531,6 @@
             case "ulong?.Equals(object?)":
             case "bool?.Equals(object?)":
             case "char?.Equals(object?)":
-
-=======
-                if (instanceExpression is not null)
-                    ConvertExpression(model, instanceExpression);
-                CallContractMethod(NativeContract.StdLib.Hash, "itoa", 1, true);
-                return true;
-            case "char.ToString()":
-                if (instanceExpression is not null)
-                    ConvertExpression(model, instanceExpression);
-                ChangeType(StackItemType.ByteString);
-                return true;
->>>>>>> 8f89f7b1
             case "System.Numerics.BigInteger.Equals(long)":
             case "System.Numerics.BigInteger?.Equals(long)":
             case "System.Numerics.BigInteger.Equals(ulong)":
