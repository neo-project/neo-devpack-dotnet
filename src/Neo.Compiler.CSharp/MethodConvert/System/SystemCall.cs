// Copyright (C) 2015-2024 The Neo Project.
//
// The Neo.Compiler.CSharp is free software distributed under the MIT
// software license, see the accompanying file LICENSE in the main directory
// of the project or http://www.opensource.org/licenses/mit-license.php
// for more details.
//
// Redistribution and use in source and binary forms with or without
// modifications are permitted.

extern alias scfx;
using System;
using Microsoft.CodeAnalysis;
using Microsoft.CodeAnalysis.CSharp.Syntax;
using System.Linq.Expressions;
using Neo.VM;
using System.Collections.Generic;
using System.Linq;
using System.Numerics;
using System.Reflection;
using System.Runtime.InteropServices;
using Array = System.Array;
using Akka.Util.Internal;

namespace Neo.Compiler;

internal partial class MethodConvert
{
    private delegate void SystemCallHandler(MethodConvert methodConvert, SemanticModel model, IMethodSymbol symbol, ExpressionSyntax? instanceExpression, IReadOnlyList<SyntaxNode>? arguments);

    private static readonly Dictionary<string, SystemCallHandler> SystemCallHandlers = new();

    static MethodConvert()
    {
        RegisterSystemCallHandlers();
    }

    private static void RegisterHandler<TResult>(Expression<Func<TResult>> expression, SystemCallHandler handler)
    {
        var key = GetKeyFromExpression(expression);
        SystemCallHandlers[key] = handler;
    }

    private static void RegisterHandler<T, TResult>(Expression<Func<T, TResult>> expression, SystemCallHandler handler)
    {
        var key = GetKeyFromExpression(expression, typeof(T));
        SystemCallHandlers[key] = handler;
    }

    private static void RegisterHandler<T1, T2, TResult>(Expression<Func<T1, T2, TResult>> expression, SystemCallHandler handler)
    {
        var key = GetKeyFromExpression(expression, typeof(T1), typeof(T2));
        SystemCallHandlers[key] = handler;
    }

    private static void RegisterHandler<T1, T2, T3, TResult>(Expression<Func<T1, T2, T3, TResult>> expression, SystemCallHandler handler)
    {
        var key = GetKeyFromExpression(expression, typeof(T1), typeof(T2), typeof(T3));
        SystemCallHandlers[key] = handler;
    }
    private static void RegisterHandler<T1, T2, T3, T4>(Expression<Func<T1, T2, T3, T4, bool>> expression, SystemCallHandler handler)
    {
        var key = GetKeyFromExpression(expression);
        SystemCallHandlers[key] = handler;
    }

    private static void RegisterHandler<T>(Expression<Action<T>> expression, SystemCallHandler handler)
    {
        var key = GetKeyFromExpression(expression, typeof(T));
        SystemCallHandlers[key] = handler;
    }

    private static void RegisterHandler<T1, T2>(Expression<Action<T1, T2>> expression, SystemCallHandler handler)
    {
        var key = GetKeyFromExpression(expression, typeof(T1), typeof(T2));
        SystemCallHandlers[key] = handler;
    }

    private static void RegisterHandler<T1, T2, T3>(Expression<Action<T1, T2, T3>> expression, SystemCallHandler handler)
    {
        var key = GetKeyFromExpression(expression, typeof(T1), typeof(T2), typeof(T3));
        SystemCallHandlers[key] = handler;
    }

    private static string GetKeyFromExpression(LambdaExpression expression, params Type[] argumentTypes)
    {
        return expression.Body switch
        {
            MethodCallExpression methodCall => GetMethodCallKey(methodCall, argumentTypes),
            MemberExpression { Member: PropertyInfo property } => $"{GetShortTypeName(property.DeclaringType)}.{property.Name}.get",
            MemberExpression { Member: FieldInfo field } => $"{GetShortTypeName(field.DeclaringType)}.{field.Name}",
            UnaryExpression { NodeType: ExpressionType.Convert } unaryExpression => GetUnaryExpressionKey(unaryExpression),
            IndexExpression indexExpression => GetIndexExpressionKey(indexExpression),
            _ => throw new ArgumentException("Expression must be a method call, property, field access, or special member.", nameof(expression)),
        };
    }

    private static string GetMethodCallKey(MethodCallExpression methodCall, Type[] argumentTypes)
    {
        var method = methodCall.Method;
        // Static method
        if (methodCall.Object == null) return GetMethodKey(method, argumentTypes);

        var methodName = method.Name;
        var paramNames = argumentTypes.Select(GetShortTypeName).ToArray();
        var parameters = paramNames.Length > 0 ? string.Join(", ", paramNames[1..]) : null;

        if (method.IsSpecialName && (methodName.StartsWith("get_Char") || methodName.StartsWith("set_Char")))
        {
            var accessorType = methodName.StartsWith("get_Char") ? "get" : "set";
            return $"{GetShortTypeName(method.DeclaringType)}.this[{parameters}].{accessorType}";
        }

        if (method.IsGenericMethod)
        {
            var containingType = GetShortTypeName(method.DeclaringType);
            var genericArguments = $"<{string.Join(", ", method.GetGenericArguments().Select(GetShortTypeName))}>";
            return $"{containingType}.{methodName}{genericArguments}({parameters})";
        }

        return $"{paramNames[0]}.{methodName}({parameters})";
    }

    private static string GetUnaryExpressionKey(UnaryExpression unaryExpression)
    {
        var operandType = GetShortTypeName(unaryExpression.Operand.Type);
        var targetType = GetShortTypeName(unaryExpression.Type);
        return unaryExpression.Method.Name == "op_Implicit"
            ? $"{targetType}.implicit operator {targetType}({operandType})"
            : $"{operandType}.explicit operator {targetType}({operandType})";
    }

    private static string GetIndexExpressionKey(IndexExpression indexExpression)
    {
        var indexParams = string.Join(", ", indexExpression.Arguments.Select(arg => GetShortTypeName(arg.Type)));
        return $"{GetShortTypeName(indexExpression.Object.Type)}.this[{indexParams}].get";
    }

    private static string GetMethodKey(MethodInfo method, Type[] argumentTypes)
    {
        var containingType = GetShortTypeName(method.DeclaringType);
        var parameters = string.Join(", ", argumentTypes.Select(GetShortTypeName));

        switch (method.IsSpecialName)
        {
            case true when method.Name.StartsWith("get_Char") || method.Name.StartsWith("set_Char"):
                {
                    var accessorType = method.Name.StartsWith("get_Char") ? "get" : "set";
                    return $"{GetShortTypeName(method.DeclaringType)}.this[{parameters}].{accessorType}";
                }
            case true when method.Name.StartsWith("op_"):
                {
                    var operatorName = GetOperatorName(method.Name);
                    if (operatorName is "implicit operator" or "explicit operator")
                    {
                        var returnType = GetShortTypeName(method.ReturnType);
                        return $"{containingType}.{operatorName} {returnType}({parameters})";
                    }
                    return $"{containingType}.{operatorName}({parameters})";
                }
            default:
                {
                    var genericArguments = method.IsGenericMethod
                        ? $"<{string.Join(", ", method.GetGenericArguments().Select(GetShortTypeName))}>"
                        : "";

                    return $"{containingType}.{method.Name}{genericArguments}({parameters})";
                }
        }
    }

    private static string GetShortTypeName(Type type)
    {
        if (type.IsArray)
        {
            return GetShortTypeName(type.GetElementType()) + "[]";
        }

        if (type.IsGenericType && type.GetGenericTypeDefinition() == typeof(Nullable<>))
        {
            return GetShortTypeName(type.GetGenericArguments()[0]) + "?";
        }

        return type switch
        {
            _ when type == typeof(int) => "int",
            _ when type == typeof(long) => "long",
            _ when type == typeof(short) => "short",
            _ when type == typeof(byte) => "byte",
            _ when type == typeof(bool) => "bool",
            _ when type == typeof(string) => "string",
            _ when type == typeof(char) => "char",
            _ when type == typeof(void) => "void",
            _ when type == typeof(object) => "object",
            _ when type == typeof(sbyte) => "sbyte",
            _ when type == typeof(uint) => "uint",
            _ when type == typeof(ulong) => "ulong",
            _ when type == typeof(ushort) => "ushort",
            // _ when type == typeof(byte[]) => "byte[]",
            _ when type == typeof(BigInteger) => "System.Numerics.BigInteger",
            _ when type == typeof(Array) => "System.Array",
            _ when type == typeof(Math) => "System.Math",
            _ when type.IsGenericType => $"{type.Name.Split('`')[0]}<{string.Join(", ", type.GetGenericArguments().Select(GetShortTypeName))}>",
            _ => type.Name,
        };
    }

    private static string GetOperatorName(string methodName)
    {
        return methodName switch
        {
            "op_Implicit" => "implicit operator",
            "op_Explicit" => "explicit operator",
            _ => methodName.StartsWith("op_") ? methodName[3..] : methodName
        };
    }

    /// <summary>
    /// Attempts to process system constructors. Performs different processing operations based on the method symbol.
    /// </summary>
    /// <param name="model">The semantic model used to obtain detailed information about the symbol.</param>
    /// <param name="symbol">The method symbol to be processed.</param>
    /// <param name="arguments">A list of syntax nodes representing the arguments of the method.</param>
    /// <returns>True if system constructors are successfully processed; otherwise, false.</returns>
    private bool TryProcessSystemConstructors(SemanticModel model, IMethodSymbol symbol, IReadOnlyList<ArgumentSyntax> arguments)
    {
        switch (symbol.ToString())
        {
            //For the BigInteger(byte[]) constructor, prepares method arguments and changes the return type to integer.
            case "System.Numerics.BigInteger.BigInteger(byte[])":
                PrepareArgumentsForMethod(model, symbol, arguments);
                ChangeType(VM.Types.StackItemType.Integer);
                return true;
            //For other constructors, such as List<T>(), return processing failure.
            default:
                return false;
        }
    }

    /// <summary>
    /// Attempts to process system methods. Performs different processing operations based on the method symbol.
    /// </summary>
    /// <param name="model">The semantic model used to obtain detailed information about the symbol.</param>
    /// <param name="symbol">The method symbol to be processed.</param>
    /// <param name="instanceExpression">The instance expression representing the instance of method invocation, if any.</param>
    /// <param name="arguments">A list of syntax nodes representing the arguments of the method.</param>
    /// <returns>True if system methods are successfully processed; otherwise, false.</returns>
    private bool TryProcessSystemMethods(SemanticModel model, IMethodSymbol symbol, ExpressionSyntax? instanceExpression, IReadOnlyList<SyntaxNode>? arguments)
    {
        //If the method belongs to a delegate and the method name is "Invoke",
        //calls the PrepareArgumentsForMethod method with CallingConvention.Cdecl convention and changes the return type to integer.
        //Example: Func<int, int, int>(privateSum).Invoke(a, b);
        //see ~/tests/Neo.Compiler.CSharp.TestContracts/Contract_Delegate.cs
        if (symbol.ContainingType.TypeKind == TypeKind.Delegate && symbol.Name == "Invoke")
        {
            if (arguments is not null)
                PrepareArgumentsForMethod(model, symbol, arguments, CallingConvention.Cdecl);
            ConvertExpression(model, instanceExpression!);
            AddInstruction(OpCode.CALLA);
            return true;
        }

<<<<<<< HEAD
        var key = symbol.ToString()!;
        key = (from parameter in symbol.Parameters let parameterType = parameter.Type.ToString() where !parameter.Type.IsValueType && parameterType!.EndsWith('?') select parameterType).Aggregate(key, (current, parameterType) => current.Replace(parameterType, parameterType[..^1]));
=======
        var key = symbol.ToString()!.Replace("?", "").Replace("out ", "");
>>>>>>> af295e68
        if (key == "string.ToString()") key = "object.ToString()";
        if (!SystemCallHandlers.TryGetValue(key, out var handler)) return false;
        handler(this, model, symbol, instanceExpression, arguments);
        return true;
    }
}<|MERGE_RESOLUTION|>--- conflicted
+++ resolved
@@ -260,12 +260,8 @@
             return true;
         }
 
-<<<<<<< HEAD
-        var key = symbol.ToString()!;
+        var key = symbol.ToString()!.Replace("out ", "");
         key = (from parameter in symbol.Parameters let parameterType = parameter.Type.ToString() where !parameter.Type.IsValueType && parameterType!.EndsWith('?') select parameterType).Aggregate(key, (current, parameterType) => current.Replace(parameterType, parameterType[..^1]));
-=======
-        var key = symbol.ToString()!.Replace("?", "").Replace("out ", "");
->>>>>>> af295e68
         if (key == "string.ToString()") key = "object.ToString()";
         if (!SystemCallHandlers.TryGetValue(key, out var handler)) return false;
         handler(this, model, symbol, instanceExpression, arguments);
