--- conflicted
+++ resolved
@@ -602,7 +602,6 @@
         RegisterHandler((char c) => char.IsLetterOrDigit(c), HandleCharIsLetterOrDigit);
         RegisterHandler((char x, char min, char max) => char.IsBetween(x, min, max), HandleCharIsBetween);
 
-<<<<<<< HEAD
         // Add missing char methods
         RegisterHandler((char c) => char.ToLowerInvariant(c), HandleCharToLowerInvariant);
         RegisterHandler((char c) => char.ToUpperInvariant(c), HandleCharToUpperInvariant);
@@ -700,7 +699,7 @@
         RegisterHandler((BigInteger x, object? y) => x.Equals(y), HandleNullableBigIntegerEqualsWithNonNullable);
         RegisterHandler((string x, string? y) => x.Equals(y), HandleObjectEquals);
         #endregion Equals
-=======
+
         #region Out Methods
         // Numeric types
         RegisterHandler((string? s, byte result) => byte.TryParse(s, out result), HandleByteTryParseWithOut);
@@ -715,6 +714,5 @@
         // Bool
         RegisterHandler((string? value, bool result) => bool.TryParse(value, out result), HandleBoolTryParseWithOut);
         #endregion
->>>>>>> af295e68
     }
 }