--- conflicted
+++ resolved
@@ -242,62 +242,6 @@
             _startTarget.Instruction = _instructions[0];
         }
 
-<<<<<<< HEAD
-        private void ProcessFields(SemanticModel model)
-        {
-            _initslot = true;
-            IFieldSymbol[] fields = Symbol.ContainingType.GetFields();
-            for (int i = 0; i < fields.Length; i++)
-            {
-                ProcessFieldInitializer(model, fields[i], () =>
-                {
-                    AddInstruction(OpCode.LDARG0);
-                    Push(i);
-                }, () =>
-                {
-                    AddInstruction(OpCode.SETITEM);
-                });
-            }
-        }
-
-        private void ProcessStaticFields(SemanticModel model)
-        {
-            foreach (INamedTypeSymbol @class in _context.StaticFieldSymbols.Select(p => p.ContainingType).Distinct<INamedTypeSymbol>(SymbolEqualityComparer.Default).ToArray())
-            {
-                foreach (IFieldSymbol field in @class.GetAllMembers().OfType<IFieldSymbol>())
-                {
-                    if (field.IsConst || !field.IsStatic) continue;
-                    ProcessFieldInitializer(model, field, null, () =>
-                    {
-                        byte index = _context.AddStaticField(field);
-                        AccessSlot(OpCode.STSFLD, index);
-                    });
-                }
-            }
-            foreach (var (fieldIndex, type) in _context.VTables)
-            {
-                IMethodSymbol[] virtualMethods = type.GetAllMembers().OfType<IMethodSymbol>().Where(p => p.IsVirtualMethod()).ToArray();
-                for (int i = virtualMethods.Length - 1; i >= 0; i--)
-                {
-                    IMethodSymbol method = virtualMethods[i];
-                    if (method.IsAbstract)
-                    {
-                        Push((object?)null);
-                    }
-                    else
-                    {
-                        MethodConvert convert = _context.ConvertMethod(model, method);
-                        Jump(OpCode.PUSHA, convert._startTarget);
-                    }
-                }
-                Push(virtualMethods.Length);
-                AddInstruction(OpCode.PACK);
-                AccessSlot(OpCode.STSFLD, fieldIndex);
-            }
-        }
-
-=======
->>>>>>> c5b0d4f3
         private void ProcessFieldInitializer(SemanticModel model, IFieldSymbol field, Action? preInitialize, Action? postInitialize)
         {
             AttributeData? initialValue = field.GetAttributes().FirstOrDefault(p => p.AttributeClass!.Name == nameof(InitialValueAttribute));
@@ -359,320 +303,6 @@
                 postInitialize?.Invoke();
             }
         }
-
-<<<<<<< HEAD
-        private void ProcessConstructorInitializer(SemanticModel model)
-        {
-            INamedTypeSymbol type = Symbol.ContainingType;
-            if (type.IsValueType) return;
-            INamedTypeSymbol baseType = type.BaseType!;
-            if (baseType.SpecialType == SpecialType.System_Object) return;
-            ConstructorInitializerSyntax? initializer = ((ConstructorDeclarationSyntax?)SyntaxNode)?.Initializer;
-            if (initializer is null)
-            {
-                IMethodSymbol baseConstructor = baseType.InstanceConstructors.First(p => p.Parameters.Length == 0);
-                if (baseType.DeclaringSyntaxReferences.IsEmpty && baseConstructor.GetAttributes().All(p => p.AttributeClass!.ContainingAssembly.Name != "Neo.SmartContract.Framework"))
-                    return;
-                Call(model, baseConstructor, null);
-            }
-            else
-            {
-                IMethodSymbol baseConstructor = (IMethodSymbol)model.GetSymbolInfo(initializer).Symbol!;
-                using (InsertSequencePoint(initializer))
-                    Call(model, baseConstructor, null, initializer.ArgumentList.Arguments.ToArray());
-            }
-        }
-
-        private void ConvertExtern()
-        {
-            _inline = true;
-            AttributeData? contractAttribute = Symbol.ContainingType.GetAttributes().FirstOrDefault(p => p.AttributeClass!.Name == nameof(ContractAttribute));
-            if (contractAttribute is null)
-            {
-                bool emitted = false;
-                foreach (AttributeData attribute in Symbol.GetAttributes())
-                {
-                    switch (attribute.AttributeClass!.Name)
-                    {
-                        case nameof(OpCodeAttribute):
-                            if (!emitted)
-                            {
-                                emitted = true;
-                                _callingConvention = CallingConvention.StdCall;
-                            }
-                            AddInstruction(new Instruction
-                            {
-                                OpCode = (OpCode)attribute.ConstructorArguments[0].Value!,
-                                Operand = ((string)attribute.ConstructorArguments[1].Value!).HexToBytes(true)
-                            });
-                            break;
-                        case nameof(SyscallAttribute):
-                            if (!emitted)
-                            {
-                                emitted = true;
-                                _callingConvention = CallingConvention.Cdecl;
-                            }
-                            AddInstruction(new Instruction
-                            {
-                                OpCode = OpCode.SYSCALL,
-                                Operand = Encoding.ASCII.GetBytes((string)attribute.ConstructorArguments[0].Value!).Sha256()[..4]
-                            });
-                            break;
-                        case nameof(CallingConventionAttribute):
-                            emitted = true;
-                            _callingConvention = (CallingConvention)attribute.ConstructorArguments[0].Value!;
-                            break;
-                    }
-                }
-                if (Symbol.ToString()?.StartsWith("System.Array.Empty") == true)
-                {
-                    emitted = true;
-                    AddInstruction(OpCode.NEWARRAY0);
-                }
-                else if (Symbol.ToString()?.Equals("Neo.SmartContract.Framework.Services.Runtime.Debug(string)") == true)
-                {
-                    _context.AddEvent(new AbiEvent(Symbol, "Debug", new SmartContract.Manifest.ContractParameterDefinition() { Name = "message", Type = ContractParameterType.String }), false);
-                }
-                if (!emitted) throw new CompilationException(Symbol, DiagnosticId.ExternMethod, $"Unknown method: {Symbol}");
-            }
-            else
-            {
-                UInt160 hash = UInt160.Parse((string)contractAttribute.ConstructorArguments[0].Value!);
-                if (Symbol.MethodKind == MethodKind.PropertyGet)
-                {
-                    AttributeData? attribute = Symbol.AssociatedSymbol!.GetAttributes().FirstOrDefault(p => p.AttributeClass!.Name == nameof(ContractHashAttribute));
-                    if (attribute is not null)
-                    {
-                        Push(hash.ToArray());
-                        return;
-                    }
-                }
-                string method = Symbol.GetDisplayName(true);
-                ushort parametersCount = (ushort)Symbol.Parameters.Length;
-                bool hasReturnValue = !Symbol.ReturnsVoid || Symbol.MethodKind == MethodKind.Constructor;
-                Call(hash, method, parametersCount, hasReturnValue);
-            }
-        }
-
-        private void ConvertNoBody(AccessorDeclarationSyntax syntax)
-        {
-            _callingConvention = CallingConvention.Cdecl;
-            IPropertySymbol property = (IPropertySymbol)Symbol.AssociatedSymbol!;
-            AttributeData? attribute = property.GetAttributes().FirstOrDefault(p => p.AttributeClass!.Name == nameof(StoredAttribute));
-            using (InsertSequencePoint(syntax))
-            {
-                _inline = attribute is null;
-                ConvertFieldBackedProperty(property);
-                if (attribute is not null)
-                    ConvertStorageBackedProperty(property, attribute);
-            }
-        }
-
-        private void ConvertFieldBackedProperty(IPropertySymbol property)
-        {
-            IFieldSymbol[] fields = property.ContainingType.GetAllMembers().OfType<IFieldSymbol>().ToArray();
-            if (Symbol.IsStatic)
-            {
-                IFieldSymbol backingField = Array.Find(fields, p => SymbolEqualityComparer.Default.Equals(p.AssociatedSymbol, property))!;
-                byte backingFieldIndex = _context.AddStaticField(backingField);
-                switch (Symbol.MethodKind)
-                {
-                    case MethodKind.PropertyGet:
-                        AccessSlot(OpCode.LDSFLD, backingFieldIndex);
-                        break;
-                    case MethodKind.PropertySet:
-                        if (!_inline) AccessSlot(OpCode.LDARG, 0);
-                        AccessSlot(OpCode.STSFLD, backingFieldIndex);
-                        break;
-                    default:
-                        throw new CompilationException(Symbol, DiagnosticId.SyntaxNotSupported, $"Unsupported accessor: {Symbol}");
-                }
-            }
-            else
-            {
-                fields = fields.Where(p => !p.IsStatic).ToArray();
-                int backingFieldIndex = Array.FindIndex(fields, p => SymbolEqualityComparer.Default.Equals(p.AssociatedSymbol, property));
-                switch (Symbol.MethodKind)
-                {
-                    case MethodKind.PropertyGet:
-                        if (!_inline) AccessSlot(OpCode.LDARG, 0);
-                        Push(backingFieldIndex);
-                        AddInstruction(OpCode.PICKITEM);
-                        break;
-                    case MethodKind.PropertySet:
-                        if (_inline)
-                        {
-                            Push(backingFieldIndex);
-                            AddInstruction(OpCode.ROT);
-                        }
-                        else
-                        {
-                            AccessSlot(OpCode.LDARG, 0);
-                            Push(backingFieldIndex);
-                            AccessSlot(OpCode.LDARG, 1);
-                        }
-                        AddInstruction(OpCode.SETITEM);
-                        break;
-                    default:
-                        throw new CompilationException(Symbol, DiagnosticId.SyntaxNotSupported, $"Unsupported accessor: {Symbol}");
-                }
-            }
-        }
-
-        private byte[] GetStorageBackedKey(IPropertySymbol property, AttributeData attribute)
-        {
-            byte[] key;
-
-            if (attribute.ConstructorArguments.Length == 0)
-            {
-                key = Utility.StrictUTF8.GetBytes(property.Name);
-            }
-            else
-            {
-                if (attribute.ConstructorArguments[0].Value is byte b)
-                {
-                    key = new byte[] { b };
-                }
-                else if (attribute.ConstructorArguments[0].Value is string s)
-                {
-                    key = Utility.StrictUTF8.GetBytes(s);
-                }
-                else
-                {
-                    throw new CompilationException(Symbol, DiagnosticId.SyntaxNotSupported, $"Unknown StorageBacked constructor: {Symbol}");
-                }
-            }
-            return key;
-        }
-
-        private void ConvertStorageBackedProperty(IPropertySymbol property, AttributeData attribute)
-        {
-            IFieldSymbol[] fields = property.ContainingType.GetAllMembers().OfType<IFieldSymbol>().ToArray();
-            byte[] key = GetStorageBackedKey(property, attribute);
-            if (Symbol.MethodKind == MethodKind.PropertyGet)
-            {
-                JumpTarget endTarget = new();
-                if (Symbol.IsStatic)
-                {
-                    // AddInstruction(OpCode.DUP);
-                    AddInstruction(OpCode.ISNULL);
-                    // Ensure that no object was sent
-                    Jump(OpCode.JMPIFNOT_L, endTarget);
-                }
-                else
-                {
-                    // Check class
-                    Jump(OpCode.JMPIF_L, endTarget);
-                }
-                Push(key);
-                Call(ApplicationEngine.System_Storage_GetReadOnlyContext);
-                Call(ApplicationEngine.System_Storage_Get);
-                switch (property.Type.Name)
-                {
-                    case "byte":
-                    case "sbyte":
-                    case "Byte":
-                    case "SByte":
-
-                    case "short":
-                    case "ushort":
-                    case "Int16":
-                    case "UInt16":
-
-                    case "int":
-                    case "uint":
-                    case "Int32":
-                    case "UInt32":
-
-                    case "long":
-                    case "ulong":
-                    case "Int64":
-                    case "UInt64":
-                    case "BigInteger":
-                        // Replace NULL with 0
-                        AddInstruction(OpCode.DUP);
-                        AddInstruction(OpCode.ISNULL);
-                        JumpTarget ifFalse = new();
-                        Jump(OpCode.JMPIFNOT_L, ifFalse);
-                        {
-                            AddInstruction(OpCode.DROP);
-                            AddInstruction(OpCode.PUSH0);
-                        }
-                        ifFalse.Instruction = AddInstruction(OpCode.NOP);
-                        break;
-                    case "String":
-                    case "ByteString":
-                    case "UInt160":
-                    case "UInt256":
-                    case "ECPoint":
-                        break;
-                    default:
-                        Call(NativeContract.StdLib.Hash, "deserialize", 1, true);
-                        break;
-                }
-                AddInstruction(OpCode.DUP);
-                if (Symbol.IsStatic)
-                {
-                    IFieldSymbol backingField = Array.Find(fields, p => SymbolEqualityComparer.Default.Equals(p.AssociatedSymbol, property))!;
-                    byte backingFieldIndex = _context.AddStaticField(backingField);
-                    AccessSlot(OpCode.STSFLD, backingFieldIndex);
-                }
-                else
-                {
-                    fields = fields.Where(p => !p.IsStatic).ToArray();
-                    int backingFieldIndex = Array.FindIndex(fields, p => SymbolEqualityComparer.Default.Equals(p.AssociatedSymbol, property));
-                    AccessSlot(OpCode.LDARG, 0);
-                    Push(backingFieldIndex);
-                    AddInstruction(OpCode.ROT);
-                    AddInstruction(OpCode.SETITEM);
-                }
-                endTarget.Instruction = AddInstruction(OpCode.NOP);
-            }
-            else
-            {
-                if (Symbol.IsStatic)
-                    AccessSlot(OpCode.LDARG, 0);
-                else
-                    AccessSlot(OpCode.LDARG, 1);
-                switch (property.Type.Name)
-                {
-                    case "byte":
-                    case "sbyte":
-                    case "Byte":
-                    case "SByte":
-
-                    case "short":
-                    case "ushort":
-                    case "Int16":
-                    case "UInt16":
-
-                    case "int":
-                    case "uint":
-                    case "Int32":
-                    case "UInt32":
-
-                    case "long":
-                    case "ulong":
-                    case "Int64":
-                    case "UInt64":
-                    case "BigInteger":
-                    case "String":
-                    case "ByteString":
-                    case "UInt160":
-                    case "UInt256":
-                    case "ECPoint":
-                        break;
-                    default:
-                        Call(NativeContract.StdLib.Hash, "serialize", 1, true);
-                        break;
-                }
-                Push(key);
-                Call(ApplicationEngine.System_Storage_GetContext);
-                Call(ApplicationEngine.System_Storage_Put);
-            }
-        }
-=======
->>>>>>> c5b0d4f3
 
         private IEnumerable<(byte fieldIndex, AttributeData attribute)> ConvertModifier(SemanticModel model)
         {
@@ -940,820 +570,6 @@
             }
             AddInstruction(OpCode.THROW);
         }
-<<<<<<< HEAD
-
-        #region CallHelpers
-
-        private Instruction Call(InteropDescriptor descriptor)
-        {
-            return AddInstruction(new Instruction
-            {
-                OpCode = OpCode.SYSCALL,
-                Operand = BitConverter.GetBytes(descriptor)
-            });
-        }
-
-        private Instruction Call(UInt160 hash, string method, ushort parametersCount, bool hasReturnValue, CallFlags callFlags = CallFlags.All)
-        {
-            ushort token = _context.AddMethodToken(hash, method, parametersCount, hasReturnValue, callFlags);
-            return AddInstruction(new Instruction
-            {
-                OpCode = OpCode.CALLT,
-                Operand = BitConverter.GetBytes(token)
-            });
-        }
-
-        private void Call(SemanticModel model, IMethodSymbol symbol, bool instanceOnStack, IReadOnlyList<ArgumentSyntax> arguments)
-        {
-            if (TryProcessSystemMethods(model, symbol, null, arguments))
-                return;
-            if (TryProcessInlineMethods(model, symbol, arguments))
-                return;
-            MethodConvert? convert;
-            CallingConvention methodCallingConvention;
-            if (symbol.IsVirtualMethod())
-            {
-                convert = null;
-                methodCallingConvention = CallingConvention.Cdecl;
-            }
-            else
-            {
-                convert = _context.ConvertMethod(model, symbol);
-                methodCallingConvention = convert._callingConvention;
-            }
-            bool isConstructor = symbol.MethodKind == MethodKind.Constructor;
-            if (instanceOnStack && methodCallingConvention != CallingConvention.Cdecl && isConstructor)
-                AddInstruction(OpCode.DUP);
-            PrepareArgumentsForMethod(model, symbol, arguments, methodCallingConvention);
-            if (instanceOnStack && methodCallingConvention == CallingConvention.Cdecl)
-            {
-                switch (symbol.Parameters.Length)
-                {
-                    case 0:
-                        if (isConstructor) AddInstruction(OpCode.DUP);
-                        break;
-                    case 1:
-                        AddInstruction(isConstructor ? OpCode.OVER : OpCode.SWAP);
-                        break;
-                    default:
-                        Push(symbol.Parameters.Length);
-                        AddInstruction(isConstructor ? OpCode.PICK : OpCode.ROLL);
-                        break;
-                }
-            }
-            if (convert is null)
-                CallVirtual(symbol);
-            else
-                EmitCall(convert);
-        }
-
-        private void Call(SemanticModel model, IMethodSymbol symbol, ExpressionSyntax? instanceExpression, params SyntaxNode[] arguments)
-        {
-            if (TryProcessSystemMethods(model, symbol, instanceExpression, arguments))
-                return;
-            if (TryProcessInlineMethods(model, symbol, arguments))
-                return;
-            MethodConvert? convert;
-            CallingConvention methodCallingConvention;
-            if (symbol.IsVirtualMethod() && instanceExpression is not BaseExpressionSyntax)
-            {
-                convert = null;
-                methodCallingConvention = CallingConvention.Cdecl;
-            }
-            else
-            {
-                convert = symbol.ReducedFrom is null
-                    ? _context.ConvertMethod(model, symbol)
-                    : _context.ConvertMethod(model, symbol.ReducedFrom);
-                methodCallingConvention = convert._callingConvention;
-            }
-            if (!symbol.IsStatic && methodCallingConvention != CallingConvention.Cdecl)
-            {
-                if (instanceExpression is null)
-                    AddInstruction(OpCode.LDARG0);
-                else
-                    ConvertExpression(model, instanceExpression);
-            }
-            PrepareArgumentsForMethod(model, symbol, arguments, methodCallingConvention);
-            if (!symbol.IsStatic && methodCallingConvention == CallingConvention.Cdecl)
-            {
-                if (instanceExpression is null)
-                    AddInstruction(OpCode.LDARG0);
-                else
-                    ConvertExpression(model, instanceExpression);
-            }
-            if (convert is null)
-                CallVirtual(symbol);
-            else
-                EmitCall(convert);
-        }
-
-        private void Call(SemanticModel model, IMethodSymbol symbol, CallingConvention callingConvention = CallingConvention.Cdecl)
-        {
-            if (TryProcessSystemMethods(model, symbol, null, null))
-                return;
-            if (TryProcessInlineMethods(model, symbol, null))
-                return;
-            MethodConvert? convert;
-            CallingConvention methodCallingConvention;
-            if (symbol.IsVirtualMethod())
-            {
-                convert = null;
-                methodCallingConvention = CallingConvention.Cdecl;
-            }
-            else
-            {
-                convert = _context.ConvertMethod(model, symbol);
-                methodCallingConvention = convert._callingConvention;
-            }
-            int pc = symbol.Parameters.Length;
-            if (!symbol.IsStatic) pc++;
-            if (pc > 1 && methodCallingConvention != callingConvention)
-            {
-                switch (pc)
-                {
-                    case 2:
-                        AddInstruction(OpCode.SWAP);
-                        break;
-                    case 3:
-                        AddInstruction(OpCode.REVERSE3);
-                        break;
-                    case 4:
-                        AddInstruction(OpCode.REVERSE4);
-                        break;
-                    default:
-                        Push(pc);
-                        AddInstruction(OpCode.REVERSEN);
-                        break;
-                }
-            }
-            if (convert is null)
-                CallVirtual(symbol);
-            else
-                EmitCall(convert);
-        }
-
-        private bool TryProcessInlineMethods(SemanticModel model, IMethodSymbol symbol, IReadOnlyList<SyntaxNode>? arguments)
-        {
-            SyntaxNode? syntaxNode = null;
-            if (!symbol.DeclaringSyntaxReferences.IsEmpty)
-                syntaxNode = symbol.DeclaringSyntaxReferences[0].GetSyntax();
-
-            if (syntaxNode is not BaseMethodDeclarationSyntax syntax) return false;
-            if (!symbol.GetAttributesWithInherited().Any(attribute => attribute.ConstructorArguments.Length > 0
-                    && attribute.AttributeClass?.Name == nameof(MethodImplAttribute)
-                    && attribute.ConstructorArguments[0].Value is not null
-                    && (MethodImplOptions)attribute.ConstructorArguments[0].Value! == MethodImplOptions.AggressiveInlining))
-                return false;
-
-            _internalInline = true;
-
-            using (InsertSequencePoint(syntax))
-            {
-                if (arguments is not null) PrepareArgumentsForMethod(model, symbol, arguments, CallingConvention.Cdecl);
-                if (syntax.Body != null) ConvertStatement(model, syntax.Body);
-            }
-            return true;
-        }
-
-        private void PrepareArgumentsForMethod(SemanticModel model, IMethodSymbol symbol, IReadOnlyList<SyntaxNode> arguments, CallingConvention callingConvention = CallingConvention.Cdecl)
-        {
-            var namedArguments = arguments.OfType<ArgumentSyntax>().Where(p => p.NameColon is not null).Select(p => (Symbol: (IParameterSymbol)model.GetSymbolInfo(p.NameColon!.Name).Symbol!, p.Expression)).ToDictionary(p => p.Symbol, p => p.Expression, (IEqualityComparer<IParameterSymbol>)SymbolEqualityComparer.Default);
-            IEnumerable<IParameterSymbol> parameters = symbol.Parameters;
-            if (callingConvention == CallingConvention.Cdecl)
-                parameters = parameters.Reverse();
-            foreach (IParameterSymbol parameter in parameters)
-            {
-                if (namedArguments.TryGetValue(parameter, out ExpressionSyntax? expression))
-                {
-                    ConvertExpression(model, expression);
-                }
-                else if (parameter.IsParams)
-                {
-                    if (arguments.Count > parameter.Ordinal)
-                    {
-                        if (arguments.Count == parameter.Ordinal + 1)
-                        {
-                            expression = arguments[parameter.Ordinal] switch
-                            {
-                                ArgumentSyntax argument => argument.Expression,
-                                ExpressionSyntax exp => exp,
-                                _ => throw new CompilationException(arguments[parameter.Ordinal], DiagnosticId.SyntaxNotSupported, $"Unsupported argument: {arguments[parameter.Ordinal]}"),
-                            };
-                            Conversion conversion = model.ClassifyConversion(expression, parameter.Type);
-                            if (conversion.Exists)
-                            {
-                                ConvertExpression(model, expression);
-                                continue;
-                            }
-                        }
-                        for (int i = arguments.Count - 1; i >= parameter.Ordinal; i--)
-                        {
-                            expression = arguments[i] switch
-                            {
-                                ArgumentSyntax argument => argument.Expression,
-                                ExpressionSyntax exp => exp,
-                                _ => throw new CompilationException(arguments[i], DiagnosticId.SyntaxNotSupported, $"Unsupported argument: {arguments[i]}"),
-                            };
-                            ConvertExpression(model, expression);
-                        }
-                        Push(arguments.Count - parameter.Ordinal);
-                        AddInstruction(OpCode.PACK);
-                    }
-                    else
-                    {
-                        AddInstruction(OpCode.NEWARRAY0);
-                    }
-                }
-                else
-                {
-                    if (arguments.Count > parameter.Ordinal)
-                    {
-                        switch (arguments[parameter.Ordinal])
-                        {
-                            case ArgumentSyntax argument:
-                                if (argument.NameColon is null)
-                                {
-                                    ConvertExpression(model, argument.Expression);
-                                    continue;
-                                }
-                                break;
-                            case ExpressionSyntax ex:
-                                ConvertExpression(model, ex);
-                                continue;
-                            default:
-                                throw new CompilationException(arguments[parameter.Ordinal], DiagnosticId.SyntaxNotSupported, $"Unsupported argument: {arguments[parameter.Ordinal]}");
-                        }
-                    }
-                    Push(parameter.ExplicitDefaultValue);
-                }
-            }
-        }
-
-        private bool TryProcessSystemConstructors(SemanticModel model, IMethodSymbol symbol, IReadOnlyList<ArgumentSyntax> arguments)
-        {
-            switch (symbol.ToString())
-            {
-                case "System.Numerics.BigInteger.BigInteger(byte[])":
-                    PrepareArgumentsForMethod(model, symbol, arguments);
-                    ChangeType(VM.Types.StackItemType.Integer);
-                    return true;
-                default:
-                    return false;
-            }
-        }
-
-        private bool TryProcessSystemMethods(SemanticModel model, IMethodSymbol symbol, ExpressionSyntax? instanceExpression, IReadOnlyList<SyntaxNode>? arguments)
-        {
-            if (symbol.ContainingType.TypeKind == TypeKind.Delegate && symbol.Name == "Invoke")
-            {
-                if (arguments is not null)
-                    PrepareArgumentsForMethod(model, symbol, arguments, CallingConvention.Cdecl);
-                ConvertExpression(model, instanceExpression!);
-                AddInstruction(OpCode.CALLA);
-                return true;
-            }
-            switch (symbol.ToString())
-            {
-                case "System.Numerics.BigInteger.One.get":
-                    Push(1);
-                    return true;
-                case "System.Numerics.BigInteger.MinusOne.get":
-                    Push(-1);
-                    return true;
-                case "System.Numerics.BigInteger.Zero.get":
-                    Push(0);
-                    return true;
-                case "System.Numerics.BigInteger.IsZero.get":
-                    if (instanceExpression is not null)
-                        ConvertExpression(model, instanceExpression);
-                    Push(0);
-                    AddInstruction(OpCode.NUMEQUAL);
-                    return true;
-                case "System.Numerics.BigInteger.IsOne.get":
-                    if (instanceExpression is not null)
-                        ConvertExpression(model, instanceExpression);
-                    Push(1);
-                    AddInstruction(OpCode.NUMEQUAL);
-                    return true;
-                case "System.Numerics.BigInteger.IsEven.get":
-                    if (instanceExpression is not null)
-                        ConvertExpression(model, instanceExpression);
-                    Push(1);
-                    AddInstruction(OpCode.AND);
-                    Push(0);
-                    AddInstruction(OpCode.NUMEQUAL);
-                    return true;
-                case "System.Numerics.BigInteger.Sign.get":
-                    if (instanceExpression is not null)
-                        ConvertExpression(model, instanceExpression);
-                    AddInstruction(OpCode.SIGN);
-                    return true;
-                case "System.Numerics.BigInteger.Pow(System.Numerics.BigInteger, int)":
-                    if (arguments is not null)
-                        PrepareArgumentsForMethod(model, symbol, arguments, CallingConvention.StdCall);
-                    AddInstruction(OpCode.POW);
-                    return true;
-                case "System.Numerics.BigInteger.ModPow(System.Numerics.BigInteger, System.Numerics.BigInteger, System.Numerics.BigInteger)":
-                    if (arguments is not null)
-                        PrepareArgumentsForMethod(model, symbol, arguments, CallingConvention.StdCall);
-                    AddInstruction(OpCode.MODPOW);
-                    return true;
-                case "System.Numerics.BigInteger.Add(System.Numerics.BigInteger, System.Numerics.BigInteger)":
-                    if (arguments is not null)
-                        PrepareArgumentsForMethod(model, symbol, arguments, CallingConvention.StdCall);
-                    AddInstruction(OpCode.ADD);
-                    return true;
-                case "System.Numerics.BigInteger.Subtract(System.Numerics.BigInteger, System.Numerics.BigInteger)":
-                    if (arguments is not null)
-                        PrepareArgumentsForMethod(model, symbol, arguments, CallingConvention.StdCall);
-                    AddInstruction(OpCode.SUB);
-                    return true;
-                case "System.Numerics.BigInteger.Negate(System.Numerics.BigInteger)":
-                    if (arguments is not null)
-                        PrepareArgumentsForMethod(model, symbol, arguments, CallingConvention.StdCall);
-                    AddInstruction(OpCode.NEGATE);
-                    return true;
-                case "System.Numerics.BigInteger.Multiply(System.Numerics.BigInteger, System.Numerics.BigInteger)":
-                    if (arguments is not null)
-                        PrepareArgumentsForMethod(model, symbol, arguments, CallingConvention.StdCall);
-                    AddInstruction(OpCode.MUL);
-                    return true;
-                case "System.Numerics.BigInteger.Divide(System.Numerics.BigInteger, System.Numerics.BigInteger)":
-                    if (arguments is not null)
-                        PrepareArgumentsForMethod(model, symbol, arguments, CallingConvention.StdCall);
-                    AddInstruction(OpCode.DIV);
-                    return true;
-                case "System.Numerics.BigInteger.Remainder(System.Numerics.BigInteger, System.Numerics.BigInteger)":
-                    if (arguments is not null)
-                        PrepareArgumentsForMethod(model, symbol, arguments, CallingConvention.StdCall);
-                    AddInstruction(OpCode.MOD);
-                    return true;
-                case "System.Numerics.BigInteger.Compare(System.Numerics.BigInteger, System.Numerics.BigInteger)":
-                    if (arguments is not null)
-                        PrepareArgumentsForMethod(model, symbol, arguments, CallingConvention.StdCall);
-                    // if left < right return -1;
-                    // if left = right return 0;
-                    // if left > right return 1;
-                    AddInstruction(OpCode.SUB);
-                    AddInstruction(OpCode.SIGN);
-                    return true;
-                case "System.Numerics.BigInteger.GreatestCommonDivisor(System.Numerics.BigInteger, System.Numerics.BigInteger)":
-                    if (arguments is not null)
-                        PrepareArgumentsForMethod(model, symbol, arguments, CallingConvention.StdCall);
-                    JumpTarget gcdTarget = new()
-                    {
-                        Instruction = AddInstruction(OpCode.DUP)
-                    };
-                    AddInstruction(OpCode.REVERSE3);
-                    AddInstruction(OpCode.SWAP);
-                    AddInstruction(OpCode.MOD);
-                    AddInstruction(OpCode.DUP);
-                    AddInstruction(OpCode.PUSH0);
-                    AddInstruction(OpCode.NUMEQUAL);
-                    Jump(OpCode.JMPIFNOT, gcdTarget);
-                    AddInstruction(OpCode.DROP);
-                    AddInstruction(OpCode.ABS);
-                    return true;
-                case "System.Numerics.BigInteger.ToByteArray()":
-                    if (instanceExpression is not null)
-                        ConvertExpression(model, instanceExpression);
-                    ChangeType(VM.Types.StackItemType.Buffer);
-                    return true;
-                case "System.Numerics.BigInteger.explicit operator sbyte(System.Numerics.BigInteger)":
-                    {
-                        if (arguments is not null)
-                            PrepareArgumentsForMethod(model, symbol, arguments);
-                        JumpTarget endTarget = new();
-                        AddInstruction(OpCode.DUP);
-                        Push(sbyte.MinValue);
-                        Push(sbyte.MaxValue + 1);
-                        AddInstruction(OpCode.WITHIN);
-                        Jump(OpCode.JMPIF, endTarget);
-                        AddInstruction(OpCode.THROW);
-                        endTarget.Instruction = AddInstruction(OpCode.NOP);
-                    }
-                    return true;
-                case "System.Numerics.BigInteger.explicit operator byte(System.Numerics.BigInteger)":
-                    {
-                        if (arguments is not null)
-                            PrepareArgumentsForMethod(model, symbol, arguments);
-                        JumpTarget endTarget = new();
-                        AddInstruction(OpCode.DUP);
-                        Push(byte.MinValue);
-                        Push(byte.MaxValue + 1);
-                        AddInstruction(OpCode.WITHIN);
-                        Jump(OpCode.JMPIF, endTarget);
-                        AddInstruction(OpCode.THROW);
-                        endTarget.Instruction = AddInstruction(OpCode.NOP);
-                    }
-                    return true;
-                case "System.Numerics.BigInteger.explicit operator short(System.Numerics.BigInteger)":
-                    {
-                        if (arguments is not null)
-                            PrepareArgumentsForMethod(model, symbol, arguments);
-                        JumpTarget endTarget = new();
-                        AddInstruction(OpCode.DUP);
-                        Push(short.MinValue);
-                        Push(short.MaxValue + 1);
-                        AddInstruction(OpCode.WITHIN);
-                        Jump(OpCode.JMPIF, endTarget);
-                        AddInstruction(OpCode.THROW);
-                        endTarget.Instruction = AddInstruction(OpCode.NOP);
-                    }
-                    return true;
-                case "System.Numerics.BigInteger.explicit operator ushort(System.Numerics.BigInteger)":
-                    {
-                        if (arguments is not null)
-                            PrepareArgumentsForMethod(model, symbol, arguments);
-                        JumpTarget endTarget = new();
-                        AddInstruction(OpCode.DUP);
-                        Push(ushort.MinValue);
-                        Push(ushort.MaxValue + 1);
-                        AddInstruction(OpCode.WITHIN);
-                        Jump(OpCode.JMPIF, endTarget);
-                        AddInstruction(OpCode.THROW);
-                        endTarget.Instruction = AddInstruction(OpCode.NOP);
-                    }
-                    return true;
-                case "System.Numerics.BigInteger.explicit operator int(System.Numerics.BigInteger)":
-                    {
-                        if (arguments is not null)
-                            PrepareArgumentsForMethod(model, symbol, arguments);
-                        JumpTarget endTarget = new();
-                        AddInstruction(OpCode.DUP);
-                        Push(int.MinValue);
-                        Push(new BigInteger(int.MaxValue) + 1);
-                        AddInstruction(OpCode.WITHIN);
-                        Jump(OpCode.JMPIF, endTarget);
-                        AddInstruction(OpCode.THROW);
-                        endTarget.Instruction = AddInstruction(OpCode.NOP);
-                    }
-                    return true;
-                case "System.Numerics.BigInteger.explicit operator uint(System.Numerics.BigInteger)":
-                    {
-                        if (arguments is not null)
-                            PrepareArgumentsForMethod(model, symbol, arguments);
-                        JumpTarget endTarget = new();
-                        AddInstruction(OpCode.DUP);
-                        Push(uint.MinValue);
-                        Push(new BigInteger(uint.MaxValue) + 1);
-                        AddInstruction(OpCode.WITHIN);
-                        Jump(OpCode.JMPIF, endTarget);
-                        AddInstruction(OpCode.THROW);
-                        endTarget.Instruction = AddInstruction(OpCode.NOP);
-                    }
-                    return true;
-                case "System.Numerics.BigInteger.explicit operator long(System.Numerics.BigInteger)":
-                    {
-                        if (arguments is not null)
-                            PrepareArgumentsForMethod(model, symbol, arguments);
-                        JumpTarget endTarget = new();
-                        AddInstruction(OpCode.DUP);
-                        Push(long.MinValue);
-                        Push(new BigInteger(long.MaxValue) + 1);
-                        AddInstruction(OpCode.WITHIN);
-                        Jump(OpCode.JMPIF, endTarget);
-                        AddInstruction(OpCode.THROW);
-                        endTarget.Instruction = AddInstruction(OpCode.NOP);
-                    }
-                    return true;
-                case "System.Numerics.BigInteger.explicit operator ulong(System.Numerics.BigInteger)":
-                    {
-                        if (arguments is not null)
-                            PrepareArgumentsForMethod(model, symbol, arguments);
-                        JumpTarget endTarget = new();
-                        AddInstruction(OpCode.DUP);
-                        Push(ulong.MinValue);
-                        Push(new BigInteger(ulong.MaxValue) + 1);
-                        AddInstruction(OpCode.WITHIN);
-                        Jump(OpCode.JMPIF, endTarget);
-                        AddInstruction(OpCode.THROW);
-                        endTarget.Instruction = AddInstruction(OpCode.NOP);
-                    }
-                    return true;
-                case "System.Numerics.BigInteger.implicit operator System.Numerics.BigInteger(char)":
-                case "System.Numerics.BigInteger.implicit operator System.Numerics.BigInteger(sbyte)":
-                case "System.Numerics.BigInteger.implicit operator System.Numerics.BigInteger(byte)":
-                case "System.Numerics.BigInteger.implicit operator System.Numerics.BigInteger(short)":
-                case "System.Numerics.BigInteger.implicit operator System.Numerics.BigInteger(ushort)":
-                case "System.Numerics.BigInteger.implicit operator System.Numerics.BigInteger(int)":
-                case "System.Numerics.BigInteger.implicit operator System.Numerics.BigInteger(uint)":
-                case "System.Numerics.BigInteger.implicit operator System.Numerics.BigInteger(long)":
-                case "System.Numerics.BigInteger.implicit operator System.Numerics.BigInteger(ulong)":
-                    if (arguments is not null)
-                        PrepareArgumentsForMethod(model, symbol, arguments);
-                    return true;
-                case "System.Array.Length.get":
-                case "string.Length.get":
-                    if (instanceExpression is not null)
-                        ConvertExpression(model, instanceExpression);
-                    AddInstruction(OpCode.SIZE);
-                    return true;
-                case "sbyte.Parse(string)":
-                    {
-                        JumpTarget endTarget = new();
-                        if (arguments is not null)
-                            PrepareArgumentsForMethod(model, symbol, arguments);
-                        Call(NativeContract.StdLib.Hash, "atoi", 1, true);
-                        AddInstruction(OpCode.DUP);
-                        Push(sbyte.MinValue);
-                        Push(sbyte.MaxValue + 1);
-                        AddInstruction(OpCode.WITHIN);
-                        Jump(OpCode.JMPIF, endTarget);
-                        AddInstruction(OpCode.THROW);
-                        endTarget.Instruction = AddInstruction(OpCode.NOP);
-                    }
-                    return true;
-                case "byte.Parse(string)":
-                    {
-                        JumpTarget endTarget = new();
-                        if (arguments is not null)
-                            PrepareArgumentsForMethod(model, symbol, arguments);
-                        Call(NativeContract.StdLib.Hash, "atoi", 1, true);
-                        AddInstruction(OpCode.DUP);
-                        Push(byte.MinValue);
-                        Push(byte.MaxValue + 1);
-                        AddInstruction(OpCode.WITHIN);
-                        Jump(OpCode.JMPIF, endTarget);
-                        AddInstruction(OpCode.THROW);
-                        endTarget.Instruction = AddInstruction(OpCode.NOP);
-                    }
-                    return true;
-                case "short.Parse(string)":
-                    {
-                        JumpTarget endTarget = new();
-                        if (arguments is not null)
-                            PrepareArgumentsForMethod(model, symbol, arguments);
-                        Call(NativeContract.StdLib.Hash, "atoi", 1, true);
-                        AddInstruction(OpCode.DUP);
-                        Push(short.MinValue);
-                        Push(short.MaxValue + 1);
-                        AddInstruction(OpCode.WITHIN);
-                        Jump(OpCode.JMPIF, endTarget);
-                        AddInstruction(OpCode.THROW);
-                        endTarget.Instruction = AddInstruction(OpCode.NOP);
-                    }
-                    return true;
-                case "ushort.Parse(string)":
-                    {
-                        JumpTarget endTarget = new();
-                        if (arguments is not null)
-                            PrepareArgumentsForMethod(model, symbol, arguments);
-                        Call(NativeContract.StdLib.Hash, "atoi", 1, true);
-                        AddInstruction(OpCode.DUP);
-                        Push(ushort.MinValue);
-                        Push(ushort.MaxValue + 1);
-                        AddInstruction(OpCode.WITHIN);
-                        Jump(OpCode.JMPIF, endTarget);
-                        AddInstruction(OpCode.THROW);
-                        endTarget.Instruction = AddInstruction(OpCode.NOP);
-                    }
-                    return true;
-                case "int.Parse(string)":
-                    {
-                        JumpTarget endTarget = new();
-                        if (arguments is not null)
-                            PrepareArgumentsForMethod(model, symbol, arguments);
-                        Call(NativeContract.StdLib.Hash, "atoi", 1, true);
-                        AddInstruction(OpCode.DUP);
-                        Push(int.MinValue);
-                        Push(new BigInteger(int.MaxValue) + 1);
-                        AddInstruction(OpCode.WITHIN);
-                        Jump(OpCode.JMPIF, endTarget);
-                        AddInstruction(OpCode.THROW);
-                        endTarget.Instruction = AddInstruction(OpCode.NOP);
-                    }
-                    return true;
-                case "uint.Parse(string)":
-                    {
-                        JumpTarget endTarget = new();
-                        if (arguments is not null)
-                            PrepareArgumentsForMethod(model, symbol, arguments);
-                        Call(NativeContract.StdLib.Hash, "atoi", 1, true);
-                        AddInstruction(OpCode.DUP);
-                        Push(uint.MinValue);
-                        Push(new BigInteger(uint.MaxValue) + 1);
-                        AddInstruction(OpCode.WITHIN);
-                        Jump(OpCode.JMPIF, endTarget);
-                        AddInstruction(OpCode.THROW);
-                        endTarget.Instruction = AddInstruction(OpCode.NOP);
-                    }
-                    return true;
-                case "long.Parse(string)":
-                    {
-                        JumpTarget endTarget = new();
-                        if (arguments is not null)
-                            PrepareArgumentsForMethod(model, symbol, arguments);
-                        Call(NativeContract.StdLib.Hash, "atoi", 1, true);
-                        AddInstruction(OpCode.DUP);
-                        Push(long.MinValue);
-                        Push(new BigInteger(long.MaxValue) + 1);
-                        AddInstruction(OpCode.WITHIN);
-                        Jump(OpCode.JMPIF, endTarget);
-                        AddInstruction(OpCode.THROW);
-                        endTarget.Instruction = AddInstruction(OpCode.NOP);
-                    }
-                    return true;
-                case "ulong.Parse(string)":
-                    {
-                        JumpTarget endTarget = new();
-                        if (arguments is not null)
-                            PrepareArgumentsForMethod(model, symbol, arguments);
-                        Call(NativeContract.StdLib.Hash, "atoi", 1, true);
-                        AddInstruction(OpCode.DUP);
-                        Push(ulong.MinValue);
-                        Push(new BigInteger(ulong.MaxValue) + 1);
-                        AddInstruction(OpCode.WITHIN);
-                        Jump(OpCode.JMPIF, endTarget);
-                        AddInstruction(OpCode.THROW);
-                        endTarget.Instruction = AddInstruction(OpCode.NOP);
-                    }
-                    return true;
-                case "System.Numerics.BigInteger.Parse(string)":
-                    if (arguments is not null)
-                        PrepareArgumentsForMethod(model, symbol, arguments);
-                    Call(NativeContract.StdLib.Hash, "atoi", 1, true);
-                    return true;
-                case "System.Math.Abs(sbyte)":
-                case "System.Math.Abs(short)":
-                case "System.Math.Abs(int)":
-                case "System.Math.Abs(long)":
-                case "System.Numerics.BigInteger.Abs(System.Numerics.BigInteger)":
-                    if (arguments is not null)
-                        PrepareArgumentsForMethod(model, symbol, arguments);
-                    AddInstruction(OpCode.ABS);
-                    return true;
-                case "System.Math.Sign(sbyte)":
-                case "System.Math.Sign(short)":
-                case "System.Math.Sign(int)":
-                case "System.Math.Sign(long)":
-                    if (arguments is not null)
-                        PrepareArgumentsForMethod(model, symbol, arguments);
-                    AddInstruction(OpCode.SIGN);
-                    return true;
-                case "System.Math.Max(byte, byte)":
-                case "System.Math.Max(sbyte, sbyte)":
-                case "System.Math.Max(short, short)":
-                case "System.Math.Max(ushort, ushort)":
-                case "System.Math.Max(int, int)":
-                case "System.Math.Max(uint, uint)":
-                case "System.Math.Max(long, long)":
-                case "System.Math.Max(ulong, ulong)":
-                case "System.Numerics.BigInteger.Max(System.Numerics.BigInteger, System.Numerics.BigInteger)":
-                    if (arguments is not null)
-                        PrepareArgumentsForMethod(model, symbol, arguments);
-                    AddInstruction(OpCode.MAX);
-                    return true;
-                case "System.Math.Min(byte, byte)":
-                case "System.Math.Min(sbyte, sbyte)":
-                case "System.Math.Min(short, short)":
-                case "System.Math.Min(ushort, ushort)":
-                case "System.Math.Min(int, int)":
-                case "System.Math.Min(uint, uint)":
-                case "System.Math.Min(long, long)":
-                case "System.Math.Min(ulong, ulong)":
-                case "System.Numerics.BigInteger.Min(System.Numerics.BigInteger, System.Numerics.BigInteger)":
-                    if (arguments is not null)
-                        PrepareArgumentsForMethod(model, symbol, arguments);
-                    AddInstruction(OpCode.MIN);
-                    return true;
-                case "bool.ToString()":
-                    {
-                        JumpTarget trueTarget = new(), endTarget = new();
-                        if (instanceExpression is not null)
-                            ConvertExpression(model, instanceExpression);
-                        Jump(OpCode.JMPIF_L, trueTarget);
-                        Push("False");
-                        Jump(OpCode.JMP_L, endTarget);
-                        trueTarget.Instruction = Push("True");
-                        endTarget.Instruction = AddInstruction(OpCode.NOP);
-                    }
-                    return true;
-                case "sbyte.ToString()":
-                case "byte.ToString()":
-                case "short.ToString()":
-                case "ushort.ToString()":
-                case "int.ToString()":
-                case "uint.ToString()":
-                case "long.ToString()":
-                case "ulong.ToString()":
-                case "System.Numerics.BigInteger.ToString()":
-                    if (instanceExpression is not null)
-                        ConvertExpression(model, instanceExpression);
-                    Call(NativeContract.StdLib.Hash, "itoa", 1, true);
-                    return true;
-                case "System.Numerics.BigInteger.Equals(long)":
-                case "System.Numerics.BigInteger.Equals(ulong)":
-                case "System.Numerics.BigInteger.Equals(System.Numerics.BigInteger)":
-                    if (instanceExpression is not null)
-                        ConvertExpression(model, instanceExpression);
-                    if (arguments is not null)
-                        PrepareArgumentsForMethod(model, symbol, arguments);
-                    AddInstruction(OpCode.NUMEQUAL);
-                    return true;
-                case "object.Equals(object?)":
-                case "string.Equals(string?)":
-                    if (instanceExpression is not null)
-                        ConvertExpression(model, instanceExpression);
-                    if (arguments is not null)
-                        PrepareArgumentsForMethod(model, symbol, arguments);
-                    AddInstruction(OpCode.EQUAL);
-                    return true;
-                case "string.this[int].get":
-                    if (instanceExpression is not null)
-                        ConvertExpression(model, instanceExpression);
-                    if (arguments is not null)
-                        PrepareArgumentsForMethod(model, symbol, arguments);
-                    AddInstruction(OpCode.PICKITEM);
-                    return true;
-                case "string.Substring(int)":
-                    if (instanceExpression is not null)
-                        ConvertExpression(model, instanceExpression);
-                    if (arguments is not null)
-                        PrepareArgumentsForMethod(model, symbol, arguments);
-                    AddInstruction(OpCode.OVER);
-                    AddInstruction(OpCode.SIZE);
-                    AddInstruction(OpCode.OVER);
-                    AddInstruction(OpCode.SUB);
-                    AddInstruction(OpCode.SUBSTR);
-                    return true;
-                case "string.Substring(int, int)":
-                    if (instanceExpression is not null)
-                        ConvertExpression(model, instanceExpression);
-                    if (arguments is not null)
-                        PrepareArgumentsForMethod(model, symbol, arguments, CallingConvention.StdCall);
-                    AddInstruction(OpCode.SUBSTR);
-                    return true;
-                default:
-                    return false;
-            }
-        }
-
-        private bool TryProcessSystemOperators(SemanticModel model, IMethodSymbol symbol, params ExpressionSyntax[] arguments)
-        {
-            switch (symbol.ToString())
-            {
-                case "object.operator ==(object, object)":
-                case "string.operator ==(string, string)":
-                    ConvertExpression(model, arguments[0]);
-                    ConvertExpression(model, arguments[1]);
-                    AddInstruction(OpCode.EQUAL);
-                    return true;
-                case "object.operator !=(object, object)":
-                    ConvertExpression(model, arguments[0]);
-                    ConvertExpression(model, arguments[1]);
-                    AddInstruction(OpCode.NOTEQUAL);
-                    return true;
-                case "string.operator +(string, string)":
-                    ConvertExpression(model, arguments[0]);
-                    ConvertExpression(model, arguments[1]);
-                    AddInstruction(OpCode.CAT);
-                    ChangeType(VM.Types.StackItemType.ByteString);
-                    return true;
-                case "string.operator +(string, object)":
-                    ConvertExpression(model, arguments[0]);
-                    ConvertObjectToString(model, arguments[1]);
-                    AddInstruction(OpCode.CAT);
-                    ChangeType(VM.Types.StackItemType.ByteString);
-                    return true;
-                case "string.operator +(object, string)":
-                    ConvertObjectToString(model, arguments[0]);
-                    ConvertExpression(model, arguments[1]);
-                    AddInstruction(OpCode.CAT);
-                    ChangeType(VM.Types.StackItemType.ByteString);
-                    return true;
-                default:
-                    return false;
-            }
-        }
-
-        private void EmitCall(MethodConvert target)
-        {
-            if (target._inline && !_context.Options.NoInline)
-                for (int i = 0; i < target._instructions.Count - 1; i++)
-                    AddInstruction(target._instructions[i].Clone());
-            else
-                Jump(OpCode.CALL_L, target._startTarget);
-        }
-
-        private void CallVirtual(IMethodSymbol symbol)
-        {
-            if (symbol.ContainingType.TypeKind == TypeKind.Interface)
-                throw new CompilationException(symbol.ContainingType, DiagnosticId.InterfaceCall, "Interfaces are not supported.");
-            ISymbol[] members = symbol.ContainingType.GetAllMembers().Where(p => !p.IsStatic).ToArray();
-            IFieldSymbol[] fields = members.OfType<IFieldSymbol>().ToArray();
-            IMethodSymbol[] virtualMethods = members.OfType<IMethodSymbol>().Where(p => p.IsVirtualMethod()).ToArray();
-            int index = Array.IndexOf(virtualMethods, symbol);
-            AddInstruction(OpCode.DUP);
-            Push(fields.Length);
-            AddInstruction(OpCode.PICKITEM);
-            Push(index);
-            AddInstruction(OpCode.PICKITEM);
-            AddInstruction(OpCode.CALLA);
-        }
-=======
->>>>>>> c5b0d4f3
         #endregion
     }
 
