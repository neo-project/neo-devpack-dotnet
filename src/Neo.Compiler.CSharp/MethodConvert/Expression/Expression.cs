--- conflicted
+++ resolved
@@ -222,8 +222,8 @@
                 ConvertSimpleLambdaExpression(model, expression);
                 break;
             default:
-<<<<<<< HEAD
-                throw new CompilationException(syntax, DiagnosticId.SyntaxNotSupported, $"Unsupported syntax[{syntax.GetType().Name}]: {syntax}");
+                //Example: typeof(Transaction);
+                throw new CompilationException(syntax, DiagnosticId.SyntaxNotSupported, $"Unsupported syntax: {syntax}");
         }
     }
 
@@ -274,10 +274,6 @@
                 }
                 AccessSlot(OpCode.STSFLD, staticFieldIndex);
             }
-=======
-                //Example: typeof(Transaction);
-                throw new CompilationException(syntax, DiagnosticId.SyntaxNotSupported, $"Unsupported syntax: {syntax}");
->>>>>>> 21f9615c
         }
     }
 
