--- conflicted
+++ resolved
@@ -149,253 +149,6 @@
 
         public static Dictionary<int, BranchType>
             FindCoveredInstructions(NefFile nef, ContractManifest manifest, JToken debugInfo)
-<<<<<<< HEAD
             => new InstructionCoverage(nef, manifest, debugInfo).coveredMap;
-=======
-        {
-            Script script = nef.Script;
-            Dictionary<int, BranchType> coveredMap = new();
-            foreach ((int addr, Instruction _) in script.EnumerateInstructions())
-                coveredMap.Add(addr, BranchType.UNCOVERED);
-
-            // It is unsafe to go parallel, because the coveredMap value is not true/false
-            //Parallel.ForEach(manifest.Abi.Methods, method =>
-            //    CoverInstruction(method.Offset, script, coveredMap)
-            //);
-            foreach ((int addr, _) in EntryPoint.EntryPointsByMethod(manifest, debugInfo))
-                CoverInstruction(addr, script, coveredMap);
-            return coveredMap;
-        }
-
-        /// <summary>
-        /// 
-        /// </summary>
-        /// <param name="addr"></param>
-        /// <param name="script"></param>
-        /// <param name="coveredMap"></param>
-        /// <returns>Whether it is possible to return without exception</returns>
-        /// <exception cref="BadScriptException"></exception>
-        /// <exception cref="NotImplementedException"></exception>
-        public static BranchType CoverInstruction(int addr, Script script, Dictionary<int, BranchType> coveredMap, Stack<((int returnAddr, int finallyAddr), TryStack stackType)>? stack = null, bool throwed = false)
-        {
-            int entranceAddr = addr;
-            stack ??= new();
-            if (stack.Count == 0)
-                stack.Push(((-1, -1), TryStack.ENTRY));
-            while (stack.Count > 0)
-            {
-                if (!throwed)
-                    goto HANDLE_NORMAL_CASE;
-                HANDLE_THROW:
-                throwed = true;
-                TryStack stackType;
-                int catchAddr; int finallyAddr;
-                do
-                    ((catchAddr, finallyAddr), stackType) = stack.Pop();
-                while (stackType != TryStack.TRY && stackType != TryStack.CATCH && stack.Count > 0);
-                if (stackType == TryStack.TRY)  // goto CATCH or FINALLY
-                {
-                    throwed = false;
-                    if (catchAddr != -1)
-                    {
-                        addr = catchAddr;
-                        stack.Push(((-1, finallyAddr), TryStack.CATCH));
-                    }
-                    else if (finallyAddr != -1)
-                    {
-                        addr = finallyAddr;
-                        stack.Push(((-1, -1), TryStack.FINALLY));
-                    }
-                }
-                if (stackType == TryStack.CATCH)  // goto FINALLY
-                {
-                    throwed = false;
-                    if (finallyAddr != -1)
-                    {
-                        addr = finallyAddr;
-                        stack.Push(((-1, -1), TryStack.FINALLY));
-                    }
-                }
-                continue;
-            HANDLE_NORMAL_CASE:
-                if (!coveredMap.ContainsKey(addr))
-                    throw new BadScriptException($"wrong address {addr}");
-                if (coveredMap[addr] != BranchType.UNCOVERED)
-                    // We have visited the code. Skip it.
-                    return coveredMap[addr];
-                Instruction instruction = script.GetInstruction(addr);
-                if (instruction.OpCode != OpCode.NOP)
-                    coveredMap[addr] = BranchType.OK;
-
-                // TODO: ABORTMSG may THROW instead of ABORT. Just throw new NotImplementedException for ABORTMSG?
-                if (instruction.OpCode == OpCode.ABORT || instruction.OpCode == OpCode.ABORTMSG)
-                {
-                    // See if we are in a try. There may still be runtime exceptions
-                    ((catchAddr, finallyAddr), stackType) = stack.Peek();
-                    if (stackType == TryStack.TRY && catchAddr != -1)
-                    {
-                        // Visit catchAddr because there may still be exceptions at runtime
-                        coveredMap[entranceAddr] = CoverInstruction(catchAddr, script, coveredMap, stack: new(stack.Reverse()), throwed: true);
-                        return coveredMap[entranceAddr];
-                    }
-                    if (stackType == TryStack.CATCH && finallyAddr != -1)
-                    {
-                        // Visit finallyAddr because there may still be exceptions at runtime
-                        coveredMap[entranceAddr] = CoverInstruction(finallyAddr, script, coveredMap, stack: new(stack.Reverse()), throwed: true);
-                        return coveredMap[entranceAddr];
-                    }
-                    coveredMap[entranceAddr] = BranchType.ABORT;
-                    return coveredMap[entranceAddr];
-                }
-                if (callWithJump.Contains(instruction.OpCode))
-                {
-                    int callTarget = ComputeJumpTarget(addr, instruction);
-                    BranchType returnedType = CoverInstruction(callTarget, script, coveredMap);
-                    if (returnedType == BranchType.OK)
-                    {
-                        addr += instruction.Size;
-                        continue;
-                    }
-                    if (returnedType == BranchType.ABORT)
-                    {
-                        // See if we are in a try. There may still be runtime exceptions
-                        ((catchAddr, finallyAddr), stackType) = stack.Peek();
-                        if (stackType == TryStack.TRY && catchAddr != -1)
-                        {
-                            // Visit catchAddr because there may still be exceptions at runtime
-                            coveredMap[entranceAddr] = CoverInstruction(catchAddr, script, coveredMap, stack: new(stack.Reverse()), throwed: true);
-                            return coveredMap[entranceAddr];
-                        }
-                        if (stackType == TryStack.CATCH && finallyAddr != -1)
-                        {
-                            // Visit finallyAddr because there may still be exceptions at runtime
-                            coveredMap[entranceAddr] = CoverInstruction(finallyAddr, script, coveredMap, stack: new(stack.Reverse()), throwed: true);
-                            return coveredMap[entranceAddr];
-                        }
-                        coveredMap[entranceAddr] = BranchType.ABORT;
-                        return coveredMap[entranceAddr];
-                    }
-                    if (returnedType == BranchType.THROW)
-                        goto HANDLE_THROW;
-                }
-                if (instruction.OpCode == OpCode.RET)
-                {
-                    // See if we are in a try. There may still be runtime exceptions
-                    ((catchAddr, finallyAddr), stackType) = stack.Peek();
-                    if (stackType == TryStack.TRY && catchAddr != -1)
-                        // Visit catchAddr because there may still be exceptions at runtime
-                        CoverInstruction(catchAddr, script, coveredMap, stack: new(stack.Reverse()), throwed: true);
-                    if (stackType == TryStack.CATCH && finallyAddr != -1)
-                        // Visit finallyAddr because there may still be exceptions at runtime
-                        CoverInstruction(finallyAddr, script, coveredMap, stack: new(stack.Reverse()), throwed: true);
-                    coveredMap[entranceAddr] = BranchType.OK;
-                    return coveredMap[entranceAddr];
-                }
-                if (tryThrowFinally.Contains(instruction.OpCode))
-                {
-                    if (instruction.OpCode == OpCode.TRY || instruction.OpCode == OpCode.TRY_L)
-                        stack.Push((ComputeTryTarget(addr, instruction), TryStack.TRY));
-                    if (instruction.OpCode == OpCode.THROW)
-                        goto HANDLE_THROW;
-                    if (instruction.OpCode == OpCode.ENDTRY)
-                    {
-                        ((catchAddr, finallyAddr), stackType) = stack.Peek();
-                        if (stackType != TryStack.TRY && stackType != TryStack.CATCH)
-                            throw new BadScriptException("No try stack on ENDTRY");
-
-                        if (stackType == TryStack.TRY && catchAddr != -1)
-                            // Visit catchAddr because there may still be exceptions at runtime
-                            CoverInstruction(catchAddr, script, coveredMap, stack: new(stack.Reverse()), throwed: true);
-                        if (stackType == TryStack.CATCH && finallyAddr != -1)
-                            // Visit finallyAddr because there may still be exceptions at runtime
-                            CoverInstruction(finallyAddr, script, coveredMap, stack: new(stack.Reverse()), throwed: true);
-
-                        stack.Pop();
-                        int endPointer = addr + instruction.TokenI8;
-                        if (finallyAddr != -1)
-                        {
-                            stack.Push(((-1, endPointer), TryStack.FINALLY));
-                            addr = finallyAddr;
-                        }
-                        else
-                            addr = endPointer;
-                        continue;
-                    }
-                    if (instruction.OpCode == OpCode.ENDTRY_L)
-                    {
-                        ((_, finallyAddr), stackType) = stack.Pop();
-                        if (stackType != TryStack.TRY) throw new BadScriptException("No try stack on ENDTRY");
-                        int endPointer = addr + instruction.TokenI32;
-                        if (finallyAddr != -1)
-                        {
-                            stack.Push(((-1, endPointer), TryStack.FINALLY));
-                            addr = finallyAddr;
-                        }
-                        else
-                            addr = endPointer;
-                        continue;
-                    }
-                    if (instruction.OpCode == OpCode.ENDFINALLY)
-                    {
-                        ((_, _), stackType) = stack.Pop();
-                        if (stackType != TryStack.FINALLY)
-                            throw new BadScriptException("No finally stack on ENDFINALLY");
-                        addr += instruction.Size;
-                        continue;
-                    }
-                }
-                if (unconditionalJump.Contains(instruction.OpCode))
-                {
-                    addr = ComputeJumpTarget(addr, instruction);
-                    continue;
-                }
-                if (conditionalJump.Contains(instruction.OpCode) || conditionalJump_L.Contains(instruction.OpCode))
-                {
-                    int targetAddress = ComputeJumpTarget(addr, instruction);
-                    BranchType noJump = CoverInstruction(addr + instruction.Size, script, coveredMap, stack: new(stack.Reverse()));
-                    BranchType jump = CoverInstruction(targetAddress, script, coveredMap, stack: new(stack.Reverse()));
-                    if (noJump == BranchType.OK || jump == BranchType.OK)
-                    {
-                        // See if we are in a try. There may still be runtime exceptions
-                        ((catchAddr, finallyAddr), stackType) = stack.Peek();
-                        if (stackType == TryStack.TRY && catchAddr != -1)
-                            // Visit catchAddr because there may still be exceptions at runtime
-                            CoverInstruction(catchAddr, script, coveredMap, stack: new(stack.Reverse()), throwed: true);
-                        if (stackType == TryStack.CATCH && finallyAddr != -1)
-                            // Visit finallyAddr because there may still be exceptions at runtime
-                            CoverInstruction(finallyAddr, script, coveredMap, stack: new(stack.Reverse()), throwed: true);
-                        coveredMap[entranceAddr] = BranchType.OK;
-                        return coveredMap[entranceAddr];
-                    }
-                    if (noJump == BranchType.ABORT && jump == BranchType.ABORT)
-                    {
-                        // See if we are in a try. There may still be runtime exceptions
-                        ((catchAddr, finallyAddr), stackType) = stack.Peek();
-                        if (stackType == TryStack.TRY && catchAddr != -1)
-                        {
-                            // Visit catchAddr because there may still be exceptions at runtime
-                            coveredMap[entranceAddr] = CoverInstruction(catchAddr, script, coveredMap, stack: new(stack.Reverse()), throwed: true);
-                            return coveredMap[entranceAddr];
-                        }
-                        if (stackType == TryStack.CATCH && finallyAddr != -1)
-                        {
-                            // Visit finallyAddr because there may still be exceptions at runtime
-                            coveredMap[entranceAddr] = CoverInstruction(finallyAddr, script, coveredMap, stack: new(stack.Reverse()), throwed: true);
-                            return coveredMap[entranceAddr];
-                        }
-                        coveredMap[entranceAddr] = BranchType.ABORT;
-                        return coveredMap[entranceAddr];
-                    }
-                    if (noJump == BranchType.THROW || jump == BranchType.THROW)  // THROW, ABORT => THROW
-                        goto HANDLE_THROW;
-                    throw new Exception($"Unknown {nameof(BranchType)} {noJump} {jump}");
-                }
-
-                addr += instruction.Size;
-            }
-            coveredMap[entranceAddr] = throwed ? BranchType.THROW : BranchType.OK;
-            return coveredMap[entranceAddr];
-        }
->>>>>>> c68b73e8
     }
 }