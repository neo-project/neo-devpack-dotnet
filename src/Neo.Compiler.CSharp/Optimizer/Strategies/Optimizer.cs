// Copyright (C) 2015-2025 The Neo Project.
//
// Optimizer.cs file belongs to the neo project and is free
// software distributed under the MIT software license, see the
// accompanying file LICENSE in the main directory of the
// repository or http://www.opensource.org/licenses/mit-license.php
// for more details.
//
// Redistribution and use in source and binary forms with or without
// modifications are permitted.

using Neo.Compiler;
using Neo.Json;
using Neo.SmartContract;
using Neo.SmartContract.Manifest;
using Neo.VM;
using System;
using System.Collections.Generic;
using System.Linq;
using System.Reflection;

namespace Neo.Optimizer
{
    public static class Optimizer
    {
        public static readonly int[] OperandSizePrefixTable = new int[256];
        public static readonly int[] OperandSizeTable = new int[256];
        public static readonly Dictionary<string, Func<NefFile, ContractManifest, JObject, (NefFile nef, ContractManifest manifest, JObject debugInfo)>> strategies = new();
        private static readonly List<(MethodInfo method, StrategyAttribute attribute)> orderedStrategies = new();

        static Optimizer()
        {
            var assembly = Assembly.GetExecutingAssembly();
            foreach (Type type in assembly.GetTypes())
                RegisterStrategies(type);
            DiscoverAndOrderStrategies(assembly);
            foreach (FieldInfo field in typeof(OpCode).GetFields(BindingFlags.Public | BindingFlags.Static))
            {
                OperandSizeAttribute? attribute = field.GetCustomAttribute<OperandSizeAttribute>();
                if (attribute == null) continue;
                int index = (int)(OpCode)field.GetValue(null)!;
                OperandSizePrefixTable[index] = attribute.SizePrefix;
                OperandSizeTable[index] = attribute.Size;
            }
        }

        public static void RegisterStrategies(Type type)
        {
            foreach (MethodInfo method in type.GetMethods(BindingFlags.Public | BindingFlags.Static))
            {
                StrategyAttribute? attribute = method.GetCustomAttribute<StrategyAttribute>();
                if (attribute is null) continue;

                // Validate method signature
                if (method.ReturnType != typeof((NefFile, ContractManifest, JObject?)) ||
                    method.GetParameters().Length != 3 ||
                    method.GetParameters()[0].ParameterType != typeof(NefFile) ||
                    method.GetParameters()[1].ParameterType != typeof(ContractManifest) ||
                    method.GetParameters()[2].ParameterType != typeof(JObject))
                {
                    continue; // Skip methods with incorrect signature
                }

                string name = string.IsNullOrEmpty(attribute.Name) ? method.Name.ToLowerInvariant() : attribute.Name;
                strategies[name] = method.CreateDelegate<Func<NefFile, ContractManifest, JObject, (NefFile nef, ContractManifest manifest, JObject debugInfo)>>();
                orderedStrategies.Add((method, attribute));
            }

            // Sort strategies by priority (highest priority first)
            orderedStrategies.Sort((a, b) => b.attribute.Priority.CompareTo(a.attribute.Priority));
        }

        private static void DiscoverAndOrderStrategies(Assembly assembly)
        {
            var strategyMethods = new List<(MethodInfo method, StrategyAttribute attribute)>();

            foreach (Type type in assembly.GetTypes())
            {
                foreach (MethodInfo method in type.GetMethods(BindingFlags.Public | BindingFlags.Static))
                {
                    var attribute = method.GetCustomAttribute<StrategyAttribute>();
                    if (attribute != null)
                    {
                        // Verify method signature matches expected optimization strategy signature
                        var parameters = method.GetParameters();
                        if (parameters.Length == 3 &&
                            parameters[0].ParameterType == typeof(NefFile) &&
                            parameters[1].ParameterType == typeof(ContractManifest) &&
                            parameters[2].ParameterType == typeof(JObject))
                        {
                            strategyMethods.Add((method, attribute));
                        }
                    }
                }
            }

            // Order by priority (higher priority first)
            orderedStrategies.AddRange(strategyMethods.OrderByDescending(s => s.attribute.Priority));
        }

        public static (NefFile, ContractManifest, JObject?) Optimize(NefFile nef, ContractManifest manifest, JObject? debugInfo = null, CompilationOptions.OptimizationType optimizationType = CompilationOptions.OptimizationType.All)
        {
            if (!optimizationType.HasFlag(CompilationOptions.OptimizationType.Experimental))
                return (nef, manifest, debugInfo);  // do nothing
            // Define the optimization type inside the manifest
            manifest.Extra ??= new JObject();
            manifest.Extra["nef"] = new JObject();
            manifest.Extra["nef"]!["optimization"] = optimizationType.ToString();
            // Execute optimization strategies in priority order (attribute-driven)
            foreach (var (method, attribute) in orderedStrategies)
            {
                try
                {
                    var result = method.Invoke(null, new object?[] { nef, manifest, debugInfo });
                    if (result is ValueTuple<NefFile, ContractManifest, JObject?> tuple)
                    {
                        (nef, manifest, debugInfo) = tuple;
                    }
                }
                catch (Exception ex)
                {
<<<<<<< HEAD
                    // Log warning but continue with other optimizations
                    System.Diagnostics.Debug.WriteLine($"Warning: Optimization strategy '{method.Name}' failed: {ex.Message}");
=======
                    // Log the error but continue with other optimizations
                    // In a production environment, you might want to use a proper logging framework
                    Console.WriteLine($"Warning: Optimization strategy '{method.Name}' failed: {ex.Message}");
>>>>>>> 4cb2c1f7
                }
            }
            return (nef, manifest, debugInfo);
        }
    }
}<|MERGE_RESOLUTION|>--- conflicted
+++ resolved
@@ -119,14 +119,9 @@
                 }
                 catch (Exception ex)
                 {
-<<<<<<< HEAD
-                    // Log warning but continue with other optimizations
-                    System.Diagnostics.Debug.WriteLine($"Warning: Optimization strategy '{method.Name}' failed: {ex.Message}");
-=======
                     // Log the error but continue with other optimizations
                     // In a production environment, you might want to use a proper logging framework
                     Console.WriteLine($"Warning: Optimization strategy '{method.Name}' failed: {ex.Message}");
->>>>>>> 4cb2c1f7
                 }
             }
             return (nef, manifest, debugInfo);
