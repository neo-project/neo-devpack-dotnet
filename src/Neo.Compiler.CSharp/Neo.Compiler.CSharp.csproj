<Project Sdk="Microsoft.NET.Sdk">

  <PropertyGroup>
    <AssemblyTitle>Neo.Compiler.CSharp</AssemblyTitle>
    <AssemblyName>nccs</AssemblyName>
    <OutputType>Exe</OutputType>
    <PackageId>Neo.Compiler.CSharp</PackageId>
    <PackAsTool>true</PackAsTool>
    <RootNamespace>Neo.Compiler</RootNamespace>
    <Nullable>enable</Nullable>
    <PackageTags>NEO;Blockchain;Smart Contract;Compiler</PackageTags>
    <PackageProjectUrl>https://github.com/neo-project/neo-devpack-dotnet</PackageProjectUrl>
    <PackageLicenseExpression>MIT</PackageLicenseExpression>
    <RepositoryType>git</RepositoryType>
    <RepositoryUrl>https://github.com/neo-project/neo-devpack-dotnet.git</RepositoryUrl>
    <Company>The Neo Project</Company>
    <Product>Neo.Compiler.CSharp</Product>
    <Description>Neo.Compiler.CSharp</Description>
  </PropertyGroup>

  <ItemGroup>
    <PackageReference Include="Microsoft.CodeAnalysis.CSharp" Version="3.9.0" />
<<<<<<< HEAD
    <PackageReference Include="Neo" Version="3.0.0-CI01295" />
    <PackageReference Include="System.CommandLine" Version="2.0.0-beta1.21216.1" />
=======
    <PackageReference Include="Neo" Version="3.0.3" />
    <PackageReference Include="System.CommandLine" Version="2.0.0-beta1.21308.1" />
>>>>>>> 8b2cb3a7
  </ItemGroup>

  <ItemGroup>
    <ProjectReference Include="..\Neo.SmartContract.Framework\Neo.SmartContract.Framework.csproj">
      <Aliases>scfx</Aliases>
    </ProjectReference>
  </ItemGroup>

</Project><|MERGE_RESOLUTION|>--- conflicted
+++ resolved
@@ -20,13 +20,8 @@
 
   <ItemGroup>
     <PackageReference Include="Microsoft.CodeAnalysis.CSharp" Version="3.9.0" />
-<<<<<<< HEAD
-    <PackageReference Include="Neo" Version="3.0.0-CI01295" />
-    <PackageReference Include="System.CommandLine" Version="2.0.0-beta1.21216.1" />
-=======
     <PackageReference Include="Neo" Version="3.0.3" />
     <PackageReference Include="System.CommandLine" Version="2.0.0-beta1.21308.1" />
->>>>>>> 8b2cb3a7
   </ItemGroup>
 
   <ItemGroup>
