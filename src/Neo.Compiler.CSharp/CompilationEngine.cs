--- conflicted
+++ resolved
@@ -138,7 +138,6 @@
             if (classDependencies.Count == 0) throw new FormatException("No valid neo SmartContract found. Please make sure your contract is subclass of SmartContract and is not abstract.");
             // Check contract dependencies, make sure there is no cycle in the dependency graph
             var sortedClasses = TopologicalSort(classDependencies);
-<<<<<<< HEAD
             foreach (var classSymbol in sortedClasses)
             {
                 var context = new CompilationContext(this, classSymbol);
@@ -146,10 +145,6 @@
 
                 Contexts.Add(classSymbol, context);
             }
-
-=======
-            sortedClasses.ForEach(c => new CompilationContext(this, c).Compile());
->>>>>>> 0adce1d9
             return Contexts.Select(p => p.Value).ToList();
         }
 
