--- conflicted
+++ resolved
@@ -203,14 +203,9 @@
 
         private CompilationContext CompileProjectContractWithPrepare(List<INamedTypeSymbol> sortedClasses, Dictionary<INamedTypeSymbol, List<INamedTypeSymbol>> classDependencies, List<INamedTypeSymbol?> allClassSymbols, string targetContractName)
         {
-<<<<<<< HEAD
-            var c = sortedClasses.FirstOrDefault(p => p.Name.Equals(targetContractName, StringComparison.InvariantCulture));
-            var dependencies = classDependencies.TryGetValue(c, out var dependency) ? dependency : new List<INamedTypeSymbol>();
-=======
-            var c = sortedClasses.FirstOrDefault(p => p.Name.Contains(targetContractName))
+            var c = sortedClasses.FirstOrDefault(p => p.Name.Equals(targetContractName, StringComparison.InvariantCulture))
                 ?? throw new ArgumentException($"targetContractName '{targetContractName}' was not found");
             var dependencies = classDependencies.TryGetValue(c, out var dependency) ? dependency : [];
->>>>>>> 5c259446
             var classesNotInDependencies = allClassSymbols.Except(dependencies).ToList();
             var context = new CompilationContext(this, c, classesNotInDependencies!);
             context.Compile();
