--- conflicted
+++ resolved
@@ -298,26 +298,12 @@
 
         public JObject CreateDebugInformation()
         {
-<<<<<<< HEAD
             string[] sourceLocations = GetSourceLocations(compilation).Distinct().ToArray();
-            var staticVars = staticFields
-                .Select(p => (index: p.Value, name: p.Key.Name, type: p.Key.Type.GetContractParameterType()))
-                .Concat(vtables.Select(p => (index: p.Value, name: $"<{p.Key.Name}>__vtable", type: ContractParameterType.Any)))
-                .OrderBy(p => p.index);
-
             return new JObject
             {
                 ["hash"] = Script.ToScriptHash().ToString(),
                 ["documents"] = sourceLocations.Select(p => (JString)p).ToArray(),
-                ["static-variables"] = staticVars.Select(p => (JString)$"{p.name},{p.type}").ToArray(),
-=======
-            SyntaxTree[] trees = compilation.SyntaxTrees.ToArray();
-            return new JObject
-            {
-                ["hash"] = Script.ToScriptHash().ToString(),
-                ["documents"] = compilation.SyntaxTrees.Select(p => (JString)p.FilePath).ToArray(),
                 ["static-variables"] = staticFields.OrderBy(p => p.Value).Select(p => (JString)$"{p.Key.Name},{p.Key.Type.GetContractParameterType()},{p.Value}").ToArray(),
->>>>>>> 3438d0e9
                 ["methods"] = methodsConverted.Where(p => p.SyntaxNode is not null).Select(m => new JObject
                 {
                     ["id"] = m.Symbol.ToString(),
