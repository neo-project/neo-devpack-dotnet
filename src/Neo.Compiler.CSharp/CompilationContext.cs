// Copyright (C) 2015-2023 The Neo Project.
//
// The Neo.Compiler.CSharp is free software distributed under the MIT
// software license, see the accompanying file LICENSE in the main directory
// of the project or http://www.opensource.org/licenses/mit-license.php
// for more details.
//
// Redistribution and use in source and binary forms with or without
// modifications are permitted.

extern alias scfx;

using Microsoft.CodeAnalysis;
using Microsoft.CodeAnalysis.CSharp;
using Microsoft.CodeAnalysis.CSharp.Syntax;
using Microsoft.CodeAnalysis.Text;
using Neo.Cryptography.ECC;
using Neo.Json;
using Neo.SmartContract;
using System;
using System.Collections.Generic;
using System.ComponentModel;
using System.Diagnostics;
using System.IO;
using System.Linq;
using System.Numerics;
using System.Reflection;
using System.Text;
using System.Xml.Linq;
using Diagnostic = Microsoft.CodeAnalysis.Diagnostic;

namespace Neo.Compiler
{
    public class CompilationContext
    {
        private static readonly MetadataReference[] commonReferences;
        private static readonly Dictionary<string, MetadataReference> metaReferences = new();
        private readonly Compilation compilation;
        private string? displayName, className;
        private bool scTypeFound;
        private readonly List<Diagnostic> diagnostics = new();
        private readonly HashSet<string> supportedStandards = new();
        private readonly List<AbiMethod> methodsExported = new();
        private readonly List<AbiEvent> eventsExported = new();
        private readonly PermissionBuilder permissions = new();
        private readonly HashSet<string> trusts = new();
        private readonly JObject manifestExtra = new();
        private readonly MethodConvertCollection methodsConverted = new();
        private readonly MethodConvertCollection methodsForward = new();
        private readonly List<MethodToken> methodTokens = new();
        private readonly Dictionary<IFieldSymbol, byte> staticFields = new(SymbolEqualityComparer.Default);
        private readonly List<byte> anonymousStaticFields = new();
        private readonly Dictionary<ITypeSymbol, byte> vtables = new(SymbolEqualityComparer.Default);
        private byte[]? script;

        public bool Success => diagnostics.All(p => p.Severity != DiagnosticSeverity.Error);
        public IReadOnlyList<Diagnostic> Diagnostics => diagnostics;
        public string? ContractName => displayName ?? Options.BaseName ?? className;
        private string? Source { get; set; }
        internal Options Options { get; private set; }
        internal IEnumerable<IFieldSymbol> StaticFieldSymbols => staticFields.OrderBy(p => p.Value).Select(p => p.Key);
        internal IEnumerable<(byte, ITypeSymbol)> VTables => vtables.OrderBy(p => p.Value).Select(p => (p.Value, p.Key));
        internal int StaticFieldCount => staticFields.Count + anonymousStaticFields.Count + vtables.Count;
        private byte[] Script => script ??= GetInstructions().Select(p => p.ToArray()).SelectMany(p => p).ToArray();

        static CompilationContext()
        {
            string coreDir = Path.GetDirectoryName(typeof(object).Assembly.Location)!;
            commonReferences = new[]
            {
                MetadataReference.CreateFromFile(Path.Combine(coreDir, "System.Runtime.dll")),
                MetadataReference.CreateFromFile(Path.Combine(coreDir, "System.Runtime.InteropServices.dll")),
                MetadataReference.CreateFromFile(typeof(string).Assembly.Location),
                MetadataReference.CreateFromFile(typeof(DisplayNameAttribute).Assembly.Location),
                MetadataReference.CreateFromFile(typeof(BigInteger).Assembly.Location)
            };
        }

        private CompilationContext(Compilation compilation, Options options)
        {
            this.compilation = compilation;
            this.Options = options;
        }

        private void RemoveEmptyInitialize()
        {
            int index = methodsExported.FindIndex(p => p.Name == "_initialize");
            if (index < 0) return;
            AbiMethod method = methodsExported[index];
            if (methodsConverted[method.Symbol].Instructions.Count <= 1)
            {
                methodsExported.RemoveAt(index);
                methodsConverted.Remove(method.Symbol);
            }
        }

        private IEnumerable<Instruction> GetInstructions()
        {
            return methodsConverted.SelectMany(p => p.Instructions).Concat(methodsForward.SelectMany(p => p.Instructions));
        }

        private int GetAbiOffset(IMethodSymbol method)
        {
            if (!methodsForward.TryGetValue(method, out MethodConvert? convert))
                convert = methodsConverted[method];
            return convert.Instructions[0].Offset;
        }

        private static bool ValidateContractTrust(string value)
        {
            if (value == "*") return true;
            if (UInt160.TryParse(value, out _)) return true;
            if (ECPoint.TryParse(value, ECCurve.Secp256r1, out _)) return true;
            return false;
        }

        private void Compile()
        {
            HashSet<INamedTypeSymbol> processed = new(SymbolEqualityComparer.Default);
            foreach (SyntaxTree tree in compilation.SyntaxTrees)
            {
                SemanticModel model = compilation.GetSemanticModel(tree);
                diagnostics.AddRange(model.GetDiagnostics());
                if (!Success) continue;
                try
                {
                    ProcessCompilationUnit(processed, model, tree.GetCompilationUnitRoot());
                }
                catch (CompilationException ex)
                {
                    diagnostics.Add(ex.Diagnostic);
                }
            }
            if (Success)
            {
                if (!scTypeFound)
                {
                    diagnostics.Add(Diagnostic.Create(DiagnosticId.NoEntryPoint, DiagnosticCategory.Default, "No SmartContract is found in the sources.", DiagnosticSeverity.Error, DiagnosticSeverity.Error, true, 0));
                    return;
                }
                RemoveEmptyInitialize();
                Instruction[] instructions = GetInstructions().ToArray();
                instructions.RebuildOffsets();
                if (!Options.NoOptimize) Optimizer.CompressJumps(instructions);
                instructions.RebuildOperands();
            }
        }

        internal static CompilationContext Compile(IEnumerable<string> sourceFiles, IEnumerable<MetadataReference> references, Options options)
        {
            IEnumerable<SyntaxTree> syntaxTrees = sourceFiles.OrderBy(p => p).Select(p => CSharpSyntaxTree.ParseText(File.ReadAllText(p), options: options.GetParseOptions(), path: p));
<<<<<<< HEAD
            CSharpCompilationOptions compilationOptions = new(OutputKind.DynamicallyLinkedLibrary, deterministic: true, nullableContextOptions: options.Nullable);
=======
            if (IsSingleAbstractClass(syntaxTrees)) throw new FormatException("The given class is abstract, no valid neo SmartContract found.");

            CSharpCompilationOptions compilationOptions = new(OutputKind.DynamicallyLinkedLibrary, deterministic: true);
>>>>>>> d12edce2
            CSharpCompilation compilation = CSharpCompilation.Create(null, syntaxTrees, references, compilationOptions);
            CompilationContext context = new(compilation, options);
            context.Compile();
            return context;
        }

        public static CompilationContext CompileSources(string[] sourceFiles, Options options)
        {
            List<MetadataReference> references = new(commonReferences);
            references.Add(MetadataReference.CreateFromFile(typeof(scfx.Neo.SmartContract.Framework.SmartContract).Assembly.Location));
            return Compile(sourceFiles, references, options);
        }

        public static Compilation GetCompilation(string csproj, Options options)
        {
            string folder = Path.GetDirectoryName(csproj)!;
            string obj = Path.Combine(folder, "obj");
            HashSet<string> sourceFiles = Directory.EnumerateFiles(folder, "*.cs", SearchOption.AllDirectories)
                .Where(p => !p.StartsWith(obj))
                .ToHashSet(StringComparer.OrdinalIgnoreCase);
            List<MetadataReference> references = new(commonReferences);
            CSharpCompilationOptions compilationOptions = new(OutputKind.DynamicallyLinkedLibrary, deterministic: true, nullableContextOptions: options.Nullable);
            XDocument document = XDocument.Load(csproj);
            sourceFiles.UnionWith(document.Root!.Elements("ItemGroup").Elements("Compile").Attributes("Include").Select(p => Path.GetFullPath(p.Value, folder)));
            Process.Start(new ProcessStartInfo
            {
                FileName = "dotnet",
                Arguments = $"restore \"{csproj}\"",
                WorkingDirectory = folder
            })!.WaitForExit();
            string assetsPath = Path.Combine(folder, "obj", "project.assets.json");
            JObject assets = (JObject)JToken.Parse(File.ReadAllBytes(assetsPath))!;
            foreach (var (name, package) in ((JObject)assets["targets"]![0]!).Properties)
            {
                MetadataReference? reference = GetReference(name, (JObject)package!, assets, folder, options, compilationOptions);
                if (reference is not null) references.Add(reference);
            }
            IEnumerable<SyntaxTree> syntaxTrees = sourceFiles.OrderBy(p => p).Select(p => CSharpSyntaxTree.ParseText(File.ReadAllText(p), options: options.GetParseOptions(), path: p));
            return CSharpCompilation.Create(assets["project"]!["restore"]!["projectName"]!.GetString(), syntaxTrees, references, compilationOptions);
        }

        private static MetadataReference? GetReference(string name, JObject package, JObject assets, string folder, Options options, CSharpCompilationOptions compilationOptions)
        {
            string assemblyName = Path.GetDirectoryName(name)!;
            if (!metaReferences.TryGetValue(assemblyName, out var reference))
            {
                switch (assets["libraries"]![name]!["type"]!.GetString())
                {
                    case "package":
                        string packagesPath = assets["project"]!["restore"]!["packagesPath"]!.GetString();
                        string namePath = assets["libraries"]![name]!["path"]!.GetString();
                        string[] files = ((JArray)assets["libraries"]![name]!["files"]!)
                            .Select(p => p!.GetString())
                            .Where(p => p.StartsWith("src/"))
                            .ToArray();
                        if (files.Length == 0)
                        {
                            JObject? dllFiles = (JObject?)(package["compile"] ?? package["runtime"]);
                            if (dllFiles is null) return null;
                            foreach (var (file, _) in dllFiles.Properties)
                            {
                                if (file.EndsWith("_._")) continue;
                                string path = Path.Combine(packagesPath, namePath, file);
                                if (!File.Exists(path)) continue;
                                reference = MetadataReference.CreateFromFile(path);
                                break;
                            }
                            if (reference is null) return null;
                        }
                        else
                        {
                            IEnumerable<SyntaxTree> st = files.OrderBy(p => p).Select(p => Path.Combine(packagesPath, namePath, p)).Select(p => CSharpSyntaxTree.ParseText(File.ReadAllText(p), path: p));
                            CSharpCompilation cr = CSharpCompilation.Create(assemblyName, st, commonReferences, compilationOptions);
                            reference = cr.ToMetadataReference();
                        }
                        break;
                    case "project":
                        string msbuildProject = assets["libraries"]![name]!["msbuildProject"]!.GetString();
                        msbuildProject = Path.GetFullPath(msbuildProject, folder);
                        reference = GetCompilation(msbuildProject, options).ToMetadataReference();
                        break;
                    default:
                        throw new NotSupportedException();
                }
                metaReferences.Add(assemblyName, reference);
            }
            return reference;
        }

        public static CompilationContext CompileProject(string csproj, Options options)
        {
            Compilation compilation = GetCompilation(csproj, options);
            CompilationContext context = new(compilation, options);
            context.Compile();
            return context;
        }

        public NefFile CreateExecutable()
        {
            Assembly assembly = Assembly.GetExecutingAssembly();
            var titleAttribute = assembly.GetCustomAttribute<AssemblyTitleAttribute>()!;
            var versionAttribute = assembly.GetCustomAttribute<AssemblyInformationalVersionAttribute>()!;
            NefFile nef = new()
            {
                Compiler = $"{titleAttribute.Title} {versionAttribute.InformationalVersion}",
                Source = Source ?? string.Empty,
                Tokens = methodTokens.ToArray(),
                Script = Script
            };
            nef.CheckSum = NefFile.ComputeChecksum(nef);
            return nef;
        }

        public string CreateAssembly()
        {
            static void WriteMethod(StringBuilder builder, MethodConvert method)
            {
                foreach (Instruction i in method.Instructions)
                {
                    builder.Append($"{i.Offset:x8}: ");
                    i.ToString(builder);
                    builder.AppendLine();
                }
                builder.AppendLine();
                builder.AppendLine();
            }
            StringBuilder builder = new();
            foreach (MethodConvert method in methodsConverted)
            {
                builder.Append("// ");
                builder.AppendLine(method.Symbol.ToString());
                builder.AppendLine();
                WriteMethod(builder, method);
            }
            foreach (MethodConvert method in methodsForward)
            {
                builder.Append("// ");
                builder.Append(method.Symbol.ToString());
                builder.AppendLine(" (Forward)");
                builder.AppendLine();
                WriteMethod(builder, method);
            }
            return builder.ToString();
        }

        public JObject CreateManifest()
        {
            return new JObject
            {
                ["name"] = ContractName,
                ["groups"] = new JArray(),
                ["features"] = new JObject(),
                ["supportedstandards"] = supportedStandards.OrderBy(p => p).Select(p => (JString)p!).ToArray(),
                ["abi"] = new JObject
                {
                    ["methods"] = methodsExported.Select(p => new JObject
                    {
                        ["name"] = p.Name,
                        ["offset"] = GetAbiOffset(p.Symbol),
                        ["safe"] = p.Safe,
                        ["returntype"] = p.ReturnType,
                        ["parameters"] = p.Parameters.Select(p => p.ToJson()).ToArray()
                    }).ToArray(),
                    ["events"] = eventsExported.Select(p => new JObject
                    {
                        ["name"] = p.Name,
                        ["parameters"] = p.Parameters.Select(p => p.ToJson()).ToArray()
                    }).ToArray()
                },
                ["permissions"] = permissions.ToJson(),
                ["trusts"] = trusts.Contains("*") ? "*" : trusts.OrderBy(p => p.Length).ThenBy(p => p).Select(u => new JString(u)).ToArray(),
                ["extra"] = manifestExtra
            };
        }

        public JObject CreateDebugInformation(string folder = "")
        {
            List<string> documents = new();
            List<JObject> methods = new();
            foreach (var m in methodsConverted.Where(p => p.SyntaxNode is not null))
            {
                List<JString> sequencePoints = new();
                foreach (var ins in m.Instructions.Where(i => i.SourceLocation is not null))
                {
                    var doc = ins.SourceLocation!.SourceTree!.FilePath;
                    if (!string.IsNullOrEmpty(folder))
                    {
                        doc = Path.GetRelativePath(folder, doc);
                    }

                    var index = documents.IndexOf(doc);
                    if (index == -1)
                    {
                        index = documents.Count;
                        documents.Add(doc);
                    }

                    FileLinePositionSpan span = ins.SourceLocation!.GetLineSpan();
                    var str = $"{ins.Offset}[{index}]{ToRangeString(span.StartLinePosition)}-{ToRangeString(span.EndLinePosition)}";
                    sequencePoints.Add(new JString(str));

                    static string ToRangeString(LinePosition pos) => $"{pos.Line + 1}:{pos.Character + 1}";
                }

                methods.Add(new JObject
                {
                    ["id"] = m.Symbol.ToString(),
                    ["name"] = $"{m.Symbol.ContainingType},{m.Symbol.Name}",
                    ["range"] = $"{m.Instructions[0].Offset}-{m.Instructions[^1].Offset}",
                    ["params"] = (m.Symbol.IsStatic ? Array.Empty<string>() : new string[] { "this,Any" })
                        .Concat(m.Symbol.Parameters.Select(p => $"{p.Name},{p.Type.GetContractParameterType()}"))
                        .Select((p, i) => ((JString)$"{p},{i}")!)
                        .ToArray(),
                    ["return"] = m.Symbol.ReturnType.GetContractParameterType().ToString(),
                    ["variables"] = m.Variables.Select(p => ((JString)$"{p.Symbol.Name},{p.Symbol.Type.GetContractParameterType()},{p.SlotIndex}")!).ToArray(),
                    ["sequence-points"] = sequencePoints.ToArray(),
                });
            }

            return new JObject
            {
                ["hash"] = Script.ToScriptHash().ToString(),
                ["documents"] = documents.Select(p => (JString)p!).ToArray(),
                ["document-root"] = string.IsNullOrEmpty(folder) ? JToken.Null : folder,
                ["static-variables"] = staticFields.OrderBy(p => p.Value).Select(p => ((JString)$"{p.Key.Name},{p.Key.Type.GetContractParameterType()},{p.Value}")!).ToArray(),
                ["methods"] = methods.ToArray(),
                ["events"] = eventsExported.Select(e => new JObject
                {
                    ["id"] = e.Name,
                    ["name"] = $"{e.Symbol.ContainingType},{e.Symbol.Name}",
                    ["params"] = e.Parameters.Select((p, i) => ((JString)$"{p.Name},{p.Type},{i}")!).ToArray()
                }).ToArray()
            };
        }

        private void ProcessCompilationUnit(HashSet<INamedTypeSymbol> processed, SemanticModel model, CompilationUnitSyntax syntax)
        {
            foreach (MemberDeclarationSyntax member in syntax.Members)
                ProcessMemberDeclaration(processed, model, member);
        }

        private void ProcessMemberDeclaration(HashSet<INamedTypeSymbol> processed, SemanticModel model, MemberDeclarationSyntax syntax)
        {
            switch (syntax)
            {
                case BaseNamespaceDeclarationSyntax @namespace:
                    foreach (MemberDeclarationSyntax member in @namespace.Members)
                        ProcessMemberDeclaration(processed, model, member);
                    break;
                case ClassDeclarationSyntax @class:
                    INamedTypeSymbol symbol = model.GetDeclaredSymbol(@class)!;
                    if (processed.Add(symbol)) ProcessClass(model, symbol);
                    break;
            }
        }

        private void ProcessClass(SemanticModel model, INamedTypeSymbol symbol)
        {
            if (symbol.IsSubclassOf(nameof(Attribute))) return;
            bool isPublic = symbol.DeclaredAccessibility == Accessibility.Public;
            bool isAbstract = symbol.IsAbstract;
            bool isContractType = symbol.IsSubclassOf(nameof(scfx.Neo.SmartContract.Framework.SmartContract));
            bool isSmartContract = isPublic && !isAbstract && isContractType;
            if (isSmartContract)
            {
                if (scTypeFound) throw new CompilationException(DiagnosticId.MultiplyContracts, $"Only one smart contract is allowed.");
                scTypeFound = true;
                foreach (var attribute in symbol.GetAttributesWithInherited())
                {
                    switch (attribute.AttributeClass!.Name)
                    {
                        case nameof(DisplayNameAttribute):
                            displayName = (string)attribute.ConstructorArguments[0].Value!;
                            break;
                        case nameof(scfx.Neo.SmartContract.Framework.Attributes.ContractSourceCodeAttribute):
                            Source = (string)attribute.ConstructorArguments[0].Value!;
                            break;
                        case nameof(scfx.Neo.SmartContract.Framework.Attributes.ManifestExtraAttribute):
                            manifestExtra[(string)attribute.ConstructorArguments[0].Value!] = (string)attribute.ConstructorArguments[1].Value!;
                            break;
                        case nameof(scfx.Neo.SmartContract.Framework.Attributes.ContractPermissionAttribute):
                            permissions.Add((string)attribute.ConstructorArguments[0].Value!, attribute.ConstructorArguments[1].Values.Select(p => (string)p.Value!).ToArray());
                            break;
                        case nameof(scfx.Neo.SmartContract.Framework.Attributes.ContractTrustAttribute):
                            string trust = (string)attribute.ConstructorArguments[0].Value!;
                            if (!ValidateContractTrust(trust))
                                throw new ArgumentException($"The value {trust} is not a valid one for ContractTrust");
                            trusts.Add(trust);
                            break;
                        case nameof(scfx.Neo.SmartContract.Framework.Attributes.SupportedStandardsAttribute):
                            supportedStandards.UnionWith(attribute.ConstructorArguments[0].Values.Select(p => (string)p.Value!));
                            break;
                    }
                }
                className = symbol.Name;
            }
            foreach (ISymbol member in symbol.GetAllMembers())
            {
                switch (member)
                {
                    case IEventSymbol @event when isSmartContract:
                        ProcessEvent(@event);
                        break;
                    case IMethodSymbol method when method.Name != "_initialize" && method.MethodKind != MethodKind.StaticConstructor:
                        ProcessMethod(model, method, isSmartContract);
                        break;
                }
            }
            if (isSmartContract)
            {
                IMethodSymbol _initialize = symbol.StaticConstructors.Length == 0
                    ? symbol.GetAllMembers().OfType<IMethodSymbol>().First(p => p.Name == "_initialize")
                    : symbol.StaticConstructors[0];
                ProcessMethod(model, _initialize, true);
            }
        }

        private void ProcessEvent(IEventSymbol symbol)
        {
            if (symbol.DeclaredAccessibility != Accessibility.Public) return;
            INamedTypeSymbol type = (INamedTypeSymbol)symbol.Type;
            if (!type.DelegateInvokeMethod!.ReturnsVoid)
                throw new CompilationException(symbol, DiagnosticId.EventReturns, $"Event return value is not supported.");
            AbiEvent ev = new(symbol);
            if (eventsExported.Any(u => u.Name == ev.Name))
                throw new CompilationException(symbol, DiagnosticId.EventNameConflict, $"Duplicate event name: {ev.Name}.");
            eventsExported.Add(ev);
        }

        private void ProcessMethod(SemanticModel model, IMethodSymbol symbol, bool export)
        {
            if (symbol.IsAbstract) return;
            if (symbol.MethodKind != MethodKind.StaticConstructor)
            {
                if (symbol.DeclaredAccessibility != Accessibility.Public)
                    export = false;
                if (symbol.MethodKind != MethodKind.Ordinary && symbol.MethodKind != MethodKind.PropertyGet && symbol.MethodKind != MethodKind.PropertySet)
                    return;
            }
            if (export)
            {
                AbiMethod method = new(symbol);
                if (methodsExported.Any(u => u.Name == method.Name && u.Parameters.Length == method.Parameters.Length))
                    throw new CompilationException(symbol, DiagnosticId.MethodNameConflict, $"Duplicate method key: {method.Name},{method.Parameters.Length}.");
                methodsExported.Add(method);
            }
            MethodConvert convert = ConvertMethod(model, symbol);
            if (export && !symbol.IsStatic)
            {
                MethodConvert forward = new(this, symbol);
                forward.ConvertForward(model, convert);
                methodsForward.Add(forward);
            }
        }

        internal MethodConvert ConvertMethod(SemanticModel model, IMethodSymbol symbol)
        {
            if (!methodsConverted.TryGetValue(symbol, out MethodConvert? method))
            {
                method = new MethodConvert(this, symbol);
                methodsConverted.Add(method);
                if (!symbol.DeclaringSyntaxReferences.IsEmpty)
                {
                    ISourceAssemblySymbol assembly = (ISourceAssemblySymbol)symbol.ContainingAssembly;
                    model = assembly.Compilation.GetSemanticModel(symbol.DeclaringSyntaxReferences[0].SyntaxTree);
                }
                method.Convert(model);
            }
            return method;
        }

        internal ushort AddMethodToken(UInt160 hash, string method, ushort parametersCount, bool hasReturnValue, CallFlags callFlags)
        {
            int index = methodTokens.FindIndex(p => p.Hash == hash && p.Method == method && p.ParametersCount == parametersCount && p.HasReturnValue == hasReturnValue && p.CallFlags == callFlags);
            if (index >= 0) return (ushort)index;
            methodTokens.Add(new MethodToken
            {
                Hash = hash,
                Method = method,
                ParametersCount = parametersCount,
                HasReturnValue = hasReturnValue,
                CallFlags = callFlags
            });
            permissions.Add(hash.ToString(), method);
            return (ushort)(methodTokens.Count - 1);
        }

        internal byte AddStaticField(IFieldSymbol symbol)
        {
            if (!staticFields.TryGetValue(symbol, out byte index))
            {
                index = (byte)StaticFieldCount;
                staticFields.Add(symbol, index);
            }
            return index;
        }

        internal byte AddAnonymousStaticField()
        {
            byte index = (byte)StaticFieldCount;
            anonymousStaticFields.Add(index);
            return index;
        }

        internal byte AddVTable(ITypeSymbol type)
        {
            if (!vtables.TryGetValue(type, out byte index))
            {
                index = (byte)StaticFieldCount;
                vtables.Add(type, index);
            }
            return index;
        }

        private static bool IsSingleAbstractClass(IEnumerable<SyntaxTree> syntaxTrees)
        {
            if (syntaxTrees.Count() != 1) return false;

            var tree = syntaxTrees.First();
            var classDeclarations = tree.GetCompilationUnitRoot().DescendantNodes().OfType<ClassDeclarationSyntax>().ToList();

            return classDeclarations.Count == 1 && classDeclarations[0].Modifiers.Any(SyntaxKind.AbstractKeyword);
        }
    }
}<|MERGE_RESOLUTION|>--- conflicted
+++ resolved
@@ -149,13 +149,8 @@
         internal static CompilationContext Compile(IEnumerable<string> sourceFiles, IEnumerable<MetadataReference> references, Options options)
         {
             IEnumerable<SyntaxTree> syntaxTrees = sourceFiles.OrderBy(p => p).Select(p => CSharpSyntaxTree.ParseText(File.ReadAllText(p), options: options.GetParseOptions(), path: p));
-<<<<<<< HEAD
+            if (IsSingleAbstractClass(syntaxTrees)) throw new FormatException("The given class is abstract, no valid neo SmartContract found.");
             CSharpCompilationOptions compilationOptions = new(OutputKind.DynamicallyLinkedLibrary, deterministic: true, nullableContextOptions: options.Nullable);
-=======
-            if (IsSingleAbstractClass(syntaxTrees)) throw new FormatException("The given class is abstract, no valid neo SmartContract found.");
-
-            CSharpCompilationOptions compilationOptions = new(OutputKind.DynamicallyLinkedLibrary, deterministic: true);
->>>>>>> d12edce2
             CSharpCompilation compilation = CSharpCompilation.Create(null, syntaxTrees, references, compilationOptions);
             CompilationContext context = new(compilation, options);
             context.Compile();
