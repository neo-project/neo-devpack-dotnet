--- conflicted
+++ resolved
@@ -163,11 +163,7 @@
             return Compile(sourceFiles, references, options);
         }
 
-<<<<<<< HEAD
-        public static Compilation GetCompilation(string csproj, Options options, out string assemblyName)
-=======
-        public static Compilation GetCompilation(string csproj, out XDocument document)
->>>>>>> 14a6acb2
+        public static Compilation GetCompilation(string csproj, Options options, out XDocument document)
         {
             string folder = Path.GetDirectoryName(csproj)!;
             string obj = Path.Combine(folder, "obj");
@@ -175,16 +171,9 @@
                 .Where(p => !p.StartsWith(obj))
                 .ToHashSet(StringComparer.OrdinalIgnoreCase);
             List<MetadataReference> references = new(commonReferences);
-<<<<<<< HEAD
             CSharpCompilationOptions compilationOptions = new(OutputKind.DynamicallyLinkedLibrary, deterministic: true);
-            XDocument xml = XDocument.Load(csproj);
-            assemblyName = xml.Root!.Elements("PropertyGroup").Elements("AssemblyName").Select(p => p.Value).SingleOrDefault() ?? Path.GetFileNameWithoutExtension(csproj);
-            sourceFiles.UnionWith(xml.Root!.Elements("ItemGroup").Elements("Compile").Attributes("Include").Select(p => Path.GetFullPath(p.Value, folder)));
-=======
-            CSharpCompilationOptions options = new(OutputKind.DynamicallyLinkedLibrary, deterministic: true);
             document = XDocument.Load(csproj);
             sourceFiles.UnionWith(document.Root!.Elements("ItemGroup").Elements("Compile").Attributes("Include").Select(p => Path.GetFullPath(p.Value, folder)));
->>>>>>> 14a6acb2
             Process.Start(new ProcessStartInfo
             {
                 FileName = "dotnet",
@@ -252,11 +241,7 @@
 
         public static CompilationContext CompileProject(string csproj, Options options)
         {
-<<<<<<< HEAD
-            Compilation compilation = GetCompilation(csproj, options, out string assemblyName);
-=======
-            Compilation compilation = GetCompilation(csproj, out XDocument document);
->>>>>>> 14a6acb2
+            Compilation compilation = GetCompilation(csproj, options, out XDocument document);
             CompilationContext context = new(compilation, options);
             context.assemblyName = document.Root!.Elements("PropertyGroup").Elements("AssemblyName").Select(p => p.Value).FirstOrDefault() ?? Path.GetFileNameWithoutExtension(csproj);
             context.Checked = document.Root!.Elements("PropertyGroup").Elements("CheckForOverflowUnderflow").Select(p => bool.Parse(p.Value)).FirstOrDefault();
