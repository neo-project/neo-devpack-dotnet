// Copyright (C) 2015-2023 The Neo Project.
//
// The Neo.Compiler.CSharp is free software distributed under the MIT
// software license, see the accompanying file LICENSE in the main directory
// of the project or http://www.opensource.org/licenses/mit-license.php
// for more details.
//
// Redistribution and use in source and binary forms with or without
// modifications are permitted.

extern alias scfx;
using Microsoft.CodeAnalysis;
using Microsoft.CodeAnalysis.CSharp;
using Microsoft.CodeAnalysis.CSharp.Syntax;
using Neo.Cryptography;
using Neo.Cryptography.ECC;
using Neo.IO;
using Neo.SmartContract;
using Neo.SmartContract.Native;
using Neo.VM;
using Neo.Wallets;
using scfx::Neo.SmartContract.Framework.Attributes;
using System;
using System.Buffers.Binary;
using System.Collections.Generic;
using System.Collections.ObjectModel;
using System.Linq;
using System.Numerics;
using System.Reflection.Metadata;
using System.Runtime.CompilerServices;
using System.Runtime.InteropServices;
using System.Text;

namespace Neo.Compiler
{
    class MethodConvert
    {

        #region Fields

        // Stores context of the compilation, including syntax trees and semantic models.
        private readonly CompilationContext _context;

        // Default calling convention for method invocations.
        private CallingConvention _callingConvention = CallingConvention.Cdecl;

        // Flag to indicate whether methods should be inlined, potentially for optimization.
        private bool _inline;
<<<<<<< HEAD

        // Indicates whether to initialize local variable slots.
        private bool _initSlot;

        // Maps parameter symbols to their corresponding indices, used to keep track of method parameters.
=======
        private bool _internalInline;
        private bool _initslot;
>>>>>>> a6f07bd7
        private readonly Dictionary<IParameterSymbol, byte> _parameters = new(SymbolEqualityComparer.Default);

        // List to track local variable symbols within methods.
        private readonly List<(ILocalSymbol, byte)> _variableSymbols = new();

        // Maps local variable symbols to their indices, used for managing local variables within methods.
        private readonly Dictionary<ILocalSymbol, byte> _localVariables = new(SymbolEqualityComparer.Default);

        // A list of anonymous variables, used for temporary or intermediate values during conversion.
        private readonly List<byte> _anonymousVariables = new();

        // Counter for the number of local variables.
        private int _localsCount;

        // Stack to manage local symbols within different blocks of code, aiding in scope management.
        private readonly Stack<List<ILocalSymbol>> _blockSymbols = new();

        // List to store the instructions generated during the conversion process.
        private readonly List<Instruction> _instructions = new();

        // Represents the starting point for jump targets, used for managing control flow.
        private readonly JumpTarget _startTarget = new();

        // Maps label symbols to their corresponding jump targets, used for handling labeled statements and control flow.
        private readonly Dictionary<ILabelSymbol, JumpTarget> _labels = new(SymbolEqualityComparer.Default);

        // Stack to manage continue targets, used in loop structures.
        private readonly Stack<JumpTarget> _continueTargets = new();
        private readonly Stack<JumpTarget> _breakTargets = new();
        private readonly JumpTarget _returnTarget = new();
        private readonly Stack<ExceptionHandling> _tryStack = new();
        private readonly Stack<byte> _exceptionStack = new();
        private readonly Stack<(SwitchLabelSyntax, JumpTarget)[]> _switchStack = new();
        private readonly Stack<bool> _checkedStack = new();

        #endregion

        #region Properties

        /// <summary>
        /// Symbol for the method being converted
        /// </summary>
        public IMethodSymbol Symbol { get; }

        /// <summary>
        /// Syntax node for the method
        /// </summary>
        public SyntaxNode? SyntaxNode { get; private set; }

        /// <summary>
        /// Read-only list of generated instructions
        /// </summary>
        public IReadOnlyList<Instruction> Instructions => _instructions;

        /// <summary>
        /// Read-only list of local variables
        /// </summary>
        public IReadOnlyList<(ILocalSymbol Symbol, byte SlotIndex)> Variables => _variableSymbols;

        /// <summary>
        /// Flag indicating if instruction list is empty
        /// </summary>
        public bool IsEmpty => _instructions.Count == 0
            || (_instructions.Count == 1 && _instructions[^1].OpCode == OpCode.RET)
            || (_instructions.Count == 2 && _instructions[^1].OpCode == OpCode.RET && _instructions[0].OpCode == OpCode.INITSLOT);

        #endregion

        #region Constructors

        /// <summary>
        /// Constructor
        /// </summary>
        /// <param name="context">Compilation context</param>
        /// <param name="symbol">Method symbol</param>
        public MethodConvert(CompilationContext context, IMethodSymbol symbol)
        {
            this.Symbol = symbol;
            this._context = context;
            this._checkedStack.Push(context.Options.Checked);
        }

        #endregion

        #region Variables

        /// <summary>
        /// Adds a local variable
        /// </summary>
        /// <param name="symbol">Local variable symbol</param>
        /// <returns>Index of the local variable</returns>
        private byte AddLocalVariable(ILocalSymbol symbol)
        {
            byte index = (byte)(_localVariables.Count + _anonymousVariables.Count);
            _variableSymbols.Add((symbol, index));
            _localVariables.Add(symbol, index);
            if (_localsCount < index + 1)
                _localsCount = index + 1;
            _blockSymbols.Peek().Add(symbol);
            return index;
        }

        /// <summary>
        /// Adds an anonymous variable
        /// </summary>
        /// <returns>Index of the anonymous variable</returns>
        private byte AddAnonymousVariable()
        {
            byte index = (byte)(_localVariables.Count + _anonymousVariables.Count);
            _anonymousVariables.Add(index);
            if (_localsCount < index + 1)
                _localsCount = index + 1;
            return index;
        }

        /// <summary>
        /// Removes an anonymous variable
        /// </summary>
        /// <param name="index">Index of the variable to remove</param>
        private void RemoveAnonymousVariable(byte index)
        {
            if (!_context.Options.NoOptimize)
                _anonymousVariables.Remove(index);
        }

        /// <summary>
        /// Removes a local variable
        /// </summary>
        /// <param name="symbol">Local variable symbol to remove</param>
        private void RemoveLocalVariable(ILocalSymbol symbol)
        {
            if (!_context.Options.NoOptimize)
                _localVariables.Remove(symbol);
        }

        #endregion

        #region Instructions

        /// <summary>
        /// Adds an instruction
        /// </summary>
        /// <param name="instruction">Instruction to add</param>
        /// <returns>The added instruction</returns>
        private Instruction AddInstruction(Instruction instruction)
        {
            _instructions.Add(instruction);
            return instruction;
        }

        /// <summary>
        /// Adds an instruction with just the opcode
        /// </summary>
        /// <param name="opcode">Opcode for the instruction</param>
        /// <returns>The added instruction</returns>
        private Instruction AddInstruction(OpCode opcode)
        {
            return AddInstruction(new Instruction
            {
                OpCode = opcode
            });
        }

        /// <summary>
        /// Inserts a sequence point
        /// </summary>
        /// <param name="syntax">Syntax node or token for the sequence point</param>
        /// <returns>Inserter for adding instructions at the sequence point</returns>
        private SequencePointInserter InsertSequencePoint(SyntaxNodeOrToken syntax)
        {
            return new SequencePointInserter(_instructions, syntax);
        }

        #endregion

        #region Convert

        /// <summary>
        /// Converts a method to instructions
        /// </summary>
        /// <param name="model">Semantic model</param>
        public void Convert(SemanticModel model)
        {
            if (Symbol.IsExtern || Symbol.ContainingType.DeclaringSyntaxReferences.IsEmpty)
            {
                if (Symbol.Name == "_initialize")
                {
                    ProcessStaticFields(model);
                    if (_context.StaticFieldCount > 0)
                    {
                        _instructions.Insert(0, new Instruction
                        {
                            OpCode = OpCode.INITSSLOT,
                            Operand = new[] { (byte)_context.StaticFieldCount }
                        });
                    }
                }
                else
                {
                    ConvertExtern();
                }
            }
            else
            {
                if (!Symbol.DeclaringSyntaxReferences.IsEmpty)
                    SyntaxNode = Symbol.DeclaringSyntaxReferences[0].GetSyntax();
                switch (Symbol.MethodKind)
                {
                    case MethodKind.Constructor:
                        // Example: public MyClass() { ... }
                        ProcessFields(model);                 // Process fields
                        ProcessConstructorInitializer(model); // Process constructor initializer
                        break;
                    case MethodKind.StaticConstructor:
                        // Example: static MyClass() { ... }
                        // Static constructors (also known as type constructors) in C#
                        // are automatically called by the Common Language Runtime (CLR)
                        // to initialize static class members and execute static constructor code.
                        ProcessStaticFields(model); // Process static fields
                        break;
                    case MethodKind.AnonymousFunction:
                    // Example: var result = delegate(int x) { return x * 2; };
                    // Handle anonymous function
                    case MethodKind.Conversion:
                    // Example: public static implicit operator MyType(string value) { ... }
                    // Handle conversion operator
                    case MethodKind.DelegateInvoke:
                    // Example: myDelegate(); // where myDelegate is a delegate instance
                    // Handle delegate invocation
                    case MethodKind.Destructor:
                    // Example: ~MyClass() { ... }
                    // Handle destructor (finalizer)
                    case MethodKind.EventAdd:
                    // Example: public event EventHandler MyEvent { add { ... } remove { ... } }
                    // Handle event add method
                    case MethodKind.EventRaise:
                    // Example: private void OnMyEvent(EventArgs e) { ... }
                    // Handle event raise method
                    case MethodKind.EventRemove:
                    // Example: public event EventHandler MyEvent { add { ... } remove { ... } }
                    // Handle event remove method
                    case MethodKind.ExplicitInterfaceImplementation:
                    // Example: void IMyInterface.MyMethod() { ... }
                    // Handle explicit interface implementation
                    case MethodKind.UserDefinedOperator:
                    // Example: public static MyType operator +(MyType left, MyType right) { ... }
                    // Handle user-defined operator
                    case MethodKind.Ordinary:
                    // Example: public void MyMethod() { ... }
                    // Handle ordinary method
                    case MethodKind.PropertyGet:
                    // Example: public int MyProperty { get { ... } }
                    // Handle property getter method
                    case MethodKind.PropertySet:
                    // Example: public int MyProperty { set { ... } }
                    // Handle property setter method
                    case MethodKind.ReducedExtension:
                    // Example: public static void MyExtensionMethod(this SomeType x) { ... }
                    // Handle reduced extension method
                    case MethodKind.BuiltinOperator:
                    // Example: public static bool operator ==(MyType left, MyType right) { ... }
                    // Handle built-in operator
                    case MethodKind.DeclareMethod:
                    // Handle declare method
                    case MethodKind.LocalFunction:
                    // Example: void MyLocalFunction() { ... }
                    // Handle local function
                    case MethodKind.FunctionPointerSignature:
                    // Example: delegate*<int, int> ptr = &MyFunction;
                    // Handle function pointer signature
                    default:
                        // Only internal core methods can start with an underscore
                        if (Symbol.Name.StartsWith("_") && !Symbol.IsInternalCoreMethod())
                            throw new CompilationException(Symbol, DiagnosticId.InvalidMethodName, $"The method name {Symbol.Name} is not valid.");
                        break;
                }

                // modifier of ModifierAttribute, specifically for neo contract
                var modifiers = ConvertModifier(model).ToArray();
                ConvertSourceCode(model);
                if (Symbol.MethodKind == MethodKind.StaticConstructor && _context.StaticFieldCount > 0)
                {
                    _instructions.Insert(0, new Instruction
                    {
                        OpCode = OpCode.INITSSLOT,
                        Operand = new[] { (byte)_context.StaticFieldCount }
                    });
                }
                if (_initSlot)
                {
                    byte pc = (byte)_parameters.Count;
                    byte lc = (byte)_localsCount;
                    if (!Symbol.IsStatic) pc++;
                    if (pc > 0 || lc > 0)
                    {
                        _instructions.Insert(0, new Instruction
                        {
                            OpCode = OpCode.INITSLOT,
                            Operand = new[] { lc, pc }
                        });
                    }
                }
                foreach (var (fieldIndex, attribute) in modifiers)
                {
                    var disposeInstruction = ExitModifier(model, fieldIndex, attribute);
                    if (disposeInstruction is not null && _returnTarget.Instruction is null)
                    {
                        _returnTarget.Instruction = disposeInstruction;
                    }
                }
            }
            if (_returnTarget.Instruction is null)
            {
                if (_instructions.Count > 0 && _instructions[^1].OpCode == OpCode.NOP && _instructions[^1].SourceLocation is not null)
                {
                    _instructions[^1].OpCode = OpCode.RET;
                    _returnTarget.Instruction = _instructions[^1];
                }
                else
                {
                    _returnTarget.Instruction = AddInstruction(OpCode.RET);
                }
            }
            else
            {
                // it comes from modifier clean up
                AddInstruction(OpCode.RET);
            }
            if (!_context.Options.NoOptimize)
                Optimizer.RemoveNops(_instructions);
            _startTarget.Instruction = _instructions[0];
        }

        /// <summary>
        /// Converts a constructor forward call
        /// </summary>
        /// <param name="model">Semantic model</param>
        /// <param name="target">Target method convert</param>
        public void ConvertForward(SemanticModel model, MethodConvert target)
        {
            INamedTypeSymbol type = Symbol.ContainingType;
            CreateObject(model, type, null);
            IMethodSymbol? constructor = type.InstanceConstructors.FirstOrDefault(p => p.Parameters.Length == 0);
            if (constructor is null)
                throw new CompilationException(type, DiagnosticId.NoParameterlessConstructor, "The contract class requires a parameterless constructor.");
            Call(model, constructor, true, Array.Empty<ArgumentSyntax>());
            _returnTarget.Instruction = Jump(OpCode.JMP_L, target._startTarget);
            _startTarget.Instruction = _instructions[0];
        }

        /// <summary>
        /// Processes field initializers
        /// </summary>
        /// <param name="model">Semantic model</param>
        private void ProcessFields(SemanticModel model)
        {
            _initSlot = true;
            IFieldSymbol[] fields = Symbol.ContainingType.GetFields();
            for (int i = 0; i < fields.Length; i++)
            {
                ProcessFieldInitializer(model, fields[i], () =>
                {
                    AddInstruction(OpCode.LDARG0);
                    Push(i);
                }, () =>
                {
                    AddInstruction(OpCode.SETITEM);
                });
            }
        }

        /// <summary>
        /// Processes static field initializers
        /// </summary>
        /// <param name="model">Semantic model</param>
        private void ProcessStaticFields(SemanticModel model)
        {
            foreach (INamedTypeSymbol @class in _context.StaticFieldSymbols.Select(p => p.ContainingType).Distinct<INamedTypeSymbol>(SymbolEqualityComparer.Default).ToArray())
            {
                foreach (IFieldSymbol field in @class.GetAllMembers().OfType<IFieldSymbol>())
                {
                    if (field.IsConst || !field.IsStatic) continue;
                    ProcessFieldInitializer(model, field, null, () =>
                    {
                        byte index = _context.AddStaticField(field);
                        AccessSlot(OpCode.STSFLD, index);
                    });
                }
            }
            foreach (var (fieldIndex, type) in _context.VTables)
            {
                IMethodSymbol[] virtualMethods = type.GetAllMembers().OfType<IMethodSymbol>().Where(p => p.IsVirtualMethod()).ToArray();
                for (int i = virtualMethods.Length - 1; i >= 0; i--)
                {
                    IMethodSymbol method = virtualMethods[i];
                    if (method.IsAbstract)
                    {
                        Push((object?)null);
                    }
                    else
                    {
                        MethodConvert convert = _context.ConvertMethod(model, method);
                        Jump(OpCode.PUSHA, convert._startTarget);
                    }
                }
                Push(virtualMethods.Length);
                AddInstruction(OpCode.PACK);
                AccessSlot(OpCode.STSFLD, fieldIndex);
            }
        }

        /// <summary>
        /// Processes a field initializer
        /// </summary>
        /// <param name="model">Semantic model</param>
        /// <param name="field">Field symbol</param>
        /// <param name="preInitialize">Action to run before initialization</param>
        /// <param name="postInitialize">Action to run after initialization</param>
        private void ProcessFieldInitializer(SemanticModel model, IFieldSymbol field, Action? preInitialize, Action? postInitialize)
        {
            // Check if the field has an [InitialValue] attribute
            AttributeData? initialValue = field.GetAttributes().FirstOrDefault(p => p.AttributeClass!.Name == nameof(InitialValueAttribute));

            if (initialValue is null)
            {
                EqualsValueClauseSyntax? initializer;
                SyntaxNode syntaxNode;

                // Check if the field has declaring syntax references (source code references)
                if (field.DeclaringSyntaxReferences.IsEmpty)
                {
                    // If the field is associated with a property, get the property's syntax
                    if (field.AssociatedSymbol is not IPropertySymbol property) return;
                    PropertyDeclarationSyntax syntax = (PropertyDeclarationSyntax)property.DeclaringSyntaxReferences[0].GetSyntax();
                    syntaxNode = syntax;
                    initializer = syntax.Initializer;
                }
                else
                {
                    // Get the syntax for the field declaration
                    VariableDeclaratorSyntax syntax = (VariableDeclaratorSyntax)field.DeclaringSyntaxReferences[0].GetSyntax();
                    syntaxNode = syntax;
                    initializer = syntax.Initializer;
                }

                // If there is no initializer, return
                if (initializer is null) return;

                // Get the semantic model for the syntax tree containing the field declaration
                model = model.Compilation.GetSemanticModel(syntaxNode.SyntaxTree);

                // Insert a sequence point for debugging purposes
                using (InsertSequencePoint(syntaxNode))
                {
                    preInitialize?.Invoke();                     // Invoke the pre-initialization action if provided
                    ConvertExpression(model, initializer.Value); // Convert the initializer expression
                    postInitialize?.Invoke();                    // Invoke the post-initialization action if provided
                }
            }
            else
            {
                preInitialize?.Invoke(); // Invoke the pre-initialization action if provided

                // Get the initial value and type from the [InitialValue] attribute
                string value = (string)initialValue.ConstructorArguments[0].Value!;
                ContractParameterType type = (ContractParameterType)initialValue.ConstructorArguments[1].Value!;

                // Handle different initial value types
                switch (type)
                {
                    case ContractParameterType.String:
                        Push(value); // Push the string value onto the evaluation stack
                        break;
                    case ContractParameterType.ByteArray:
                        // Push the byte array value onto the evaluation stack
                        Push(value.HexToBytes(true));
                        break;
                    case ContractParameterType.Hash160:
                        Push((UInt160.TryParse(value, out var hash) ? hash : value.ToScriptHash(_context.Options.AddressVersion)).ToArray()); // Push the Hash160 value onto the evaluation stack
                        break;
                    case ContractParameterType.PublicKey:
                        // Push the public key value onto the evaluation stack
                        Push(ECPoint.Parse(value, ECCurve.Secp256r1).EncodePoint(true));
                        break;
                    default:
                        throw new CompilationException(field, DiagnosticId.InvalidInitialValueType, $"Unsupported initial value type: {type}");
                }

                // Invoke the post-initialization action if provided
                postInitialize?.Invoke();
            }
        }

        /// <summary>
        /// Processes constructor initializer
        /// </summary>
        /// <param name="model">Semantic model</param>
        private void ProcessConstructorInitializer(SemanticModel model)
        {
            INamedTypeSymbol type = Symbol.ContainingType;
            if (type.IsValueType) return;
            INamedTypeSymbol baseType = type.BaseType!;
            if (baseType.SpecialType == SpecialType.System_Object) return;
            ConstructorInitializerSyntax? initializer = ((ConstructorDeclarationSyntax?)SyntaxNode)?.Initializer;
            if (initializer is null)
            {
                IMethodSymbol baseConstructor = baseType.InstanceConstructors.First(p => p.Parameters.Length == 0);
                if (baseType.DeclaringSyntaxReferences.IsEmpty && baseConstructor.GetAttributes().All(p => p.AttributeClass!.ContainingAssembly.Name != "Neo.SmartContract.Framework"))
                    return;
                Call(model, baseConstructor, null);
            }
            else
            {
                IMethodSymbol baseConstructor = (IMethodSymbol)model.GetSymbolInfo(initializer).Symbol!;
                using (InsertSequencePoint(initializer))
                    Call(model, baseConstructor, null, initializer.ArgumentList.Arguments.ToArray());
            }
        }

        /// <summary>
        /// Converts an extern method declaration to instructions.
        /// </summary>
        /// <example>
        /// [Syscall("Neo.Runtime.GetTrigger")]
        /// void Foo() { }
        /// </example>
        private void ConvertExtern()
        {
            _inline = true;
            AttributeData? contractAttribute = Symbol.ContainingType.GetAttributes().FirstOrDefault(p => p.AttributeClass!.Name == nameof(ContractAttribute));
            if (contractAttribute is null)
            {
                bool emitted = false;
                foreach (AttributeData attribute in Symbol.GetAttributes())
                {
                    switch (attribute.AttributeClass!.Name)
                    {
                        // [OpCode(OpCode.NOP)]
                        // void Foo() { }
                        case nameof(OpCodeAttribute):
                            if (!emitted)
                            {
                                emitted = true;
                                _callingConvention = CallingConvention.StdCall;
                            }
                            AddInstruction(new Instruction
                            {
                                OpCode = (OpCode)attribute.ConstructorArguments[0].Value!,
                                Operand = ((string)attribute.ConstructorArguments[1].Value!).HexToBytes(true)
                            });
                            break;
                        // [Syscall("Neo.Runtime.GetTrigger")]
                        // void Foo() { }
                        case nameof(SyscallAttribute):
                            if (!emitted)
                            {
                                emitted = true;
                                _callingConvention = CallingConvention.Cdecl;
                            }
                            AddInstruction(new Instruction
                            {
                                OpCode = OpCode.SYSCALL,
                                Operand = Encoding.ASCII.GetBytes((string)attribute.ConstructorArguments[0].Value!).Sha256()[..4]
                            });
                            break;
                        case nameof(CallingConventionAttribute):
                            emitted = true;
                            _callingConvention = (CallingConvention)attribute.ConstructorArguments[0].Value!;
                            break;
                    }
                }
                if (!emitted) throw new CompilationException(Symbol, DiagnosticId.ExternMethod, $"Unknown method: {Symbol}");
            }
            else
            {
                UInt160 hash = UInt160.Parse((string)contractAttribute.ConstructorArguments[0].Value!);
                if (Symbol.MethodKind == MethodKind.PropertyGet)
                {
                    AttributeData? attribute = Symbol.AssociatedSymbol!.GetAttributes().FirstOrDefault(p => p.AttributeClass!.Name == nameof(ContractHashAttribute));
                    if (attribute is not null)
                    {
                        Push(hash.ToArray());
                        return;
                    }
                }
                string method = Symbol.GetDisplayName(true);
                ushort parametersCount = (ushort)Symbol.Parameters.Length;
                bool hasReturnValue = !Symbol.ReturnsVoid || Symbol.MethodKind == MethodKind.Constructor;
                Call(hash, method, parametersCount, hasReturnValue);
            }
        }

        /// <summary>
        /// Generates instructions for an accessor with no body.
        /// </summary>
        /// <param name="syntax">The accessor syntax node.</param>
        /// <example>
        /// int MyProperty { get; set; }
        /// </example>
        private void ConvertNoBody(AccessorDeclarationSyntax syntax)
        {
            _inline = true;
            _callingConvention = CallingConvention.Cdecl;
            IPropertySymbol property = (IPropertySymbol)Symbol.AssociatedSymbol!;
            INamedTypeSymbol type = property.ContainingType;
            IFieldSymbol[] fields = type.GetAllMembers().OfType<IFieldSymbol>().ToArray();
            using (InsertSequencePoint(syntax))
            {
                if (Symbol.IsStatic)
                {
                    IFieldSymbol backingField = Array.Find(fields, p => SymbolEqualityComparer.Default.Equals(p.AssociatedSymbol, property))!;
                    byte backingFieldIndex = _context.AddStaticField(backingField);
                    switch (Symbol.MethodKind)
                    {
                        case MethodKind.PropertyGet:
                            AccessSlot(OpCode.LDSFLD, backingFieldIndex);
                            break;
                        case MethodKind.PropertySet:
                            AccessSlot(OpCode.STSFLD, backingFieldIndex);
                            break;
                        default:
                            throw new CompilationException(syntax, DiagnosticId.SyntaxNotSupported, $"Unsupported accessor: {syntax}");
                    }
                }
                else
                {
                    fields = fields.Where(p => !p.IsStatic).ToArray();
                    int backingFieldIndex = Array.FindIndex(fields, p => SymbolEqualityComparer.Default.Equals(p.AssociatedSymbol, property));
                    switch (Symbol.MethodKind)
                    {
                        case MethodKind.PropertyGet:
                            Push(backingFieldIndex);
                            AddInstruction(OpCode.PICKITEM);
                            break;
                        case MethodKind.PropertySet:
                            Push(backingFieldIndex);
                            AddInstruction(OpCode.ROT);
                            AddInstruction(OpCode.SETITEM);
                            break;
                        default:
                            throw new CompilationException(syntax, DiagnosticId.SyntaxNotSupported, $"Unsupported accessor: {syntax}");
                    }
                }
            }
        }

        private IEnumerable<(byte fieldIndex, AttributeData attribute)> ConvertModifier(SemanticModel model)
        {
            foreach (var attribute in Symbol.GetAttributesWithInherited())
            {
                if (attribute.AttributeClass?.IsSubclassOf(nameof(ModifierAttribute)) != true)
                    continue;

                JumpTarget notNullTarget = new();
                byte fieldIndex = _context.AddAnonymousStaticField();
                AccessSlot(OpCode.LDSFLD, fieldIndex);
                AddInstruction(OpCode.ISNULL);
                Jump(OpCode.JMPIFNOT_L, notNullTarget);

                MethodConvert constructor = _context.ConvertMethod(model, attribute.AttributeConstructor!);
                CreateObject(model, attribute.AttributeClass, null);
                foreach (var arg in attribute.ConstructorArguments.Reverse())
                    Push(arg.Value);
                Push(attribute.ConstructorArguments.Length);
                AddInstruction(OpCode.PICK);
                EmitCall(constructor);
                AccessSlot(OpCode.STSFLD, fieldIndex);

                notNullTarget.Instruction = AccessSlot(OpCode.LDSFLD, fieldIndex);
                var enterSymbol = attribute.AttributeClass.GetAllMembers()
                    .OfType<IMethodSymbol>()
                    .First(p => p.Name == nameof(ModifierAttribute.Enter) && p.Parameters.Length == 0);
                MethodConvert enterMethod = _context.ConvertMethod(model, enterSymbol);
                EmitCall(enterMethod);
                yield return (fieldIndex, attribute);
            }
        }

        private Instruction? ExitModifier(SemanticModel model, byte fieldIndex, AttributeData attribute)
        {
            var exitSymbol = attribute.AttributeClass!.GetAllMembers()
                .OfType<IMethodSymbol>()
                .First(p => p.Name == nameof(ModifierAttribute.Exit) && p.Parameters.Length == 0);
            MethodConvert exitMethod = _context.ConvertMethod(model, exitSymbol);
            if (exitMethod.IsEmpty) return null;
            var instruction = AccessSlot(OpCode.LDSFLD, fieldIndex);
            EmitCall(exitMethod);
            return instruction;
        }

        /// <summary>
        /// Converts method source code to instructions
        /// </summary>
        /// <param name="model">Semantic model</param>
        private void ConvertSourceCode(SemanticModel model)
        {
            if (SyntaxNode is null) return;
            for (byte i = 0; i < Symbol.Parameters.Length; i++)
            {
                IParameterSymbol parameter = Symbol.Parameters[i].OriginalDefinition;
                byte index = i;
                if (!Symbol.IsStatic) index++;
                _parameters.Add(parameter, index);
            }
            switch (SyntaxNode)
            {
                // Handles property or field accessors
                // Example:
                //   int Foo { get; set; }
                case AccessorDeclarationSyntax syntax:
                    // Check for body or expression body
                    if (syntax.Body is not null)
                    {
                        // Convert accessor method body block
                        ConvertStatement(model, syntax.Body);
                    }
                    else if (syntax.ExpressionBody is not null)
                    {
                        // Convert expression body of accessor
                        using (InsertSequencePoint(syntax.ExpressionBody.Expression))
                            ConvertExpression(model, syntax.ExpressionBody.Expression);
                    }
                    else
                    {
                        // Generate instructions for bodyless accessor
                        ConvertNoBody(syntax);
                    }
                    break;
                // Handles expression bodied members
                // Example:
                //   int Foo => 1;
                case ArrowExpressionClauseSyntax syntax:
                    // Convert expression body
                    using (InsertSequencePoint(syntax))
                        ConvertExpression(model, syntax.Expression);
                    break;
                // Handles normal method declarations
                // Example:
                // void MyMethod()
                // {
                //   // method body
                // }
                case BaseMethodDeclarationSyntax syntax:
                    if (syntax.Body is null)
                    {
                        // Convert expression body
                        using (InsertSequencePoint(syntax.ExpressionBody!.Expression))
                            ConvertExpression(model, syntax.ExpressionBody.Expression);
                    }
                    else
                    {
                        // Convert method body statement
                        ConvertStatement(model, syntax.Body);
                    }
                    break;
                default:
                    throw new CompilationException(SyntaxNode, DiagnosticId.SyntaxNotSupported, $"Unsupported method body:{SyntaxNode}");
                    // Other unsupported cases:

                    // ConversionOperatorDeclarationSyntax - conversion operators
                    // Example:
                    //   public static implicit operator MyType(OtherType value)
                    //   {
                    //     // conversion logic
                    //   }

                    // LocalFunctionStatementSyntax - local functions
                    // Example:
                    //   void MyMethod()
                    //   {
                    //     void LocalFunction()
                    //     {
                    //       // ...
                    //     }

                    //     LocalFunction();
                    //   }

                    // ExternMethodDeclarationSyntax - extern methods
                    // Example:
                    //   [DllImport("..")]
                    //   static extern void NativeMethod();

                    // AsyncMethodDeclarationSyntax - async methods
                    // Example:
                    //   async Task MyMethodAsync()
                    //   {
                    //     await ...
                    //   }

                    // IteratorMethodDeclarationSyntax - iterator methods
                    // Example:
                    //   IEnumerable<int> MyMethod()
                    //   {
                    //     yield return 1;
                    //   }
            }
            // Set flag indicating whether to emit INITSLOT.
            // This is done for non-inlined methods to initialize
            // parameters and locals.
            _initSlot = !_inline;
        }

        #endregion

        #region ConvertStatement

        /// <summary>
        /// Converts a statement syntax to instructions
        /// Based on:
        ///     https://learn.microsoft.com/zh-cn/dotnet/api/microsoft.codeanalysis.csharp.syntax.statementsyntax?view=roslyn-dotnet-4.7.0
        /// </summary>
        /// <param name="model">Semantic model</param>
        /// <param name="statement">Statement syntax node</param>
        private void ConvertStatement(SemanticModel model, StatementSyntax statement)
        {
            // Use a switch statement to dispatch to different handling functions based on the syntax type
            switch (statement)
            {
                case BlockSyntax syntax:
                    // Example: { int x = 5; Console.WriteLine(x); }
                    ConvertBlockStatement(model, syntax);
                    break;
                case BreakStatementSyntax syntax:
                    // Example: break;
                    ConvertBreakStatement(syntax);
                    break;
                case CheckedStatementSyntax syntax:
                    // Example: checked { int result = x + y; }
                    ConvertCheckedStatement(model, syntax);
                    break;
                case ContinueStatementSyntax syntax:
                    // Example: continue;
                    ConvertContinueStatement(syntax);
                    break;
                case DoStatementSyntax syntax:
                    // Example: do { Console.WriteLine("Hello"); } while (condition);
                    ConvertDoStatement(model, syntax);
                    break;
                case EmptyStatementSyntax syntax:
                    // Example: ;
                    ConvertEmptyStatement(syntax);
                    break;
                case ExpressionStatementSyntax syntax:
                    // Example: Console.WriteLine("Hello, World!");
                    ConvertExpressionStatement(model, syntax);
                    break;
                case ForEachStatementSyntax syntax:
                    // Example: foreach (var item in collection) { Console.WriteLine(item); }
                    ConvertForEachStatement(model, syntax);
                    break;
                case ForEachVariableStatementSyntax syntax:
                    // Example: foreach (var (key, value) in dictionary) { Console.WriteLine($"{key}: {value}"); }
                    ConvertForEachVariableStatement(model, syntax);
                    break;
                case ForStatementSyntax syntax:
                    // Example: for (int i = 0; i < 10; i++) { Console.WriteLine(i); }
                    ConvertForStatement(model, syntax);
                    break;
                case GotoStatementSyntax syntax:
                    // Example: goto LabelName;
                    ConvertGotoStatement(model, syntax);
                    break;
                case IfStatementSyntax syntax:
                    // Example: if (condition) { Console.WriteLine("True"); } else { Console.WriteLine("False"); }
                    ConvertIfStatement(model, syntax);
                    break;
                case LabeledStatementSyntax syntax:
                    // Example:
                    // labelName:
                    //     // Some code here
                    //
                    // // Elsewhere in the code
                    // goto labelName;
                    ConvertLabeledStatement(model, syntax);
                    break;
                case LocalDeclarationStatementSyntax syntax:
                    // Example: int x = 42;
                    ConvertLocalDeclarationStatement(model, syntax);
                    break;
                case LocalFunctionStatementSyntax:
                    // Handle local function statements here
                    break;
                case ReturnStatementSyntax syntax:
                    // Example: return result;
                    ConvertReturnStatement(model, syntax);
                    break;
                case SwitchStatementSyntax syntax:
                    // Example: switch (value) { case 1: Console.WriteLine("One"); break; default: Console.WriteLine("Other"); break; }
                    ConvertSwitchStatement(model, syntax);
                    break;
                case ThrowStatementSyntax syntax:
                    // Example: throw new Exception("Something went wrong");
                    ConvertThrowStatement(model, syntax);
                    break;
                case TryStatementSyntax syntax:
                    // Example: try { //... } catch (Exception ex) { //... } finally { //... }
                    ConvertTryStatement(model, syntax);
                    break;
                case WhileStatementSyntax syntax:
                    // Example: while (condition) { Console.WriteLine("Looping"); }
                    ConvertWhileStatement(model, syntax);
                    break;
                // unhandled statements
                case UsingStatementSyntax:
                // Example: using (var resource = new SomeDisposableResource()) { resource.DoSomething(); }
                case FixedStatementSyntax:
                // Example: fixed (int* ptr = &someVariable) { *ptr = 42; }
                case LockStatementSyntax:
                // Convert lock statement
                //C# Example: lock (syncObject) { /* critical section */ }
                case YieldStatementSyntax:
                // Convert yield statement
                // C# Example: yield return value;
                default:
                    // If the syntax type is not supported, throw an exception
                    throw new CompilationException(statement, DiagnosticId.SyntaxNotSupported, $"Unsupported syntax: {statement}");
            }
        }

        private void ConvertBlockStatement(SemanticModel model, BlockSyntax syntax)
        {
            _blockSymbols.Push(new List<ILocalSymbol>());
            using (InsertSequencePoint(syntax.OpenBraceToken))
                AddInstruction(OpCode.NOP);
            foreach (StatementSyntax child in syntax.Statements)
                ConvertStatement(model, child);
            using (InsertSequencePoint(syntax.CloseBraceToken))
                AddInstruction(OpCode.NOP);
            foreach (ILocalSymbol symbol in _blockSymbols.Pop())
                RemoveLocalVariable(symbol);
        }

        private void ConvertBreakStatement(BreakStatementSyntax syntax)
        {
            using (InsertSequencePoint(syntax))
                if (_tryStack.TryPeek(out ExceptionHandling? result) && result.BreakTargetCount == 0)
                    Jump(OpCode.ENDTRY_L, _breakTargets.Peek());
                else
                    Jump(OpCode.JMP_L, _breakTargets.Peek());
        }

        private void ConvertCheckedStatement(SemanticModel model, CheckedStatementSyntax syntax)
        {
            _checkedStack.Push(syntax.Keyword.IsKind(SyntaxKind.CheckedKeyword));
            ConvertBlockStatement(model, syntax.Block);
            _checkedStack.Pop();
        }

        private void ConvertContinueStatement(ContinueStatementSyntax syntax)
        {
            using (InsertSequencePoint(syntax))
                if (_tryStack.TryPeek(out ExceptionHandling? result) && result.ContinueTargetCount == 0)
                    Jump(OpCode.ENDTRY_L, _continueTargets.Peek());
                else
                    Jump(OpCode.JMP_L, _continueTargets.Peek());
        }

        private void ConvertDoStatement(SemanticModel model, DoStatementSyntax syntax)
        {
            JumpTarget startTarget = new();
            JumpTarget continueTarget = new();
            JumpTarget breakTarget = new();
            PushContinueTarget(continueTarget);
            PushBreakTarget(breakTarget);
            startTarget.Instruction = AddInstruction(OpCode.NOP);
            ConvertStatement(model, syntax.Statement);
            continueTarget.Instruction = AddInstruction(OpCode.NOP);
            using (InsertSequencePoint(syntax.Condition))
                ConvertExpression(model, syntax.Condition);
            Jump(OpCode.JMPIF_L, startTarget);
            breakTarget.Instruction = AddInstruction(OpCode.NOP);
            PopContinueTarget();
            PopBreakTarget();
        }

        private void ConvertEmptyStatement(EmptyStatementSyntax syntax)
        {
            using (InsertSequencePoint(syntax))
                AddInstruction(OpCode.NOP);
        }

        private void ConvertExpressionStatement(SemanticModel model, ExpressionStatementSyntax syntax)
        {
            ITypeSymbol type = model.GetTypeInfo(syntax.Expression).Type!;
            using (InsertSequencePoint(syntax))
            {
                ConvertExpression(model, syntax.Expression);
                if (type.SpecialType != SpecialType.System_Void)
                    AddInstruction(OpCode.DROP);
            }
        }

        private void ConvertForEachStatement(SemanticModel model, ForEachStatementSyntax syntax)
        {
            ITypeSymbol type = model.GetTypeInfo(syntax.Expression).Type!;
            if (type.Name == "Iterator")
            {
                ConvertIteratorForEachStatement(model, syntax);
            }
            else
            {
                ConvertArrayForEachStatement(model, syntax);
            }
        }

        private void ConvertIteratorForEachStatement(SemanticModel model, ForEachStatementSyntax syntax)
        {
            ILocalSymbol elementSymbol = model.GetDeclaredSymbol(syntax)!;
            JumpTarget startTarget = new();
            JumpTarget continueTarget = new();
            JumpTarget breakTarget = new();
            byte iteratorIndex = AddAnonymousVariable();
            byte elementIndex = AddLocalVariable(elementSymbol);
            PushContinueTarget(continueTarget);
            PushBreakTarget(breakTarget);
            using (InsertSequencePoint(syntax.ForEachKeyword))
            {
                ConvertExpression(model, syntax.Expression);
                AccessSlot(OpCode.STLOC, iteratorIndex);
                Jump(OpCode.JMP_L, continueTarget);
            }
            using (InsertSequencePoint(syntax.Identifier))
            {
                startTarget.Instruction = AccessSlot(OpCode.LDLOC, iteratorIndex);
                Call(ApplicationEngine.System_Iterator_Value);
                AccessSlot(OpCode.STLOC, elementIndex);
            }
            ConvertStatement(model, syntax.Statement);
            using (InsertSequencePoint(syntax.Expression))
            {
                continueTarget.Instruction = AccessSlot(OpCode.LDLOC, iteratorIndex);
                Call(ApplicationEngine.System_Iterator_Next);
                Jump(OpCode.JMPIF_L, startTarget);
            }
            breakTarget.Instruction = AddInstruction(OpCode.NOP);
            RemoveAnonymousVariable(iteratorIndex);
            RemoveLocalVariable(elementSymbol);
            PopContinueTarget();
            PopBreakTarget();
        }

        private void ConvertArrayForEachStatement(SemanticModel model, ForEachStatementSyntax syntax)
        {
            ILocalSymbol elementSymbol = model.GetDeclaredSymbol(syntax)!;
            JumpTarget startTarget = new();
            JumpTarget continueTarget = new();
            JumpTarget conditionTarget = new();
            JumpTarget breakTarget = new();
            byte arrayIndex = AddAnonymousVariable();
            byte lengthIndex = AddAnonymousVariable();
            byte iIndex = AddAnonymousVariable();
            byte elementIndex = AddLocalVariable(elementSymbol);
            PushContinueTarget(continueTarget);
            PushBreakTarget(breakTarget);
            using (InsertSequencePoint(syntax.ForEachKeyword))
            {
                ConvertExpression(model, syntax.Expression);
                AddInstruction(OpCode.DUP);
                AccessSlot(OpCode.STLOC, arrayIndex);
                AddInstruction(OpCode.SIZE);
                AccessSlot(OpCode.STLOC, lengthIndex);
                Push(0);
                AccessSlot(OpCode.STLOC, iIndex);
                Jump(OpCode.JMP_L, conditionTarget);
            }
            using (InsertSequencePoint(syntax.Identifier))
            {
                startTarget.Instruction = AccessSlot(OpCode.LDLOC, arrayIndex);
                AccessSlot(OpCode.LDLOC, iIndex);
                AddInstruction(OpCode.PICKITEM);
                AccessSlot(OpCode.STLOC, elementIndex);
            }
            ConvertStatement(model, syntax.Statement);
            using (InsertSequencePoint(syntax.Expression))
            {
                continueTarget.Instruction = AccessSlot(OpCode.LDLOC, iIndex);
                AddInstruction(OpCode.INC);
                AccessSlot(OpCode.STLOC, iIndex);
                conditionTarget.Instruction = AccessSlot(OpCode.LDLOC, iIndex);
                AccessSlot(OpCode.LDLOC, lengthIndex);
                Jump(OpCode.JMPLT_L, startTarget);
            }
            breakTarget.Instruction = AddInstruction(OpCode.NOP);
            RemoveAnonymousVariable(arrayIndex);
            RemoveAnonymousVariable(lengthIndex);
            RemoveAnonymousVariable(iIndex);
            RemoveLocalVariable(elementSymbol);
            PopContinueTarget();
            PopBreakTarget();
        }

        private void ConvertForEachVariableStatement(SemanticModel model, ForEachVariableStatementSyntax syntax)
        {
            ITypeSymbol type = model.GetTypeInfo(syntax.Expression).Type!;
            if (type.Name == "Iterator")
            {
                ConvertIteratorForEachVariableStatement(model, syntax);
            }
            else
            {
                ConvertArrayForEachVariableStatement(model, syntax);
            }
        }

        private void ConvertIteratorForEachVariableStatement(SemanticModel model, ForEachVariableStatementSyntax syntax)
        {
            ILocalSymbol[] symbols = ((ParenthesizedVariableDesignationSyntax)((DeclarationExpressionSyntax)syntax.Variable).Designation).Variables.Select(p => (ILocalSymbol)model.GetDeclaredSymbol(p)!).ToArray();
            JumpTarget startTarget = new();
            JumpTarget continueTarget = new();
            JumpTarget breakTarget = new();
            byte iteratorIndex = AddAnonymousVariable();
            PushContinueTarget(continueTarget);
            PushBreakTarget(breakTarget);
            using (InsertSequencePoint(syntax.ForEachKeyword))
            {
                ConvertExpression(model, syntax.Expression);
                AccessSlot(OpCode.STLOC, iteratorIndex);
                Jump(OpCode.JMP_L, continueTarget);
            }
            using (InsertSequencePoint(syntax.Variable))
            {
                startTarget.Instruction = AccessSlot(OpCode.LDLOC, iteratorIndex);
                Call(ApplicationEngine.System_Iterator_Value);
                AddInstruction(OpCode.UNPACK);
                AddInstruction(OpCode.DROP);
                for (int i = 0; i < symbols.Length; i++)
                {
                    if (symbols[i] is null)
                    {
                        AddInstruction(OpCode.DROP);
                    }
                    else
                    {
                        byte variableIndex = AddLocalVariable(symbols[i]);
                        AccessSlot(OpCode.STLOC, variableIndex);
                    }
                }
            }
            ConvertStatement(model, syntax.Statement);
            using (InsertSequencePoint(syntax.Expression))
            {
                continueTarget.Instruction = AccessSlot(OpCode.LDLOC, iteratorIndex);
                Call(ApplicationEngine.System_Iterator_Next);
                Jump(OpCode.JMPIF_L, startTarget);
            }
            breakTarget.Instruction = AddInstruction(OpCode.NOP);
            RemoveAnonymousVariable(iteratorIndex);
            foreach (ILocalSymbol symbol in symbols)
                if (symbol is not null)
                    RemoveLocalVariable(symbol);
            PopContinueTarget();
            PopBreakTarget();
        }

        private void ConvertArrayForEachVariableStatement(SemanticModel model, ForEachVariableStatementSyntax syntax)
        {
            ILocalSymbol[] symbols = ((ParenthesizedVariableDesignationSyntax)((DeclarationExpressionSyntax)syntax.Variable).Designation).Variables.Select(p => (ILocalSymbol)model.GetDeclaredSymbol(p)!).ToArray();
            JumpTarget startTarget = new();
            JumpTarget continueTarget = new();
            JumpTarget conditionTarget = new();
            JumpTarget breakTarget = new();
            byte arrayIndex = AddAnonymousVariable();
            byte lengthIndex = AddAnonymousVariable();
            byte iIndex = AddAnonymousVariable();
            PushContinueTarget(continueTarget);
            PushBreakTarget(breakTarget);
            using (InsertSequencePoint(syntax.ForEachKeyword))
            {
                ConvertExpression(model, syntax.Expression);
                AddInstruction(OpCode.DUP);
                AccessSlot(OpCode.STLOC, arrayIndex);
                AddInstruction(OpCode.SIZE);
                AccessSlot(OpCode.STLOC, lengthIndex);
                Push(0);
                AccessSlot(OpCode.STLOC, iIndex);
                Jump(OpCode.JMP_L, conditionTarget);
            }
            using (InsertSequencePoint(syntax.Variable))
            {
                startTarget.Instruction = AccessSlot(OpCode.LDLOC, arrayIndex);
                AccessSlot(OpCode.LDLOC, iIndex);
                AddInstruction(OpCode.PICKITEM);
                AddInstruction(OpCode.UNPACK);
                AddInstruction(OpCode.DROP);
                for (int i = 0; i < symbols.Length; i++)
                {
                    if (symbols[i] is null)
                    {
                        AddInstruction(OpCode.DROP);
                    }
                    else
                    {
                        byte variableIndex = AddLocalVariable(symbols[i]);
                        AccessSlot(OpCode.STLOC, variableIndex);
                    }
                }
            }
            ConvertStatement(model, syntax.Statement);
            using (InsertSequencePoint(syntax.Expression))
            {
                continueTarget.Instruction = AccessSlot(OpCode.LDLOC, iIndex);
                AddInstruction(OpCode.INC);
                AccessSlot(OpCode.STLOC, iIndex);
                conditionTarget.Instruction = AccessSlot(OpCode.LDLOC, iIndex);
                AccessSlot(OpCode.LDLOC, lengthIndex);
                Jump(OpCode.JMPLT_L, startTarget);
            }
            breakTarget.Instruction = AddInstruction(OpCode.NOP);
            RemoveAnonymousVariable(arrayIndex);
            RemoveAnonymousVariable(lengthIndex);
            RemoveAnonymousVariable(iIndex);
            foreach (ILocalSymbol symbol in symbols)
                if (symbol is not null)
                    RemoveLocalVariable(symbol);
            PopContinueTarget();
            PopBreakTarget();
        }

        private void ConvertForStatement(SemanticModel model, ForStatementSyntax syntax)
        {
            var variables = (syntax.Declaration?.Variables ?? Enumerable.Empty<VariableDeclaratorSyntax>())
                .Select(p => (p, (ILocalSymbol)model.GetDeclaredSymbol(p)!))
                .ToArray();
            foreach (ExpressionSyntax expression in syntax.Initializers)
                using (InsertSequencePoint(expression))
                {
                    ITypeSymbol type = model.GetTypeInfo(expression).Type!;
                    ConvertExpression(model, expression);
                    if (type.SpecialType != SpecialType.System_Void)
                        AddInstruction(OpCode.DROP);
                }
            JumpTarget startTarget = new();
            JumpTarget continueTarget = new();
            JumpTarget conditionTarget = new();
            JumpTarget breakTarget = new();
            PushContinueTarget(continueTarget);
            PushBreakTarget(breakTarget);
            foreach (var (variable, symbol) in variables)
            {
                byte variableIndex = AddLocalVariable(symbol);
                if (variable.Initializer is not null)
                    using (InsertSequencePoint(variable))
                    {
                        ConvertExpression(model, variable.Initializer.Value);
                        AccessSlot(OpCode.STLOC, variableIndex);
                    }
            }
            Jump(OpCode.JMP_L, conditionTarget);
            startTarget.Instruction = AddInstruction(OpCode.NOP);
            ConvertStatement(model, syntax.Statement);
            continueTarget.Instruction = AddInstruction(OpCode.NOP);
            foreach (ExpressionSyntax expression in syntax.Incrementors)
                using (InsertSequencePoint(expression))
                {
                    ITypeSymbol type = model.GetTypeInfo(expression).Type!;
                    ConvertExpression(model, expression);
                    if (type.SpecialType != SpecialType.System_Void)
                        AddInstruction(OpCode.DROP);
                }
            conditionTarget.Instruction = AddInstruction(OpCode.NOP);
            if (syntax.Condition is null)
            {
                Jump(OpCode.JMP_L, startTarget);
            }
            else
            {
                using (InsertSequencePoint(syntax.Condition))
                    ConvertExpression(model, syntax.Condition);
                Jump(OpCode.JMPIF_L, startTarget);
            }
            breakTarget.Instruction = AddInstruction(OpCode.NOP);
            foreach (var (_, symbol) in variables)
                RemoveLocalVariable(symbol);
            PopContinueTarget();
            PopBreakTarget();
        }

        private void ConvertGotoStatement(SemanticModel model, GotoStatementSyntax syntax)
        {
            using (InsertSequencePoint(syntax))
                if (syntax.CaseOrDefaultKeyword.IsKind(SyntaxKind.None))
                {
                    ILabelSymbol symbol = (ILabelSymbol)model.GetSymbolInfo(syntax.Expression!).Symbol!;
                    JumpTarget target = AddLabel(symbol, false);
                    if (_tryStack.TryPeek(out ExceptionHandling? result) && result.State != ExceptionHandlingState.Finally && !result.Labels.Contains(symbol))
                        result.PendingGotoStatments.Add(Jump(OpCode.ENDTRY_L, target));
                    else
                        Jump(OpCode.JMP_L, target);
                }
                else
                {
                    var labels = _switchStack.Peek();
                    JumpTarget target = default!;
                    if (syntax.CaseOrDefaultKeyword.IsKind(SyntaxKind.DefaultKeyword))
                    {
                        target = labels.First(p => p.Item1 is DefaultSwitchLabelSyntax).Item2;
                    }
                    else
                    {
                        object? value = model.GetConstantValue(syntax.Expression!).Value;
                        foreach (var (l, t) in labels)
                        {
                            if (l is not CaseSwitchLabelSyntax cl) continue;
                            object? clValue = model.GetConstantValue(cl.Value).Value;
                            if (value is null)
                            {
                                if (clValue is null)
                                {
                                    target = t;
                                    break;
                                }
                            }
                            else
                            {
                                if (value.Equals(clValue))
                                {
                                    target = t;
                                    break;
                                }
                            }
                        }
                    }
                    if (_tryStack.TryPeek(out ExceptionHandling? result) && result.SwitchCount == 0)
                        Jump(OpCode.ENDTRY_L, target);
                    else
                        Jump(OpCode.JMP_L, target);
                }
        }

        private void ConvertIfStatement(SemanticModel model, IfStatementSyntax syntax)
        {
            JumpTarget elseTarget = new();
            using (InsertSequencePoint(syntax.Condition))
                ConvertExpression(model, syntax.Condition);
            Jump(OpCode.JMPIFNOT_L, elseTarget);
            ConvertStatement(model, syntax.Statement);
            if (syntax.Else is null)
            {
                elseTarget.Instruction = AddInstruction(OpCode.NOP);
            }
            else
            {
                JumpTarget endTarget = new();
                Jump(OpCode.JMP_L, endTarget);
                elseTarget.Instruction = AddInstruction(OpCode.NOP);
                ConvertStatement(model, syntax.Else.Statement);
                endTarget.Instruction = AddInstruction(OpCode.NOP);
            }
        }

        private void ConvertLabeledStatement(SemanticModel model, LabeledStatementSyntax syntax)
        {
            ILabelSymbol symbol = model.GetDeclaredSymbol(syntax)!;
            JumpTarget target = AddLabel(symbol, true);
            if (_tryStack.TryPeek(out ExceptionHandling? result))
                foreach (Instruction instruction in result.PendingGotoStatments)
                    if (instruction.Target == target)
                        instruction.OpCode = OpCode.JMP_L;
            target.Instruction = AddInstruction(OpCode.NOP);
            ConvertStatement(model, syntax.Statement);
        }

        private void ConvertLocalDeclarationStatement(SemanticModel model, LocalDeclarationStatementSyntax syntax)
        {
            if (syntax.IsConst) return;
            foreach (VariableDeclaratorSyntax variable in syntax.Declaration.Variables)
            {
                ILocalSymbol symbol = (ILocalSymbol)model.GetDeclaredSymbol(variable)!;
                byte variableIndex = AddLocalVariable(symbol);
                if (variable.Initializer is not null)
                    using (InsertSequencePoint(variable))
                    {
                        ConvertExpression(model, variable.Initializer.Value);
                        AccessSlot(OpCode.STLOC, variableIndex);
                    }
            }
        }

        private void ConvertReturnStatement(SemanticModel model, ReturnStatementSyntax syntax)
        {
            using (InsertSequencePoint(syntax))
            {
                if (syntax.Expression is not null)
                    ConvertExpression(model, syntax.Expression);
                Jump(_tryStack.Count > 0 ? OpCode.ENDTRY_L : OpCode.JMP_L, _returnTarget);
            }
        }

        private void ConvertSwitchStatement(SemanticModel model, SwitchStatementSyntax syntax)
        {
            var sections = syntax.Sections.Select(p => (p.Labels, p.Statements, Target: new JumpTarget())).ToArray();
            var labels = sections.SelectMany(p => p.Labels, (p, l) => (l, p.Target)).ToArray();
            PushSwitchLabels(labels);
            JumpTarget breakTarget = new();
            byte anonymousIndex = AddAnonymousVariable();
            PushBreakTarget(breakTarget);
            using (InsertSequencePoint(syntax.Expression))
            {
                ConvertExpression(model, syntax.Expression);
                AccessSlot(OpCode.STLOC, anonymousIndex);
            }
            foreach (var (label, target) in labels)
            {
                switch (label)
                {
                    case CasePatternSwitchLabelSyntax casePatternSwitchLabel:
                        using (InsertSequencePoint(casePatternSwitchLabel))
                        {
                            JumpTarget endTarget = new();
                            ConvertPattern(model, casePatternSwitchLabel.Pattern, anonymousIndex);
                            Jump(OpCode.JMPIFNOT_L, endTarget);
                            if (casePatternSwitchLabel.WhenClause is not null)
                            {
                                ConvertExpression(model, casePatternSwitchLabel.WhenClause.Condition);
                                Jump(OpCode.JMPIFNOT_L, endTarget);
                            }
                            Jump(OpCode.JMP_L, target);
                            endTarget.Instruction = AddInstruction(OpCode.NOP);
                        }
                        break;
                    case CaseSwitchLabelSyntax caseSwitchLabel:
                        using (InsertSequencePoint(caseSwitchLabel))
                        {
                            AccessSlot(OpCode.LDLOC, anonymousIndex);
                            ConvertExpression(model, caseSwitchLabel.Value);
                            AddInstruction(OpCode.EQUAL);
                            Jump(OpCode.JMPIF_L, target);
                        }
                        break;
                    case DefaultSwitchLabelSyntax defaultSwitchLabel:
                        using (InsertSequencePoint(defaultSwitchLabel))
                        {
                            Jump(OpCode.JMP_L, target);
                        }
                        break;
                    default:
                        throw new CompilationException(label, DiagnosticId.SyntaxNotSupported, $"Unsupported syntax: {label}");
                }
            }
            RemoveAnonymousVariable(anonymousIndex);
            Jump(OpCode.JMP_L, breakTarget);
            foreach (var (_, statements, target) in sections)
            {
                target.Instruction = AddInstruction(OpCode.NOP);
                foreach (StatementSyntax statement in statements)
                    ConvertStatement(model, statement);
            }
            breakTarget.Instruction = AddInstruction(OpCode.NOP);
            PopSwitchLabels();
            PopBreakTarget();
        }

        private void ConvertThrowStatement(SemanticModel model, ThrowStatementSyntax syntax)
        {
            using (InsertSequencePoint(syntax))
                Throw(model, syntax.Expression);
        }

        private void ConvertTryStatement(SemanticModel model, TryStatementSyntax syntax)
        {
            JumpTarget catchTarget = new();
            JumpTarget finallyTarget = new();
            JumpTarget endTarget = new();
            AddInstruction(new Instruction { OpCode = OpCode.TRY_L, Target = catchTarget, Target2 = finallyTarget });
            _tryStack.Push(new ExceptionHandling { State = ExceptionHandlingState.Try });
            ConvertStatement(model, syntax.Block);
            Jump(OpCode.ENDTRY_L, endTarget);
            if (syntax.Catches.Count > 1)
                throw new CompilationException(syntax.Catches[1], DiagnosticId.MultiplyCatches, "Only support one single catch.");
            if (syntax.Catches.Count > 0)
            {
                CatchClauseSyntax catchClause = syntax.Catches[0];
                if (catchClause.Filter is not null)
                    throw new CompilationException(catchClause.Filter, DiagnosticId.CatchFilter, $"Unsupported syntax: {catchClause.Filter}");
                _tryStack.Peek().State = ExceptionHandlingState.Catch;
                ILocalSymbol? exceptionSymbol = null;
                byte exceptionIndex;
                if (catchClause.Declaration is null)
                {
                    exceptionIndex = AddAnonymousVariable();
                }
                else
                {
                    exceptionSymbol = model.GetDeclaredSymbol(catchClause.Declaration);
                    exceptionIndex = exceptionSymbol is null
                        ? AddAnonymousVariable()
                        : AddLocalVariable(exceptionSymbol);
                }
                using (InsertSequencePoint(catchClause.CatchKeyword))
                    catchTarget.Instruction = AccessSlot(OpCode.STLOC, exceptionIndex);
                _exceptionStack.Push(exceptionIndex);
                ConvertStatement(model, catchClause.Block);
                Jump(OpCode.ENDTRY_L, endTarget);
                if (exceptionSymbol is null)
                    RemoveAnonymousVariable(exceptionIndex);
                else
                    RemoveLocalVariable(exceptionSymbol);
                _exceptionStack.Pop();
            }
            if (syntax.Finally is not null)
            {
                _tryStack.Peek().State = ExceptionHandlingState.Finally;
                finallyTarget.Instruction = AddInstruction(OpCode.NOP);
                ConvertStatement(model, syntax.Finally.Block);
                AddInstruction(OpCode.ENDFINALLY);
            }
            endTarget.Instruction = AddInstruction(OpCode.NOP);
            _tryStack.Pop();
        }

        private void ConvertWhileStatement(SemanticModel model, WhileStatementSyntax syntax)
        {
            JumpTarget continueTarget = new();
            JumpTarget breakTarget = new();
            PushContinueTarget(continueTarget);
            PushBreakTarget(breakTarget);
            continueTarget.Instruction = AddInstruction(OpCode.NOP);
            using (InsertSequencePoint(syntax.Condition))
            {
                ConvertExpression(model, syntax.Condition);
                Jump(OpCode.JMPIFNOT_L, breakTarget);
            }
            ConvertStatement(model, syntax.Statement);
            Jump(OpCode.JMP_L, continueTarget);
            breakTarget.Instruction = AddInstruction(OpCode.NOP);
            PopContinueTarget();
            PopBreakTarget();
        }

        #endregion

        #region ConvertExpression

        /// <summary>
        /// Converts an expression syntax to instructions
        /// based on https://learn.microsoft.com/en-us/dotnet/api/case expressionsyntax?view=roslyn-dotnet-4.7.0
        /// </summary>
        /// <param name="model">Semantic model</param>
        /// <param name="syntax">Expression syntax node</param>
        private void ConvertExpression(SemanticModel model, ExpressionSyntax syntax)
        {
            // Try to retrieve the constant value of the expression
            Optional<object?> constant = model.GetConstantValue(syntax);
            if (constant.HasValue)
            {
                // If the expression is a constant, push its value onto the stack and return
                Push(constant.Value);
                return;
            }

            // Use a switch statement to dispatch to different handling functions based on the syntax type
            switch (syntax)
            {
                case AnonymousObjectCreationExpressionSyntax expression:
                    // Example: new { Name = "John", Age = 30 }
                    ConvertAnonymousObjectCreationExpression(model, expression);
                    break;
                case ArrayCreationExpressionSyntax expression:
                    // Example: new int[3]
                    ConvertArrayCreationExpression(model, expression);
                    break;
                case AssignmentExpressionSyntax expression:
                    // Example: x = 42
                    ConvertAssignmentExpression(model, expression);
                    break;
                case BaseObjectCreationExpressionSyntax expression:
                    // Example: new BaseClass()
                    ConvertObjectCreationExpression(model, expression);
                    break;
                case BinaryExpressionSyntax expression:
                    // Example: x + y
                    ConvertBinaryExpression(model, expression);
                    break;
                case CastExpressionSyntax expression:
                    // Example: (double)x
                    ConvertCastExpression(model, expression);
                    break;
                case CheckedExpressionSyntax expression:
                    // Example: checked(x + y)
                    ConvertCheckedExpression(model, expression);
                    break;
                case ConditionalAccessExpressionSyntax expression:
                    // Example: obj?.Property
                    ConvertConditionalAccessExpression(model, expression);
                    break;
                case ConditionalExpressionSyntax expression:
                    // Example: condition ? trueValue : falseValue
                    ConvertConditionalExpression(model, expression);
                    break;
                case ElementAccessExpressionSyntax expression:
                    // Example: array[index]
                    ConvertElementAccessExpression(model, expression);
                    break;
                case ElementBindingExpressionSyntax expression:
                    // Example: [key]
                    ConvertElementBindingExpression(model, expression);
                    break;
                case IdentifierNameSyntax expression:
                    // Example: variableName
                    ConvertIdentifierNameExpression(model, expression);
                    break;
                case ImplicitArrayCreationExpressionSyntax expression:
                    // Example: new[] { 1, 2, 3 }
                    ConvertImplicitArrayCreationExpression(model, expression);
                    break;
                case InitializerExpressionSyntax expression:
                    // Example: { 1, 2, 3 }
                    ConvertInitializerExpression(model, expression);
                    break;
                case InterpolatedStringExpressionSyntax expression:
                    // Example: $"Hello, {name}!"
                    ConvertInterpolatedStringExpression(model, expression);
                    break;
                case InvocationExpressionSyntax expression:
                    // Example: Method(arg1, arg2)
                    ConvertInvocationExpression(model, expression);
                    break;
                case IsPatternExpressionSyntax expression:
                    // Example: obj is MyClass
                    ConvertIsPatternExpression(model, expression);
                    break;
                case MemberAccessExpressionSyntax expression:
                    // Example: obj.Property
                    ConvertMemberAccessExpression(model, expression);
                    break;
                case MemberBindingExpressionSyntax expression:
                    // Example: obj?.Property
                    ConvertMemberBindingExpression(model, expression);
                    break;
                case ParenthesizedExpressionSyntax expression:
                    // Example: (x + y)
                    ConvertExpression(model, expression.Expression);
                    break;
                case PostfixUnaryExpressionSyntax expression:
                    // Example: x++
                    ConvertPostfixUnaryExpression(model, expression);
                    break;
                case PrefixUnaryExpressionSyntax expression:
                    // Example: ++x
                    ConvertPrefixUnaryExpression(model, expression);
                    break;
                case SwitchExpressionSyntax expression:
                    // Example: expression switch { 1 => "One", 2 => "Two", _ => "Other" }
                    ConvertSwitchExpression(model, expression);
                    break;
                case BaseExpressionSyntax:
                case ThisExpressionSyntax:
                    // Example: base.Method() or this.Property
                    AddInstruction(OpCode.LDARG0);
                    break;
                case ThrowExpressionSyntax expression:
                    // Example: throw new Exception("Something went wrong")
                    Throw(model, expression.Expression);
                    break;
                case TupleExpressionSyntax expression:
                    // Example: (1, "two", 3.0)
                    ConvertTupleExpression(model, expression);
                    break;
                // Add unsupported expression types here with corresponding comments and examples.
                case QueryExpressionSyntax:
                // Example: from num in numbers where num % 2 == 0 select num
                case ParenthesizedLambdaExpressionSyntax:
                // Example: (x, y) => x + y
                case SimpleLambdaExpressionSyntax:
                // Example: x => x * x
                case RefExpressionSyntax:
                // Example: ref int value = ref GetRefValue();
                case StackAllocArrayCreationExpressionSyntax:
                // Example: int* buffer = stackalloc int[100];
                case TypeOfExpressionSyntax:
                // Example: var type = typeof(int);
                case SizeOfExpressionSyntax:
                // Example: var size = sizeof(int);
                case AnonymousFunctionExpressionSyntax:
                // Example: () => 42
                case AwaitExpressionSyntax:
                // Example: await asyncMethod()
                case CollectionExpressionSyntax:
                // Not a standard C# Syntax; possibly a custom or framework-specific implementation
                case DeclarationExpressionSyntax:
                // Example: var (x, y) = (1, 2)
                case DefaultExpressionSyntax:
                // Example: default(int)
                case ImplicitElementAccessSyntax:
                // Example: myDictionary["key"]
                case InstanceExpressionSyntax:
                // Not a standard C# Syntax; might refer to creating an instance like 'new MyClass()'
                case LiteralExpressionSyntax:
                // Example: 42 or "hello"
                case MakeRefExpressionSyntax:
                // Example: __makeref(myVar)
                case OmittedArraySizeExpressionSyntax:
                // Example: new int[]
                case RangeExpressionSyntax:
                // Example: 1..4
                case RefTypeExpressionSyntax:
                // Example: __reftype(x)
                case RefValueExpressionSyntax:
                // Example: __refvalue(x, int)
                case TypeSyntax:
                // Example: int, MyClass, etc.
                case WithExpressionSyntax:
                // Example: myRecord with { Property = newValue }
                default:
                    // If the syntax type is not supported, throw an exception
                    throw new CompilationException(syntax, DiagnosticId.SyntaxNotSupported, $"Unsupported syntax: {syntax}");
            }
        }

        /// <summary>
        /// Converts an anonymous object creation expression into a series of low-level instructions.
        /// This method handles the creation of anonymous objects, typically with a set of initializers.
        /// </summary>
        /// <param name="model">The semantic model used for conversion.</param>
        /// <param name="expression">The anonymous object creation expression to be converted.</param>
        /// <example>
        ///     new { Property1 = value1, Property2 = value2 }
        ///     This expression creates an anonymous object with 'Property1' and 'Property2' initialized to 'value1' and 'value2', respectively.
        /// </example>
        private void ConvertAnonymousObjectCreationExpression(SemanticModel model, AnonymousObjectCreationExpressionSyntax expression)
        {
            // Add an instruction to create a new array (representing the anonymous object).
            AddInstruction(OpCode.NEWARRAY0);

            // Iterate through each initializer in the anonymous object creation expression.
            foreach (AnonymousObjectMemberDeclaratorSyntax initializer in expression.Initializers)
            {
                // Duplicate the array (anonymous object) for each new property to be appended.
                AddInstruction(OpCode.DUP);

                // Convert the expression that initializes the property.
                ConvertExpression(model, initializer.Expression);

                // Add an instruction to append the property value to the anonymous object.
                AddInstruction(OpCode.APPEND);
            }
        }


        /// <summary>
        /// Converts an array creation expression into a series of low-level instructions.
        /// This method handles the creation of new arrays, either with a specified size or with an initializer.
        /// Multidimensional arrays are not supported in this implementation.
        /// </summary>
        /// <param name="model">The semantic model used for conversion.</param>
        /// <param name="expression">The array creation expression to be converted.</param>
        private void ConvertArrayCreationExpression(SemanticModel model, ArrayCreationExpressionSyntax expression)
        {
            // Example: new int[10] or new int[] { 1, 2, 3 }
            // This expression creates a new array of integers, either with a specified size (10) or with an initializer.

            // Retrieve the rank specifier to determine the dimensions of the array.
            ArrayRankSpecifierSyntax specifier = expression.Type.RankSpecifiers[0];

            // Throw an exception if the array is multidimensional.
            if (specifier.Rank != 1)
                throw new CompilationException(specifier, DiagnosticId.MultidimensionalArray, $"Unsupported array rank: {specifier}");

            // Retrieve the type information of the array.
            IArrayTypeSymbol type = (IArrayTypeSymbol)model.GetTypeInfo(expression.Type).Type!;

            if (expression.Initializer is null)
            {
                // Handle array creation with a specified size.
                ConvertExpression(model, specifier.Sizes[0]); // Convert the size expression.

                // Add an instruction to create the array.
                // Special handling for byte arrays.
                if (type.ElementType.SpecialType == SpecialType.System_Byte)
                    AddInstruction(OpCode.NEWBUFFER);
                else
                    AddInstruction(new Instruction { OpCode = OpCode.NEWARRAY_T, Operand = new[] { (byte)type.ElementType.GetStackItemType() } });
            }
            else
            {
                // Handle array creation with an initializer.
                ConvertInitializerExpression(model, type, expression.Initializer);
            }
        }


        private void ConvertAssignmentExpression(SemanticModel model, AssignmentExpressionSyntax expression)
        {
            switch (expression.OperatorToken.ValueText)
            {
                case "=":
                    ConvertSimpleAssignmentExpression(model, expression);
                    break;
                case "??=":
                    ConvertCoalesceAssignmentExpression(model, expression);
                    break;
                default:
                    ConvertComplexAssignmentExpression(model, expression);
                    break;
            }
        }

        /// <summary>
        /// Converts a simple assignment expression (e.g., =) into a series of low-level instructions.
        /// This method handles different types of left-hand expressions such as variables, properties,
        /// array elements, and tuples, assigning them the value from the right-hand expression.
        /// </summary>
        /// <param name="model">The semantic model used for conversion.</param>
        /// <param name="expression">The assignment expression to be converted.</param>
        private void ConvertSimpleAssignmentExpression(SemanticModel model, AssignmentExpressionSyntax expression)
        {
            // Example: variable = value
            // This expression assigns 'value' to 'variable'.

            // Convert the right-hand side of the assignment and duplicate the value for further operations.
            ConvertExpression(model, expression.Right);
            AddInstruction(OpCode.DUP);

            switch (expression.Left)
            {
                case DeclarationExpressionSyntax left:
                    // Example: var (x, y) = tuple
                    // Handles assignment in a declaration, typically used with tuples.
                    ConvertDeclarationAssignment(model, left);
                    break;

                case ElementAccessExpressionSyntax left:
                    // Example: array[index] = value
                    // Handles assignment to an array element.
                    ConvertElementAccessAssignment(model, left);
                    break;

                case IdentifierNameSyntax left:
                    // Example: variable = value
                    // Handles assignment to a variable or field.
                    ConvertIdentifierNameAssignment(model, left);
                    break;

                case MemberAccessExpressionSyntax left:
                    // Example: object.Property = value
                    // Handles assignment to a property of an object.
                    ConvertMemberAccessAssignment(model, left);
                    break;

                case TupleExpressionSyntax left:
                    // Example: (x, y) = tuple
                    // Handles assignment to multiple variables in a tuple deconstruction.
                    ConvertTupleAssignment(model, left);
                    break;

                default:
                    // Throw an exception for unsupported types of assignments.
                    throw new CompilationException(expression.Left, DiagnosticId.SyntaxNotSupported, $"Unsupported assignment: {expression.Left}");
            }
        }


        private void ConvertDeclarationAssignment(SemanticModel model, DeclarationExpressionSyntax left)
        {
            ITypeSymbol type = model.GetTypeInfo(left).Type!;
            if (!type.IsValueType)
                throw new CompilationException(left, DiagnosticId.SyntaxNotSupported, $"Unsupported assignment type: {type}");
            AddInstruction(OpCode.UNPACK);
            AddInstruction(OpCode.DROP);
            foreach (VariableDesignationSyntax variable in ((ParenthesizedVariableDesignationSyntax)left.Designation).Variables)
            {
                switch (variable)
                {
                    case SingleVariableDesignationSyntax singleVariableDesignation:
                        ILocalSymbol local = (ILocalSymbol)model.GetDeclaredSymbol(singleVariableDesignation)!;
                        byte index = AddLocalVariable(local);
                        AccessSlot(OpCode.STLOC, index);
                        break;
                    case DiscardDesignationSyntax:
                        AddInstruction(OpCode.DROP);
                        break;
                    default:
                        throw new CompilationException(variable, DiagnosticId.SyntaxNotSupported, $"Unsupported designation: {variable}");
                }
            }
        }

        private void ConvertElementAccessAssignment(SemanticModel model, ElementAccessExpressionSyntax left)
        {
            if (left.ArgumentList.Arguments.Count != 1)
                throw new CompilationException(left.ArgumentList, DiagnosticId.MultidimensionalArray, $"Unsupported array rank: {left.ArgumentList.Arguments}");
            if (model.GetSymbolInfo(left).Symbol is IPropertySymbol property)
            {
                ConvertExpression(model, left.ArgumentList.Arguments[0].Expression);
                ConvertExpression(model, left.Expression);
                Call(model, property.SetMethod!, CallingConvention.Cdecl);
            }
            else
            {
                ConvertExpression(model, left.Expression);
                ConvertExpression(model, left.ArgumentList.Arguments[0].Expression);
                AddInstruction(OpCode.ROT);
                AddInstruction(OpCode.SETITEM);
            }
        }

        private void ConvertIdentifierNameAssignment(SemanticModel model, IdentifierNameSyntax left)
        {
            ISymbol symbol = model.GetSymbolInfo(left).Symbol!;
            switch (symbol)
            {
                case IDiscardSymbol:
                    AddInstruction(OpCode.DROP);
                    break;
                case IFieldSymbol field:
                    if (field.IsStatic)
                    {
                        byte index = _context.AddStaticField(field);
                        AccessSlot(OpCode.STSFLD, index);
                    }
                    else
                    {
                        int index = Array.IndexOf(field.ContainingType.GetFields(), field);
                        AddInstruction(OpCode.LDARG0);
                        Push(index);
                        AddInstruction(OpCode.ROT);
                        AddInstruction(OpCode.SETITEM);
                    }
                    break;
                case ILocalSymbol local:
                    AccessSlot(OpCode.STLOC, _localVariables[local]);
                    break;
                case IParameterSymbol parameter:
                    AccessSlot(OpCode.STARG, _parameters[parameter]);
                    break;
                case IPropertySymbol property:
                    if (!property.IsStatic) AddInstruction(OpCode.LDARG0);
                    Call(model, property.SetMethod!, CallingConvention.Cdecl);
                    break;
                default:
                    throw new CompilationException(left, DiagnosticId.SyntaxNotSupported, $"Unsupported symbol: {symbol}");
            }
        }

        private void ConvertMemberAccessAssignment(SemanticModel model, MemberAccessExpressionSyntax left)
        {
            ISymbol symbol = model.GetSymbolInfo(left.Name).Symbol!;
            switch (symbol)
            {
                case IFieldSymbol field:
                    if (field.IsStatic)
                    {
                        byte index = _context.AddStaticField(field);
                        AccessSlot(OpCode.STSFLD, index);
                    }
                    else
                    {
                        int index = Array.IndexOf(field.ContainingType.GetFields(), field);
                        ConvertExpression(model, left.Expression);
                        Push(index);
                        AddInstruction(OpCode.ROT);
                        AddInstruction(OpCode.SETITEM);
                    }
                    break;
                case IPropertySymbol property:
                    if (!property.IsStatic) ConvertExpression(model, left.Expression);
                    Call(model, property.SetMethod!, CallingConvention.Cdecl);
                    break;
                default:
                    throw new CompilationException(left, DiagnosticId.SyntaxNotSupported, $"Unsupported symbol: {symbol}");
            }
        }

        private void ConvertTupleAssignment(SemanticModel model, TupleExpressionSyntax left)
        {
            AddInstruction(OpCode.UNPACK);
            AddInstruction(OpCode.DROP);
            foreach (ArgumentSyntax argument in left.Arguments)
            {
                switch (argument.Expression)
                {
                    case DeclarationExpressionSyntax declaration:
                        switch (declaration.Designation)
                        {
                            case SingleVariableDesignationSyntax singleVariableDesignation:
                                ILocalSymbol local = (ILocalSymbol)model.GetDeclaredSymbol(singleVariableDesignation)!;
                                byte index = AddLocalVariable(local);
                                AccessSlot(OpCode.STLOC, index);
                                break;
                            case DiscardDesignationSyntax:
                                AddInstruction(OpCode.DROP);
                                break;
                            default:
                                throw new CompilationException(argument, DiagnosticId.SyntaxNotSupported, $"Unsupported designation: {argument}");
                        }
                        break;
                    case IdentifierNameSyntax identifier:
                        ConvertIdentifierNameAssignment(model, identifier);
                        break;
                    case MemberAccessExpressionSyntax memberAccess:
                        ConvertMemberAccessAssignment(model, memberAccess);
                        break;
                    default:
                        throw new CompilationException(argument, DiagnosticId.SyntaxNotSupported, $"Unsupported assignment: {argument}");
                }
            }
        }

        /// <summary>
        /// Converts a null coalesce assignment expression (??=) into a series of low-level instructions.
        /// This method handles expressions where an existing value is preserved if it's not null,
        /// otherwise, it's assigned a new value from the right-hand side of the expression.
        /// </summary>
        /// <param name="model">The semantic model used for conversion.</param>
        /// <param name="expression">The coalesce assignment expression to be converted.</param>
        /// <example>
        ///       variable ??= value
        ///       This expression checks if 'variable' is null, and if so, assigns 'value' to 'variable'.
        /// </example>
        private void ConvertCoalesceAssignmentExpression(SemanticModel model, AssignmentExpressionSyntax expression)
        {
            switch (expression.Left)
            {
                case ElementAccessExpressionSyntax left:
                    // Example: array[index] ??= value
                    // Handles coalesce assignment to an array element.
                    ConvertElementAccessCoalesceAssignment(model, left, expression.Right);
                    break;

                case IdentifierNameSyntax left:
                    // Example: variable ??= value
                    // Handles coalesce assignment to a variable or field.
                    ConvertIdentifierNameCoalesceAssignment(model, left, expression.Right);
                    break;

                case MemberAccessExpressionSyntax left:
                    // Example: object.Property ??= value
                    // Handles coalesce assignment to a property of an object.
                    ConvertMemberAccessCoalesceAssignment(model, left, expression.Right);
                    break;

                default:
                    // Throw an exception for unsupported coalesce assignment expressions.
                    throw new CompilationException(expression, DiagnosticId.SyntaxNotSupported, $"Unsupported coalesce assignment: {expression}");
            }
        }


        private void ConvertElementAccessCoalesceAssignment(SemanticModel model, ElementAccessExpressionSyntax left, ExpressionSyntax right)
        {
            if (left.ArgumentList.Arguments.Count != 1)
                throw new CompilationException(left.ArgumentList, DiagnosticId.MultidimensionalArray, $"Unsupported array rank: {left.ArgumentList.Arguments}");
            JumpTarget assignmentTarget = new();
            JumpTarget endTarget = new();
            if (model.GetSymbolInfo(left).Symbol is IPropertySymbol property)
            {
                ConvertExpression(model, left.Expression);
                ConvertExpression(model, left.ArgumentList.Arguments[0].Expression);
                AddInstruction(OpCode.OVER);
                AddInstruction(OpCode.OVER);
                Call(model, property.GetMethod!, CallingConvention.StdCall);
                AddInstruction(OpCode.DUP);
                AddInstruction(OpCode.ISNULL);
                Jump(OpCode.JMPIF_L, assignmentTarget);
                AddInstruction(OpCode.NIP);
                AddInstruction(OpCode.NIP);
                Jump(OpCode.JMP_L, endTarget);
                assignmentTarget.Instruction = AddInstruction(OpCode.DROP);
                ConvertExpression(model, right);
                AddInstruction(OpCode.DUP);
                AddInstruction(OpCode.REVERSE4);
                Call(model, property.SetMethod!, CallingConvention.Cdecl);
            }
            else
            {
                ConvertExpression(model, left.Expression);
                ConvertExpression(model, left.ArgumentList.Arguments[0].Expression);
                AddInstruction(OpCode.OVER);
                AddInstruction(OpCode.OVER);
                AddInstruction(OpCode.PICKITEM);
                AddInstruction(OpCode.ISNULL);
                Jump(OpCode.JMPIF_L, assignmentTarget);
                AddInstruction(OpCode.PICKITEM);
                Jump(OpCode.JMP_L, endTarget);
                assignmentTarget.Instruction = AddInstruction(OpCode.NOP);
                ConvertExpression(model, right);
                AddInstruction(OpCode.DUP);
                AddInstruction(OpCode.REVERSE4);
                AddInstruction(OpCode.REVERSE3);
                AddInstruction(OpCode.SETITEM);
            }
            endTarget.Instruction = AddInstruction(OpCode.NOP);
        }

        private void ConvertIdentifierNameCoalesceAssignment(SemanticModel model, IdentifierNameSyntax left, ExpressionSyntax right)
        {
            ISymbol symbol = model.GetSymbolInfo(left).Symbol!;
            switch (symbol)
            {
                case IFieldSymbol field:
                    ConvertFieldIdentifierNameCoalesceAssignment(model, field, right);
                    break;
                case ILocalSymbol local:
                    ConvertLocalIdentifierNameCoalesceAssignment(model, local, right);
                    break;
                case IParameterSymbol parameter:
                    ConvertParameterIdentifierNameCoalesceAssignment(model, parameter, right);
                    break;
                case IPropertySymbol property:
                    ConvertPropertyIdentifierNameCoalesceAssignment(model, property, right);
                    break;
                default:
                    throw new CompilationException(left, DiagnosticId.SyntaxNotSupported, $"Unsupported symbol: {symbol}");
            }
        }

        private void ConvertFieldIdentifierNameCoalesceAssignment(SemanticModel model, IFieldSymbol left, ExpressionSyntax right)
        {
            JumpTarget assignmentTarget = new();
            JumpTarget endTarget = new();
            if (left.IsStatic)
            {
                byte index = _context.AddStaticField(left);
                AccessSlot(OpCode.LDSFLD, index);
                AddInstruction(OpCode.ISNULL);
                Jump(OpCode.JMPIF_L, assignmentTarget);
                AccessSlot(OpCode.LDSFLD, index);
                Jump(OpCode.JMP_L, endTarget);
                assignmentTarget.Instruction = AddInstruction(OpCode.NOP);
                ConvertExpression(model, right);
                AddInstruction(OpCode.DUP);
                AccessSlot(OpCode.STSFLD, index);
            }
            else
            {
                int index = Array.IndexOf(left.ContainingType.GetFields(), left);
                AddInstruction(OpCode.LDARG0);
                Push(index);
                AddInstruction(OpCode.OVER);
                AddInstruction(OpCode.OVER);
                AddInstruction(OpCode.PICKITEM);
                AddInstruction(OpCode.ISNULL);
                Jump(OpCode.JMPIF_L, assignmentTarget);
                AddInstruction(OpCode.PICKITEM);
                Jump(OpCode.JMP_L, endTarget);
                assignmentTarget.Instruction = AddInstruction(OpCode.NOP);
                ConvertExpression(model, right);
                AddInstruction(OpCode.DUP);
                AddInstruction(OpCode.REVERSE4);
                AddInstruction(OpCode.REVERSE3);
                AddInstruction(OpCode.SETITEM);
            }
            endTarget.Instruction = AddInstruction(OpCode.NOP);
        }

        private void ConvertLocalIdentifierNameCoalesceAssignment(SemanticModel model, ILocalSymbol left, ExpressionSyntax right)
        {
            JumpTarget assignmentTarget = new();
            JumpTarget endTarget = new();
            byte index = _localVariables[left];
            AccessSlot(OpCode.LDLOC, index);
            AddInstruction(OpCode.ISNULL);
            Jump(OpCode.JMPIF_L, assignmentTarget);
            AccessSlot(OpCode.LDLOC, index);
            Jump(OpCode.JMP_L, endTarget);
            assignmentTarget.Instruction = AddInstruction(OpCode.NOP);
            ConvertExpression(model, right);
            AddInstruction(OpCode.DUP);
            AccessSlot(OpCode.STLOC, index);
            endTarget.Instruction = AddInstruction(OpCode.NOP);
        }

        private void ConvertParameterIdentifierNameCoalesceAssignment(SemanticModel model, IParameterSymbol left, ExpressionSyntax right)
        {
            JumpTarget assignmentTarget = new();
            JumpTarget endTarget = new();
            byte index = _parameters[left];
            AccessSlot(OpCode.LDARG, index);
            AddInstruction(OpCode.ISNULL);
            Jump(OpCode.JMPIF_L, assignmentTarget);
            AccessSlot(OpCode.LDARG, index);
            Jump(OpCode.JMP_L, endTarget);
            assignmentTarget.Instruction = AddInstruction(OpCode.NOP);
            ConvertExpression(model, right);
            AddInstruction(OpCode.DUP);
            AccessSlot(OpCode.STARG, index);
            endTarget.Instruction = AddInstruction(OpCode.NOP);
        }

        private void ConvertPropertyIdentifierNameCoalesceAssignment(SemanticModel model, IPropertySymbol left, ExpressionSyntax right)
        {
            JumpTarget endTarget = new();
            if (left.IsStatic)
            {
                Call(model, left.GetMethod!);
                AddInstruction(OpCode.DUP);
                AddInstruction(OpCode.ISNULL);
                Jump(OpCode.JMPIFNOT_L, endTarget);
                AddInstruction(OpCode.DROP);
                ConvertExpression(model, right);
                AddInstruction(OpCode.DUP);
                Call(model, left.SetMethod!);
            }
            else
            {
                AddInstruction(OpCode.LDARG0);
                Call(model, left.GetMethod!);
                AddInstruction(OpCode.DUP);
                AddInstruction(OpCode.ISNULL);
                Jump(OpCode.JMPIFNOT_L, endTarget);
                AddInstruction(OpCode.DROP);
                AddInstruction(OpCode.LDARG0);
                ConvertExpression(model, right);
                AddInstruction(OpCode.TUCK);
                Call(model, left.SetMethod!, CallingConvention.StdCall);
            }
            endTarget.Instruction = AddInstruction(OpCode.NOP);
        }

        private void ConvertMemberAccessCoalesceAssignment(SemanticModel model, MemberAccessExpressionSyntax left, ExpressionSyntax right)
        {
            ISymbol symbol = model.GetSymbolInfo(left).Symbol!;
            switch (symbol)
            {
                case IFieldSymbol field:
                    ConvertFieldMemberAccessCoalesceAssignment(model, left, right, field);
                    break;
                case IPropertySymbol property:
                    ConvertPropertyMemberAccessCoalesceAssignment(model, left, right, property);
                    break;
                default:
                    throw new CompilationException(left, DiagnosticId.SyntaxNotSupported, $"Unsupported symbol: {symbol}");
            }
        }

        private void ConvertFieldMemberAccessCoalesceAssignment(SemanticModel model, MemberAccessExpressionSyntax left, ExpressionSyntax right, IFieldSymbol field)
        {
            JumpTarget assignmentTarget = new();
            JumpTarget endTarget = new();
            if (field.IsStatic)
            {
                byte index = _context.AddStaticField(field);
                AccessSlot(OpCode.LDSFLD, index);
                AddInstruction(OpCode.ISNULL);
                Jump(OpCode.JMPIF_L, assignmentTarget);
                AccessSlot(OpCode.LDSFLD, index);
                Jump(OpCode.JMP_L, endTarget);
                assignmentTarget.Instruction = AddInstruction(OpCode.NOP);
                ConvertExpression(model, right);
                AddInstruction(OpCode.DUP);
                AccessSlot(OpCode.STSFLD, index);
            }
            else
            {
                int index = Array.IndexOf(field.ContainingType.GetFields(), field);
                ConvertExpression(model, left.Expression);
                Push(index);
                AddInstruction(OpCode.OVER);
                AddInstruction(OpCode.OVER);
                AddInstruction(OpCode.PICKITEM);
                AddInstruction(OpCode.ISNULL);
                Jump(OpCode.JMPIF_L, assignmentTarget);
                AddInstruction(OpCode.PICKITEM);
                Jump(OpCode.JMP_L, endTarget);
                assignmentTarget.Instruction = AddInstruction(OpCode.NOP);
                ConvertExpression(model, right);
                AddInstruction(OpCode.DUP);
                AddInstruction(OpCode.REVERSE4);
                AddInstruction(OpCode.REVERSE3);
                AddInstruction(OpCode.SETITEM);
            }
            endTarget.Instruction = AddInstruction(OpCode.NOP);
        }

        private void ConvertPropertyMemberAccessCoalesceAssignment(SemanticModel model, MemberAccessExpressionSyntax left, ExpressionSyntax right, IPropertySymbol property)
        {
            JumpTarget endTarget = new();
            if (property.IsStatic)
            {
                Call(model, property.GetMethod!);
                AddInstruction(OpCode.DUP);
                AddInstruction(OpCode.ISNULL);
                Jump(OpCode.JMPIFNOT_L, endTarget);
                AddInstruction(OpCode.DROP);
                ConvertExpression(model, right);
                AddInstruction(OpCode.DUP);
                Call(model, property.SetMethod!);
            }
            else
            {
                JumpTarget assignmentTarget = new();
                ConvertExpression(model, left.Expression);
                AddInstruction(OpCode.DUP);
                Call(model, property.GetMethod!);
                AddInstruction(OpCode.DUP);
                AddInstruction(OpCode.ISNULL);
                Jump(OpCode.JMPIF_L, assignmentTarget);
                AddInstruction(OpCode.NIP);
                Jump(OpCode.JMP_L, endTarget);
                assignmentTarget.Instruction = AddInstruction(OpCode.DROP);
                ConvertExpression(model, right);
                AddInstruction(OpCode.TUCK);
                Call(model, property.SetMethod!, CallingConvention.StdCall);
            }
            endTarget.Instruction = AddInstruction(OpCode.NOP);
        }

        /// <summary>
        /// Converts a complex assignment expression (like +=, -=, etc.) into a series of low-level instructions.
        /// This method handles various forms of complex assignments to different types of expressions such as
        /// element access, identifiers, or member access.
        /// </summary>
        /// <param name="model">The semantic model used for conversion.</param>
        /// <param name="expression">The complex assignment expression to be converted.</param>
        private void ConvertComplexAssignmentExpression(SemanticModel model, AssignmentExpressionSyntax expression)
        {
            // Retrieve the type information for the left-hand side of the assignment.
            ITypeSymbol type = model.GetTypeInfo(expression).Type!;

            switch (expression.Left)
            {
                case ElementAccessExpressionSyntax left:
                    // Example: array[index] += value
                    // Handles complex assignment to an array element, where 'array[index]' is modified by 'value'.
                    ConvertElementAccessComplexAssignment(model, type, expression.OperatorToken, left, expression.Right);
                    break;

                case IdentifierNameSyntax left:
                    // Example: variable += value
                    // Handles complex assignment to an identifier, like a variable or field, where 'variable' is modified by 'value'.
                    ConvertIdentifierNameComplexAssignment(model, type, expression.OperatorToken, left, expression.Right);
                    break;

                case MemberAccessExpressionSyntax left:
                    // Example: object.Property += value
                    // Handles complex assignment to a member of an object, such as a property, where 'object.Property' is modified by 'value'.
                    ConvertMemberAccessComplexAssignment(model, type, expression.OperatorToken, left, expression.Right);
                    break;

                default:
                    // Throw an exception for unsupported complex assignment expressions.
                    throw new CompilationException(expression.Left, DiagnosticId.SyntaxNotSupported, $"Unsupported assignment expression: {expression}");
            }
        }


        private void ConvertElementAccessComplexAssignment(SemanticModel model, ITypeSymbol type, SyntaxToken operatorToken, ElementAccessExpressionSyntax left, ExpressionSyntax right)
        {
            if (left.ArgumentList.Arguments.Count != 1)
                throw new CompilationException(left.ArgumentList, DiagnosticId.MultidimensionalArray, $"Unsupported array rank: {left.ArgumentList.Arguments}");
            if (model.GetSymbolInfo(left).Symbol is IPropertySymbol property)
            {
                ConvertExpression(model, left.Expression);
                ConvertExpression(model, left.ArgumentList.Arguments[0].Expression);
                AddInstruction(OpCode.OVER);
                AddInstruction(OpCode.OVER);
                Call(model, property.GetMethod!, CallingConvention.StdCall);
                ConvertExpression(model, right);
                EmitComplexAssignmentOperator(type, operatorToken);
                AddInstruction(OpCode.DUP);
                AddInstruction(OpCode.REVERSE4);
                Call(model, property.SetMethod!, CallingConvention.Cdecl);
            }
            else
            {
                ConvertExpression(model, left.Expression);
                ConvertExpression(model, left.ArgumentList.Arguments[0].Expression);
                AddInstruction(OpCode.OVER);
                AddInstruction(OpCode.OVER);
                AddInstruction(OpCode.PICKITEM);
                ConvertExpression(model, right);
                EmitComplexAssignmentOperator(type, operatorToken);
                AddInstruction(OpCode.DUP);
                AddInstruction(OpCode.REVERSE4);
                AddInstruction(OpCode.REVERSE3);
                AddInstruction(OpCode.SETITEM);
            }
        }

        /// <summary>
        /// Converts a complex assignment (like +=, -=, etc.) to an identifier (field, local variable, parameter, or property)
        /// into a series of low-level instructions.
        /// This method handles expressions where an identifier is being modified using an operator
        /// (e.g., variable += value) rather than being simply assigned a new value.
        /// </summary>
        /// <param name="model">The semantic model used for conversion.</param>
        /// <param name="type">The type of the left-hand side of the assignment.</param>
        /// <param name="operatorToken">The operator token (e.g., +=, -=).</param>
        /// <param name="left">The left-hand side of the assignment, which is an identifier name syntax.</param>
        /// <param name="right">The right-hand side of the assignment, which is the value being assigned.</param>
        private void ConvertIdentifierNameComplexAssignment(SemanticModel model, ITypeSymbol type, SyntaxToken operatorToken, IdentifierNameSyntax left, ExpressionSyntax right)
        {
            // Example: variable += value
            // This expression adds 'value' to 'variable' and then sets 'variable' to the new value.

            // Retrieve the symbol information for the identifier.
            ISymbol symbol = model.GetSymbolInfo(left).Symbol!;

            switch (symbol)
            {
                case IFieldSymbol field:
                    // Handle complex assignment to a field.
                    ConvertFieldIdentifierNameComplexAssignment(model, type, operatorToken, field, right);
                    break;
                case ILocalSymbol local:
                    // Handle complex assignment to a local variable.
                    ConvertLocalIdentifierNameComplexAssignment(model, type, operatorToken, local, right);
                    break;
                case IParameterSymbol parameter:
                    // Handle complex assignment to a parameter.
                    ConvertParameterIdentifierNameComplexAssignment(model, type, operatorToken, parameter, right);
                    break;
                case IPropertySymbol property:
                    // Handle complex assignment to a property.
                    ConvertPropertyIdentifierNameComplexAssignment(model, type, operatorToken, property, right);
                    break;
                default:
                    // Throw an exception for unsupported symbols.
                    throw new CompilationException(left, DiagnosticId.SyntaxNotSupported, $"Unsupported symbol: {symbol}");
            }
        }


        private void ConvertFieldIdentifierNameComplexAssignment(SemanticModel model, ITypeSymbol type, SyntaxToken operatorToken, IFieldSymbol left, ExpressionSyntax right)
        {
            if (left.IsStatic)
            {
                byte index = _context.AddStaticField(left);
                AccessSlot(OpCode.LDSFLD, index);
                ConvertExpression(model, right);
                EmitComplexAssignmentOperator(type, operatorToken);
                AddInstruction(OpCode.DUP);
                AccessSlot(OpCode.STSFLD, index);
            }
            else
            {
                int index = Array.IndexOf(left.ContainingType.GetFields(), left);
                AddInstruction(OpCode.LDARG0);
                AddInstruction(OpCode.DUP);
                Push(index);
                AddInstruction(OpCode.PICKITEM);
                ConvertExpression(model, right);
                EmitComplexAssignmentOperator(type, operatorToken);
                AddInstruction(OpCode.TUCK);
                Push(index);
                AddInstruction(OpCode.SWAP);
                AddInstruction(OpCode.SETITEM);
            }
        }

        private void ConvertLocalIdentifierNameComplexAssignment(SemanticModel model, ITypeSymbol type, SyntaxToken operatorToken, ILocalSymbol left, ExpressionSyntax right)
        {
            byte index = _localVariables[left];
            AccessSlot(OpCode.LDLOC, index);
            ConvertExpression(model, right);
            EmitComplexAssignmentOperator(type, operatorToken);
            AddInstruction(OpCode.DUP);
            AccessSlot(OpCode.STLOC, index);
        }

        private void ConvertParameterIdentifierNameComplexAssignment(SemanticModel model, ITypeSymbol type, SyntaxToken operatorToken, IParameterSymbol left, ExpressionSyntax right)
        {
            byte index = _parameters[left];
            AccessSlot(OpCode.LDARG, index);
            ConvertExpression(model, right);
            EmitComplexAssignmentOperator(type, operatorToken);
            AddInstruction(OpCode.DUP);
            AccessSlot(OpCode.STARG, index);
        }

        private void ConvertPropertyIdentifierNameComplexAssignment(SemanticModel model, ITypeSymbol type, SyntaxToken operatorToken, IPropertySymbol left, ExpressionSyntax right)
        {
            if (left.IsStatic)
            {
                Call(model, left.GetMethod!);
                ConvertExpression(model, right);
                EmitComplexAssignmentOperator(type, operatorToken);
                AddInstruction(OpCode.DUP);
                Call(model, left.SetMethod!);
            }
            else
            {
                AddInstruction(OpCode.LDARG0);
                AddInstruction(OpCode.DUP);
                Call(model, left.GetMethod!);
                ConvertExpression(model, right);
                EmitComplexAssignmentOperator(type, operatorToken);
                AddInstruction(OpCode.TUCK);
                Call(model, left.SetMethod!, CallingConvention.StdCall);
            }
        }

        private void ConvertMemberAccessComplexAssignment(SemanticModel model, ITypeSymbol type, SyntaxToken operatorToken, MemberAccessExpressionSyntax left, ExpressionSyntax right)
        {
            ISymbol symbol = model.GetSymbolInfo(left).Symbol!;
            switch (symbol)
            {
                case IFieldSymbol field:
                    ConvertFieldMemberAccessComplexAssignment(model, type, operatorToken, left, right, field);
                    break;
                case IPropertySymbol property:
                    ConvertPropertyMemberAccessComplexAssignment(model, type, operatorToken, left, right, property);
                    break;
                default:
                    throw new CompilationException(left, DiagnosticId.SyntaxNotSupported, $"Unsupported symbol: {symbol}");
            }
        }

        private void ConvertFieldMemberAccessComplexAssignment(SemanticModel model, ITypeSymbol type, SyntaxToken operatorToken, MemberAccessExpressionSyntax left, ExpressionSyntax right, IFieldSymbol field)
        {
            if (field.IsStatic)
            {
                byte index = _context.AddStaticField(field);
                AccessSlot(OpCode.LDSFLD, index);
                ConvertExpression(model, right);
                EmitComplexAssignmentOperator(type, operatorToken);
                AddInstruction(OpCode.DUP);
                AccessSlot(OpCode.STSFLD, index);
            }
            else
            {
                int index = Array.IndexOf(field.ContainingType.GetFields(), field);
                ConvertExpression(model, left.Expression);
                AddInstruction(OpCode.DUP);
                Push(index);
                AddInstruction(OpCode.PICKITEM);
                ConvertExpression(model, right);
                EmitComplexAssignmentOperator(type, operatorToken);
                AddInstruction(OpCode.TUCK);
                Push(index);
                AddInstruction(OpCode.SWAP);
                AddInstruction(OpCode.SETITEM);
            }
        }

        /// <summary>
        /// Converts a complex assignment (like +=, -=, etc.) to a property into a series of low-level instructions.
        /// This method handles expressions where a property is being modified using an operator
        /// (e.g., property += value) rather than being simply assigned a new value.
        /// </summary>
        /// <param name="model">The semantic model used for conversion.</param>
        /// <param name="type">The type of the left-hand side of the assignment.</param>
        /// <param name="operatorToken">The operator token (e.g., +=, -=).</param>
        /// <param name="left">The left-hand side of the assignment, which is a member access expression.</param>
        /// <param name="right">The right-hand side of the assignment, which is the value being assigned.</param>
        /// <param name="property">The property symbol being accessed.</param>
        private void ConvertPropertyMemberAccessComplexAssignment(SemanticModel model, ITypeSymbol type, SyntaxToken operatorToken, MemberAccessExpressionSyntax left, ExpressionSyntax right, IPropertySymbol property)
        {
            // Example: objectInstance.Property += value
            // This expression retrieves the current value of 'Property', adds 'value' to it,
            // and then sets 'Property' to the new value.

            if (property.IsStatic)
            {
                // Handle static property complex assignment.
                Call(model, property.GetMethod!); // Get the current value of the static property.
                ConvertExpression(model, right); // Convert the right-hand expression (value to add/subtract/etc.).
                EmitComplexAssignmentOperator(type, operatorToken); // Apply the operator (e.g., addition).
                AddInstruction(OpCode.DUP); // Duplicate the result for setting the property.
                Call(model, property.SetMethod!); // Set the new value to the static property.
            }
            else
            {
                // Handle instance property complex assignment.
                ConvertExpression(model, left.Expression); // Convert the expression to access the object instance.
                AddInstruction(OpCode.DUP); // Duplicate the object instance reference.
                Call(model, property.GetMethod!); // Get the current value of the instance property.
                ConvertExpression(model, right); // Convert the right-hand expression (value to add/subtract/etc.).
                EmitComplexAssignmentOperator(type, operatorToken); // Apply the operator (e.g., addition).
                AddInstruction(OpCode.TUCK); // Tuck the result beneath the object instance reference.
                Call(model, property.SetMethod!, CallingConvention.StdCall); // Set the new value to the instance property.
            }
        }


        private void EmitComplexAssignmentOperator(ITypeSymbol type, SyntaxToken operatorToken)
        {
            var itemType = type.GetStackItemType();
            bool isBoolean = itemType == VM.Types.StackItemType.Boolean;
            bool isString = itemType == VM.Types.StackItemType.ByteString;
            AddInstruction(operatorToken.ValueText switch
            {
                "+=" => isString ? OpCode.CAT : OpCode.ADD,
                "-=" => OpCode.SUB,
                "*=" => OpCode.MUL,
                "/=" => OpCode.DIV,
                "%=" => OpCode.MOD,
                "&=" => isBoolean ? OpCode.BOOLAND : OpCode.AND,
                "^=" when !isBoolean => OpCode.XOR,
                "|=" => isBoolean ? OpCode.BOOLOR : OpCode.OR,
                "<<=" => OpCode.SHL,
                ">>=" => OpCode.SHR,
                _ => throw new CompilationException(operatorToken, DiagnosticId.SyntaxNotSupported, $"Unsupported operator: {operatorToken}")
            });
            if (isString) ChangeType(VM.Types.StackItemType.ByteString);
        }

        /// <summary>
        /// Converts an object creation expression into a series of low-level instructions.
        /// This method handles the instantiation of objects, including delegates, and calls the appropriate constructor.
        /// It also handles object initializers for setting fields or properties after object creation.
        /// </summary>
        /// <param name="model">The semantic model used for conversion.</param>
        /// <param name="expression">The object creation expression to be converted.</param>
        private void ConvertObjectCreationExpression(SemanticModel model, BaseObjectCreationExpressionSyntax expression)
        {
            // Example: new ClassName(arguments) { Property = value }
            // This expression creates a new instance of 'ClassName', calls its constructor with 'arguments',
            // and sets 'Property' to 'value'.

            // Retrieve the type information of the object being created.
            ITypeSymbol type = model.GetTypeInfo(expression).Type!;

            // Handle delegate creation separately.
            if (type.TypeKind == TypeKind.Delegate)
            {
                ConvertDelegateCreationExpression(model, expression);
                return;
            }

            // Retrieve the symbol for the constructor being called.
            IMethodSymbol constructor = (IMethodSymbol)model.GetSymbolInfo(expression).Symbol!;
            IReadOnlyList<ArgumentSyntax> arguments = expression.ArgumentList?.Arguments ?? (IReadOnlyList<ArgumentSyntax>)Array.Empty<ArgumentSyntax>();

            // Process system constructors (like array creation) if applicable.
            if (TryProcessSystemConstructors(model, constructor, arguments))
                return;

            // Determine if an object creation instruction is needed (for non-extern types).
            bool needCreateObject = !type.DeclaringSyntaxReferences.IsEmpty && !constructor.IsExtern;

            if (needCreateObject)
            {
                // Create the object if necessary.
                CreateObject(model, type, null);
            }

            // Call the constructor.
            Call(model, constructor, needCreateObject, arguments);

            // If there is an initializer, process it to set fields or properties.
            if (expression.Initializer is not null)
            {
                ConvertObjectCreationExpressionInitializer(model, expression.Initializer);
            }
        }


        /// <summary>
        /// Converts an object creation expression initializer into a series of low-level instructions.
        /// This method handles the initialization of object fields or properties using an initializer list.
        /// Each initializer in the list must be an assignment expression for a field or property.
        /// </summary>
        /// <param name="model">The semantic model used for conversion.</param>
        /// <param name="initializer">The initializer expression syntax to be converted.</param>
        private void ConvertObjectCreationExpressionInitializer(SemanticModel model, InitializerExpressionSyntax initializer)
        {
            // Example: new ClassName { Field = value1, Property = value2 }
            // This initializer sets the 'Field' and 'Property' of a newly created object.

            foreach (ExpressionSyntax e in initializer.Expressions)
            {
                // Ensure each initializer expression is an assignment.
                if (e is not AssignmentExpressionSyntax ae)
                    throw new CompilationException(initializer, DiagnosticId.SyntaxNotSupported, $"Unsupported initializer: {initializer}");

                // Retrieve the symbol for the left-hand side of the assignment (field or property).
                ISymbol symbol = model.GetSymbolInfo(ae.Left).Symbol!;

                switch (symbol)
                {
                    case IFieldSymbol field:
                        // Handle field initializations.
                        AddInstruction(OpCode.DUP); // Duplicate the object reference for field setting.
                        int index = Array.IndexOf(field.ContainingType.GetFields(), field);
                        Push(index); // Push the field index.
                        ConvertExpression(model, ae.Right); // Convert the value to be assigned to the field.
                        AddInstruction(OpCode.SETITEM); // Set the field value.
                        break;

                    case IPropertySymbol property:
                        // Handle property initializations.
                        ConvertExpression(model, ae.Right); // Convert the value to be assigned to the property.
                        AddInstruction(OpCode.OVER); // Duplicate the object reference for property setting.
                        Call(model, property.SetMethod!, CallingConvention.Cdecl); // Call the property's set method.
                        break;

                    default:
                        // Throw an exception for unsupported symbols.
                        throw new CompilationException(ae.Left, DiagnosticId.SyntaxNotSupported, $"Unsupported symbol: {symbol}");
                }
            }
        }


        /// <summary>
        /// Converts a delegate creation expression into a series of low-level instructions.
        /// This method handles expressions that create delegates, typically from method references.
        /// Only static methods are supported for delegate creation in this implementation.
        /// </summary>
        /// <param name="model">The semantic model used for conversion.</param>
        /// <param name="expression">The delegate creation expression to be converted.</param>
        private void ConvertDelegateCreationExpression(SemanticModel model, BaseObjectCreationExpressionSyntax expression)
        {
            // Example: new Action(MethodName)
            // This expression creates a delegate pointing to the static method 'MethodName'.

            // Check if exactly one argument (the method reference) is provided for the delegate.
            if (expression.ArgumentList!.Arguments.Count != 1)
                throw new CompilationException(expression, DiagnosticId.SyntaxNotSupported, $"Unsupported delegate: {expression}");

            // Retrieve the method symbol from the argument.
            IMethodSymbol symbol = (IMethodSymbol)model.GetSymbolInfo(expression.ArgumentList.Arguments[0].Expression).Symbol!;

            // Throw an exception if the method is not static, as only static methods are supported.
            if (!symbol.IsStatic)
                throw new CompilationException(expression, DiagnosticId.NonStaticDelegate, $"Unsupported delegate: {symbol}");

            // Convert the method reference into a delegate.
            MethodConvert convert = _context.ConvertMethod(model, symbol);

            // Push the address of the method onto the stack as a delegate.
            Jump(OpCode.PUSHA, convert._startTarget);
        }

        /// <summary>
        /// Converts a binary expression (e.g., arithmetic, logical, comparison) into a series of low-level instructions.
        /// This method handles various types of binary operations including logical, comparison, and arithmetic.
        /// </summary>
        /// <param name="model">The semantic model used for conversion.</param>
        /// <param name="expression">The binary expression to be converted.</param>
        private void ConvertBinaryExpression(SemanticModel model, BinaryExpressionSyntax expression)
        {
            // The first switch statement handles specific complex binary operators
            // that require specialized logic for conversion. This includes operators like
            // ||, &&, is, as, and ??. These operators involve more than simple arithmetic or
            // comparison; they include short-circuiting logic (|| and &&) or type checking (is and as).
            switch (expression.OperatorToken.ValueText)
            {
                case "||":
                    // Example: condition1 || condition2
                    // Converts a logical OR expression.
                    ConvertLogicalOrExpression(model, expression.Left, expression.Right);
                    return;

                case "&&":
                    // Example: condition1 && condition2
                    // Converts a logical AND expression.
                    ConvertLogicalAndExpression(model, expression.Left, expression.Right);
                    return;

                case "is":
                    // Example: variable is Type
                    // Converts an 'is' type-checking expression.
                    ConvertIsExpression(model, expression.Left, expression.Right);
                    return;

                case "as":
                    // Example: object as Type
                    // Converts an 'as' type-casting expression.
                    ConvertAsExpression(model, expression.Left, expression.Right);
                    return;

                case "??":
                    // Example: variable ?? value
                    // Converts a null coalescing expression.
                    ConvertCoalesceExpression(model, expression.Left, expression.Right);
                    return;
            }

            // The second switch statement handles general binary operators such as
            // arithmetic (+, -, *, /, %), bitwise (<<, >>, &, |, ^), and comparison (==, !=, <, <=, >, >=) operators.
            // These operators map directly to corresponding low-level instructions
            // and do not require the specialized logic needed for the operators in the first switch.
            IMethodSymbol? symbol = (IMethodSymbol?)model.GetSymbolInfo(expression).Symbol;
            if (symbol is not null && TryProcessSystemOperators(model, symbol, expression.Left, expression.Right))
                return;

            // Convert the left and right operands for other binary operators.
            ConvertExpression(model, expression.Left);
            ConvertExpression(model, expression.Right);

            // Process various binary operators.
            (OpCode opcode, bool checkResult) = expression.OperatorToken.ValueText switch
            {
                "+" => (OpCode.ADD, true),
                "-" => (OpCode.SUB, true),
                "*" => (OpCode.MUL, true),
                "/" => (OpCode.DIV, false),
                "%" => (OpCode.MOD, false),
                "<<" => (OpCode.SHL, true),
                ">>" => (OpCode.SHR, false),
                "|" => (OpCode.OR, false),
                "&" => (OpCode.AND, false),
                "^" => (OpCode.XOR, false),
                "==" => (OpCode.EQUAL, false),
                "!=" => (OpCode.NOTEQUAL, false),
                "<" => (OpCode.LT, false),
                "<=" => (OpCode.LE, false),
                ">" => (OpCode.GT, false),
                ">=" => (OpCode.GE, false),
                _ => throw new CompilationException(expression.OperatorToken, DiagnosticId.SyntaxNotSupported, $"Unsupported operator: {expression.OperatorToken}")
            };
            AddInstruction(opcode);
            if (!checkResult) return;
            ITypeSymbol type = model.GetTypeInfo(expression).Type!;
            EnsureIntegerInRange(type);
        }

        private void EnsureIntegerInRange(ITypeSymbol type)
        {
            if (type.Name == "BigInteger") return;
            var (minValue, maxValue, mask) = type.Name switch
            {
                "SByte" => ((BigInteger)sbyte.MinValue, (BigInteger)sbyte.MaxValue, (BigInteger)0xff),
                "Int16" => (short.MinValue, short.MaxValue, 0xffff),
                "Int32" => (int.MinValue, int.MaxValue, 0xffffffff),
                "Int64" => (long.MinValue, long.MaxValue, 0xffffffffffffffff),
                "Byte" => (byte.MinValue, byte.MaxValue, 0xff),
                "UInt16" => (ushort.MinValue, ushort.MaxValue, 0xffff),
                "UInt32" => (uint.MinValue, uint.MaxValue, 0xffffffff),
                "UInt64" => (ulong.MinValue, ulong.MaxValue, 0xffffffffffffffff),
                _ => throw new CompilationException(DiagnosticId.SyntaxNotSupported, $"Unsupported type: {type}")
            };
            JumpTarget checkUpperBoundTarget = new(), adjustTarget = new(), endTarget = new();
            AddInstruction(OpCode.DUP);
            Push(minValue);
            Jump(OpCode.JMPGE_L, checkUpperBoundTarget);
            if (_checkedStack.Peek())
                AddInstruction(OpCode.THROW);
            else
                Jump(OpCode.JMP_L, adjustTarget);
            checkUpperBoundTarget.Instruction = AddInstruction(OpCode.DUP);
            Push(maxValue);
            Jump(OpCode.JMPLE_L, endTarget);
            if (_checkedStack.Peek())
            {
                AddInstruction(OpCode.THROW);
            }
            else
            {
                adjustTarget.Instruction = Push(mask);
                AddInstruction(OpCode.AND);
                if (minValue < 0)
                {
                    AddInstruction(OpCode.DUP);
                    Push(maxValue);
                    Jump(OpCode.JMPLE_L, endTarget);
                    Push(mask + 1);
                    AddInstruction(OpCode.SUB);
                }
            }
            endTarget.Instruction = AddInstruction(OpCode.NOP);
        }

        /// <summary>
        /// Converts a logical OR expression into a series of low-level instructions.
        /// This method handles expressions of the form 'left || right', evaluating the left operand first
        /// and only evaluating the right operand if the left operand is false.
        /// </summary>
        /// <param name="model">The semantic model used for conversion.</param>
        /// <param name="left">The left-hand operand of the logical OR expression.</param>
        /// <param name="right">The right-hand operand of the logical OR expression.</param>
        private void ConvertLogicalOrExpression(SemanticModel model, ExpressionSyntax left, ExpressionSyntax right)
        {
            // Example: condition1 || condition2
            // This expression evaluates 'condition1' and if it is true, returns true without evaluating 'condition2';
            // otherwise, it evaluates 'condition2'.

            JumpTarget rightTarget = new();
            JumpTarget endTarget = new();

            // Convert and evaluate the left-hand expression.
            ConvertExpression(model, left);

            // Jump to the right-hand expression if the left-hand expression is false.
            Jump(OpCode.JMPIFNOT_L, rightTarget);

            // If the left-hand expression is true, push true and jump to the end.
            Push(true);
            Jump(OpCode.JMP_L, endTarget);

            // Mark the beginning of the right-hand expression evaluation.
            rightTarget.Instruction = AddInstruction(OpCode.NOP);

            // Convert and evaluate the right-hand expression.
            ConvertExpression(model, right);

            // Mark the end of the logical OR expression.
            endTarget.Instruction = AddInstruction(OpCode.NOP);
        }

        /// <summary>
        /// Converts a logical AND expression into a series of low-level instructions.
        /// This method handles expressions of the form 'left && right', evaluating the left operand first
        /// and only evaluating the right operand if the left operand is true.
        /// </summary>
        /// <param name="model">The semantic model used for conversion.</param>
        /// <param name="left">The left-hand operand of the logical AND expression.</param>
        /// <param name="right">The right-hand operand of the logical AND expression.</param>
        private void ConvertLogicalAndExpression(SemanticModel model, ExpressionSyntax left, ExpressionSyntax right)
        {
            // Example: condition1 && condition2
            // This expression evaluates 'condition1' and if it is false, returns false without evaluating 'condition2';
            // otherwise, it evaluates 'condition2'.

            JumpTarget rightTarget = new();
            JumpTarget endTarget = new();

            // Convert and evaluate the left-hand expression.
            ConvertExpression(model, left);

            // Jump to the right-hand expression if the left-hand expression is true.
            Jump(OpCode.JMPIF_L, rightTarget);

            // If the left-hand expression is false, push false and jump to the end.
            Push(false);
            Jump(OpCode.JMP_L, endTarget);

            // Mark the beginning of the right-hand expression evaluation.
            rightTarget.Instruction = AddInstruction(OpCode.NOP);

            // Convert and evaluate the right-hand expression.
            ConvertExpression(model, right);

            // Mark the end of the logical AND expression.
            endTarget.Instruction = AddInstruction(OpCode.NOP);
        }

        /// <summary>
        /// Converts an 'is' type-checking expression into a series of low-level instructions.
        /// This method handles expressions of the form 'left is right', which checks
        /// whether the left-hand operand is of the type specified by the right-hand operand.
        /// </summary>
        /// <param name="model">The semantic model used for conversion.</param>
        /// <param name="left">The expression whose type is being checked.</param>
        /// <param name="right">The type against which the expression is being checked.</param>
        private void ConvertIsExpression(SemanticModel model, ExpressionSyntax left, ExpressionSyntax right)
        {
            // Example: expression is Type
            // This expression evaluates whether 'expression' is an instance of 'Type'.

            // Retrieve the type information for the right-hand operand (the type to check against).
            ITypeSymbol type = model.GetTypeInfo(right).Type!;

            // Convert the left-hand expression (the expression to check).
            ConvertExpression(model, left);

            // Check if the left-hand expression is of the specified type.
            IsType(type.GetPatternType());
        }


        /// <summary>
        /// Converts an 'as' type-casting expression into a series of low-level instructions.
        /// This method handles expressions of the form 'left as right', which attempts to cast
        /// the left-hand operand to the type specified by the right-hand operand and returns null
        /// if the cast is not possible.
        /// </summary>
        /// <param name="model">The semantic model used for conversion.</param>
        /// <param name="left">The expression to be casted.</param>
        /// <param name="right">The type to which the expression is casted.</param>
        private void ConvertAsExpression(SemanticModel model, ExpressionSyntax left, ExpressionSyntax right)
        {
            // Example: expression as Type
            // This expression attempts to cast 'expression' to 'Type', returning null if the cast is not valid.

            // Create a jump target for the end of the 'as' expression.
            JumpTarget endTarget = new();

            // Retrieve the type information for the right-hand operand (the target type).
            ITypeSymbol type = model.GetTypeInfo(right).Type!;

            // Convert the left-hand expression.
            ConvertExpression(model, left);

            // Duplicate the result of the left-hand expression for type checking.
            AddInstruction(OpCode.DUP);

            // Check if the left-hand expression is of the specified type.
            IsType(type.GetPatternType());

            // Jump to the end if the type check is successful.
            Jump(OpCode.JMPIF_L, endTarget);

            // If the type check fails, drop the value and push null onto the stack.
            AddInstruction(OpCode.DROP);
            Push((object?)null);

            // Mark the end of the 'as' expression.
            endTarget.Instruction = AddInstruction(OpCode.NOP);
        }


        /// <summary>
        /// Converts a null coalescing expression into a series of low-level instructions.
        /// This method handles expressions of the form 'left ?? right', which returns the left-hand operand
        /// if it is not null; otherwise, it returns the right-hand operand.
        /// </summary>
        /// <param name="model">The semantic model used for conversion.</param>
        /// <param name="left">The left-hand operand of the null coalescing expression.</param>
        /// <param name="right">The right-hand operand of the null coalescing expression.</param>
        private void ConvertCoalesceExpression(SemanticModel model, ExpressionSyntax left, ExpressionSyntax right)
        {
            // Example: left ?? right
            // This expression evaluates 'left' and if it is not null, returns it;
            // otherwise, it evaluates and returns 'right'.

            // Create a jump target for the end of the coalesce expression.
            JumpTarget endTarget = new();

            // Convert the left-hand expression.
            ConvertExpression(model, left);

            // Duplicate the result of the left-hand expression and check if it's null.
            AddInstruction(OpCode.DUP);
            AddInstruction(OpCode.ISNULL);

            // Jump to the end if the left-hand expression is not null.
            Jump(OpCode.JMPIFNOT_L, endTarget);

            // If the left-hand expression is null, drop the null value from the stack.
            AddInstruction(OpCode.DROP);

            // Convert the right-hand expression (used when the left-hand expression is null).
            ConvertExpression(model, right);

            // Mark the end of the null coalescing expression.
            endTarget.Instruction = AddInstruction(OpCode.NOP);
        }


        private void ConvertCastExpression(SemanticModel model, CastExpressionSyntax expression)
        {
            ITypeSymbol sType = model.GetTypeInfo(expression.Expression).Type!;
            ITypeSymbol tType = model.GetTypeInfo(expression.Type).Type!;
            IMethodSymbol method = (IMethodSymbol)model.GetSymbolInfo(expression).Symbol!;
            if (method is not null)
            {
                Call(model, method, null, expression.Expression);
                return;
            }
            ConvertExpression(model, expression.Expression);
            switch (sType.Name, tType.Name)
            {
                case ("ByteString", "ECPoint"):
                    {
                        JumpTarget endTarget = new();
                        AddInstruction(OpCode.DUP);
                        AddInstruction(OpCode.ISNULL);
                        Jump(OpCode.JMPIF_L, endTarget);
                        AddInstruction(OpCode.DUP);
                        AddInstruction(OpCode.SIZE);
                        Push(33);
                        Jump(OpCode.JMPEQ_L, endTarget);
                        AddInstruction(OpCode.THROW);
                        endTarget.Instruction = AddInstruction(OpCode.NOP);
                    }
                    break;
                case ("ByteString", "UInt160"):
                    {
                        JumpTarget endTarget = new();
                        AddInstruction(OpCode.DUP);
                        AddInstruction(OpCode.ISNULL);
                        Jump(OpCode.JMPIF_L, endTarget);
                        AddInstruction(OpCode.DUP);
                        AddInstruction(OpCode.SIZE);
                        Push(20);
                        Jump(OpCode.JMPEQ_L, endTarget);
                        AddInstruction(OpCode.THROW);
                        endTarget.Instruction = AddInstruction(OpCode.NOP);
                    }
                    break;
                case ("ByteString", "UInt256"):
                    {
                        JumpTarget endTarget = new();
                        AddInstruction(OpCode.DUP);
                        AddInstruction(OpCode.ISNULL);
                        Jump(OpCode.JMPIF_L, endTarget);
                        AddInstruction(OpCode.DUP);
                        AddInstruction(OpCode.SIZE);
                        Push(32);
                        Jump(OpCode.JMPEQ_L, endTarget);
                        AddInstruction(OpCode.THROW);
                        endTarget.Instruction = AddInstruction(OpCode.NOP);
                    }
                    break;
                // int -> Int32
                // uint -> UInt32
                // short -> Int16
                // ushort -> UInt16
                // long -> Int64
                // ulong -> UInt64
                // byte -> Byte
                // sbyte -> SByte
                // float -> Single
                // double -> Double
                // char -> Char
                // bool -> Boolean
                // object -> Object
                // string -> String
                // decimal -> Decimal
                case ("SByte", "Byte"):
                case ("SByte", "UInt16"):
                case ("SByte", "UInt32"):
                case ("SByte", "UInt64"):
                case ("Int16", "SByte"):
                case ("Int16", "Byte"):
                case ("Int16", "UInt16"):
                case ("Int16", "UInt32"):
                case ("Int16", "UInt64"):
                case ("Int32", "SByte"):
                case ("Int32", "Int16"):
                case ("Int32", "Byte"):
                case ("Int32", "UInt16"):
                case ("Int32", "UInt32"):
                case ("Int32", "UInt64"):
                case ("Int64", "SByte"):
                case ("Int64", "Int16"):
                case ("Int64", "Int32"):
                case ("Int64", "Byte"):
                case ("Int64", "UInt16"):
                case ("Int64", "UInt32"):
                case ("Int64", "UInt64"):
                case ("Byte", "SByte"):
                case ("UInt16", "SByte"):
                case ("UInt16", "Int16"):
                case ("UInt16", "Byte"):
                case ("UInt32", "SByte"):
                case ("UInt32", "Int16"):
                case ("UInt32", "Int32"):
                case ("UInt32", "Byte"):
                case ("UInt32", "UInt16"):
                case ("UInt64", "SByte"):
                case ("UInt64", "Int16"):
                case ("UInt64", "Int32"):
                case ("UInt64", "Int64"):
                case ("UInt64", "Byte"):
                case ("UInt64", "UInt16"):
                case ("UInt64", "UInt32"):
                    {
                        EnsureIntegerInRange(tType);
                    }
                    break;
            }
        }

        /// <summary>
        /// Converts a checked expression into a series of low-level instructions.
        /// This method handles expressions within 'checked' or 'unchecked' contexts,
        /// which determine whether arithmetic operations check for overflow.
        /// </summary>
        /// <param name="model">The semantic model used for conversion.</param>
        /// <param name="expression">The checked expression to be converted.</param>
        private void ConvertCheckedExpression(SemanticModel model, CheckedExpressionSyntax expression)
        {
            // Example: checked(expression) or unchecked(expression)
            // In a 'checked' context, arithmetic operations will check for overflow and
            // throw an exception if an overflow occurs. In an 'unchecked' context,
            // arithmetic operations ignore overflow.

            // Push the current checked context state (true for 'checked', false for 'unchecked').
            _checkedStack.Push(expression.Keyword.IsKind(SyntaxKind.CheckedKeyword));

            // Convert the inner expression within the checked/unchecked context.
            ConvertExpression(model, expression.Expression);

            // Pop the checked context state to restore the previous state.
            _checkedStack.Pop();
        }


        /// <summary>
        /// Converts a conditional access expression into a series of low-level instructions.
        /// This method handles expressions of the form 'expression?.WhenNotNull', which evaluates 'expression'
        /// and only continues to evaluate 'WhenNotNull' if 'expression' is not null.
        /// </summary>
        /// <param name="model">The semantic model used for conversion.</param>
        /// <param name="expression">The conditional access expression to be converted.</param>
        private void ConvertConditionalAccessExpression(SemanticModel model, ConditionalAccessExpressionSyntax expression)
        {
            // Example: objectInstance?.Method() or objectInstance?.Property
            // This expression evaluates 'objectInstance' and if it is not null,
            // it evaluates 'Method()' or accesses 'Property'.

            // Retrieve the type information of the expression.
            ITypeSymbol type = model.GetTypeInfo(expression).Type!;

            // Create a jump target for the null case.
            JumpTarget nullTarget = new();

            // Convert the primary expression (e.g., 'objectInstance').
            ConvertExpression(model, expression.Expression);

            // Duplicate the result and check if it's null.
            AddInstruction(OpCode.DUP);
            AddInstruction(OpCode.ISNULL);

            // Jump to the null target if the result is null.
            Jump(OpCode.JMPIF_L, nullTarget);

            // Convert the expression to evaluate if the primary expression is not null.
            ConvertExpression(model, expression.WhenNotNull);

            if (type.SpecialType == SpecialType.System_Void)
            {
                // If the expression type is void, handle the null case differently.
                JumpTarget endTarget = new();
                Jump(OpCode.JMP_L, endTarget);  // Jump to the end after evaluating 'WhenNotNull'.
                nullTarget.Instruction = AddInstruction(OpCode.DROP);  // Drop the null value.
                endTarget.Instruction = AddInstruction(OpCode.NOP);    // Mark the end target.
            }
            else
            {
                // For non-void types, just mark the null target.
                nullTarget.Instruction = AddInstruction(OpCode.NOP);
            }
        }


        /// <summary>
        /// Converts a conditional (ternary) expression into a series of low-level instructions.
        /// This method handles expressions of the form 'condition ? whenTrue : whenFalse'.
        /// </summary>
        /// <param name="model">The semantic model used for conversion.</param>
        /// <param name="expression">The conditional expression to be converted.</param>
        private void ConvertConditionalExpression(SemanticModel model, ConditionalExpressionSyntax expression)
        {
            // Example: condition ? valueIfTrue : valueIfFalse
            // This ternary expression evaluates 'condition' and returns 'valueIfTrue' if the condition is true,
            // otherwise it returns 'valueIfFalse'.

            // Create jump targets for the false branch and the end of the expression.
            JumpTarget falseTarget = new();
            JumpTarget endTarget = new();

            // Convert the condition part of the expression.
            ConvertExpression(model, expression.Condition);

            // Jump to the false branch if the condition is not true.
            Jump(OpCode.JMPIFNOT_L, falseTarget);

            // Convert the expression to execute if the condition is true.
            ConvertExpression(model, expression.WhenTrue);

            // Jump to the end after executing the 'whenTrue' expression.
            Jump(OpCode.JMP_L, endTarget);

            // Mark the beginning of the false branch.
            falseTarget.Instruction = AddInstruction(OpCode.NOP);

            // Convert the expression to execute if the condition is false.
            ConvertExpression(model, expression.WhenFalse);

            // Mark the end of the conditional expression.
            endTarget.Instruction = AddInstruction(OpCode.NOP);
        }


        /// <summary>
        /// Converts an element access expression (e.g., array indexing) into a series of low-level instructions.
        /// This method handles accessing elements from arrays or properties with indexers.
        /// </summary>
        /// <param name="model">The semantic model used for conversion.</param>
        /// <param name="expression">The element access expression to be converted.</param>
        private void ConvertElementAccessExpression(SemanticModel model, ElementAccessExpressionSyntax expression)
        {
            // Example: array[index] or object.Property[index]
            // Handles array indexing or accessing indexed properties.

            // Throws an exception for multi-dimensional arrays or indexers.
            if (expression.ArgumentList.Arguments.Count != 1)
                throw new CompilationException(expression.ArgumentList, DiagnosticId.MultidimensionalArray, $"Unsupported array rank: {expression.ArgumentList.Arguments}");

            // Handle property access with indexer.
            if (model.GetSymbolInfo(expression).Symbol is IPropertySymbol property)
            {
                Call(model, property.GetMethod!, expression.Expression, expression.ArgumentList.Arguments.ToArray());
            }
            else
            {
                // Handle array access.
                ITypeSymbol type = model.GetTypeInfo(expression).Type!;
                ConvertExpression(model, expression.Expression);                                   // Convert the array or object expression.
                ConvertIndexOrRange(model, type, expression.ArgumentList.Arguments[0].Expression); // Convert the index or range expression.
            }
        }

        /// <summary>
        /// Converts an element binding expression into a series of low-level instructions.
        /// This method is used for handling array or collection access using binding expressions.
        /// </summary>
        /// <param name="model">The semantic model used for conversion.</param>
        /// <param name="expression">The element binding expression to be converted.</param>
        private void ConvertElementBindingExpression(SemanticModel model, ElementBindingExpressionSyntax expression)
        {
            // Example: array[index] in a binding context.
            // Handles accessing elements in arrays or collections in a binding expression.

            // Throws an exception for multi-dimensional array or collection access.
            if (expression.ArgumentList.Arguments.Count != 1)
                throw new CompilationException(expression.ArgumentList, DiagnosticId.MultidimensionalArray, $"Unsupported array rank: {expression.ArgumentList.Arguments}");

            // Handle the array or collection access.
            ITypeSymbol type = model.GetTypeInfo(expression).Type!;
            ConvertIndexOrRange(model, type, expression.ArgumentList.Arguments[0].Expression); // Convert the index or range expression.
        }

        /// <summary>
        /// Converts an index or range expression into low-level instructions.
        /// This method handles both single index access and range access in arrays or strings.
        /// </summary>
        /// <param name="model">The semantic model used for conversion.</param>
        /// <param name="type">The type of the array or string being accessed.</param>
        /// <param name="indexOrRange">The index or range expression to be converted.</param>
        private void ConvertIndexOrRange(SemanticModel model, ITypeSymbol type, ExpressionSyntax indexOrRange)
        {
            // Example: array[start..end] or string[start..end]
            // Handles range access in arrays or strings.

            if (indexOrRange is RangeExpressionSyntax range)
            {
                if (range.RightOperand is null)
                {
                    AddInstruction(OpCode.DUP);
                    AddInstruction(OpCode.SIZE);
                }
                else
                {
                    ConvertExpression(model, range.RightOperand);
                }
                AddInstruction(OpCode.SWAP);
                if (range.LeftOperand is null)
                {
                    Push(0);
                }
                else
                {
                    ConvertExpression(model, range.LeftOperand);
                }
                AddInstruction(OpCode.ROT);
                AddInstruction(OpCode.OVER);
                AddInstruction(OpCode.SUB);
                switch (type.ToString())
                {
                    case "byte[]":
                        AddInstruction(OpCode.SUBSTR);
                        break;
                    case "string":
                        AddInstruction(OpCode.SUBSTR);
                        ChangeType(VM.Types.StackItemType.ByteString);
                        break;
                    default:
                        throw new CompilationException(indexOrRange, DiagnosticId.ArrayRange, $"The type {type} does not support range access.");
                }
            }
            else
            {
                ConvertExpression(model, indexOrRange);
                AddInstruction(OpCode.PICKITEM);
            }
        }

        /// <summary>
        /// Converts an identifier name expression into a series of low-level instructions.
        /// This method handles different types of symbols that an identifier might represent,
        /// such as fields, local variables, methods, parameters, and properties.
        /// </summary>
        /// <param name="model">The semantic model used for conversion.</param>
        /// <param name="expression">The identifier name expression to be converted.</param>
        private void ConvertIdentifierNameExpression(SemanticModel model, IdentifierNameSyntax expression)
        {
            // Retrieve the symbol information of the identifier.
            ISymbol symbol = model.GetSymbolInfo(expression).Symbol!;

            switch (symbol)
            {
                case IFieldSymbol field:
                    // Example: ClassName.StaticField or objectInstance.InstanceField
                    if (field.IsConst)
                    {
                        // Handles constant fields.
                        Push(field.ConstantValue);
                    }
                    else if (field.IsStatic)
                    {
                        // Handles static fields.
                        byte index = _context.AddStaticField(field);
                        AccessSlot(OpCode.LDSFLD, index);
                    }
                    else
                    {
                        // Handles instance fields.
                        int index = Array.IndexOf(field.ContainingType.GetFields(), field);
                        AddInstruction(OpCode.LDARG0); // Load the instance of the object
                        Push(index);
                        AddInstruction(OpCode.PICKITEM);
                    }
                    break;

                case ILocalSymbol local:
                    // Example: localVariable
                    // Handles local variables within methods.
                    if (local.IsConst)
                    {
                        // Handles constant local variables.
                        Push(local.ConstantValue);
                    }
                    else
                    {
                        // Handles non-constant local variables.
                        AccessSlot(OpCode.LDLOC, _localVariables[local]);
                    }
                    break;

                case IMethodSymbol method:
                    // Example: ClassName.StaticMethod
                    // Handles method references, typically for delegate creation.
                    if (!method.IsStatic)
                    {
                        // Throws an exception if a non-static method is treated as a delegate.
                        throw new CompilationException(expression, DiagnosticId.NonStaticDelegate, $"Unsupported delegate: {method}");
                    }
                    MethodConvert convert = _context.ConvertMethod(model, method);
                    Jump(OpCode.PUSHA, convert._startTarget);
                    break;

                case IParameterSymbol parameter:
<<<<<<< HEAD
                    // Example: methodParameter
                    // Handles parameters passed to methods.
                    AccessSlot(OpCode.LDARG, _parameters[parameter]);
=======
                    if (!_internalInline)
                        AccessSlot(OpCode.LDARG, _parameters[parameter]);
>>>>>>> a6f07bd7
                    break;

                case IPropertySymbol property:
                    // Example: ClassName.StaticProperty or objectInstance.InstanceProperty
                    // Handles property accesses.
                    if (property.IsStatic)
                    {
                        Call(model, property.GetMethod!); // Static property access
                    }
                    else
                    {
                        AddInstruction(OpCode.LDARG0); // Load the instance of the object
                        Call(model, property.GetMethod!); // Instance property access
                    }
                    break;

                default:
                    // Throws a compilation exception for unsupported symbols.
                    throw new CompilationException(expression, DiagnosticId.SyntaxNotSupported, $"Unsupported symbol: {symbol}");
            }
        }


        /// <summary>
        /// Converts an implicit array creation expression into a series of low-level instructions.
        /// This method is used for handling array creation where the array type is inferred from the initializer expressions.
        /// </summary>
        /// <param name="model">The semantic model used for conversion.</param>
        /// <param name="expression">The implicit array creation expression to be converted.</param>
        private void ConvertImplicitArrayCreationExpression(SemanticModel model, ImplicitArrayCreationExpressionSyntax expression)
        {
            // Example: new[] { 1, 2, 3 }
            // This expression creates an array with an implicit type, inferred to be int[] in this case.

            // Retrieves the type information of the array, inferred from the initializer expressions.
            IArrayTypeSymbol type = (IArrayTypeSymbol)model.GetTypeInfo(expression).ConvertedType!;

            // Calls the method to handle the conversion of the initializer expression.
            // The type of the array is passed along with the initializer for proper handling.
            ConvertInitializerExpression(model, type, expression.Initializer);
        }


        /// <summary>
        /// Converts an initializer expression into a series of low-level instructions.
        /// This overload serves as an entry point to handle array initializers.
        /// </summary>
        /// <param name="model">The semantic model used for conversion.</param>
        /// <param name="expression">The initializer expression to be converted.</param>
        private void ConvertInitializerExpression(SemanticModel model, InitializerExpressionSyntax expression)
        {
            // Example: new int[] { 1, 2, 3 }
            // This initializer expression creates an array of integers.

            // Retrieves the type information of the initializer expression, expected to be an array type.
            IArrayTypeSymbol type = (IArrayTypeSymbol)model.GetTypeInfo(expression).ConvertedType!;

            // Calls the overloaded method to handle the conversion of the initializer expression.
            ConvertInitializerExpression(model, type, expression);
        }

        /// <summary>
        /// Converts an initializer expression for a specific array type into a series of low-level instructions.
        /// This method handles the conversion of array initializers, differentiating between byte arrays and other types.
        /// </summary>
        /// <param name="model">The semantic model used for conversion.</param>
        /// <param name="type">The array type symbol of the initializer expression.</param>
        /// <param name="expression">The initializer expression to be converted.</param>
        private void ConvertInitializerExpression(SemanticModel model, IArrayTypeSymbol type, InitializerExpressionSyntax expression)
        {
            // Example: new byte[] { 1, 2, 3 }
            // This initializer expression creates a byte array.

            if (type.ElementType.SpecialType == SpecialType.System_Byte)
            {
                // Special handling for byte array initializers.
                Optional<object?>[] values = expression.Expressions.Select(p => model.GetConstantValue(p)).ToArray();

                if (values.Any(p => !p.HasValue))
                {
                    // If any value is not a constant, create a buffer and set each item individually.
                    Push(values.Length);
                    AddInstruction(OpCode.NEWBUFFER);
                    for (int i = 0; i < expression.Expressions.Count; i++)
                    {
                        AddInstruction(OpCode.DUP);
                        Push(i);
                        ConvertExpression(model, expression.Expressions[i]);
                        AddInstruction(OpCode.SETITEM);
                    }
                }
                else
                {
                    // If all values are constants, create and push a byte array directly.
                    byte[] data = values.Select(p => (byte)System.Convert.ChangeType(p.Value, typeof(byte))!).ToArray();
                    Push(data);
                    ChangeType(VM.Types.StackItemType.Buffer);
                }
            }
            else
            {
                // For non-byte arrays, convert each element and pack them into an array.
                // Example: new int[] { 1, 2, 3 }
                for (int i = expression.Expressions.Count - 1; i >= 0; i--)
                    ConvertExpression(model, expression.Expressions[i]);
                Push(expression.Expressions.Count);
                AddInstruction(OpCode.PACK);
            }
        }


        /// <summary>
        /// Converts an interpolated string expression into a series of low-level instructions.
        /// This method handles the construction of an interpolated string from its individual contents,
        /// including plain text and expressions.
        /// </summary>
        /// <param name="model">The semantic model used for conversion.</param>
        /// <param name="expression">The interpolated string expression to be converted.</param>
        private void ConvertInterpolatedStringExpression(SemanticModel model, InterpolatedStringExpressionSyntax expression)
        {
            // Example: $"Item1: {item1}, Item2: {item2}"
            // This interpolated string contains plain text and expressions (item1, item2).

            // Check if the interpolated string is empty.
            if (expression.Contents.Count == 0)
            {
                // If empty, push an empty string onto the stack.
                Push(string.Empty);
                return;
            }

            // Convert the first content of the interpolated string, which could be either text or an expression.
            ConvertInterpolatedStringContent(model, expression.Contents[0]);

            // Iterate over the remaining contents of the interpolated string.
            for (int i = 1; i < expression.Contents.Count; i++)
            {
                // Convert each content (text or expression) to a string.
                ConvertInterpolatedStringContent(model, expression.Contents[i]);
                // Concatenate this content with the previous one.
                AddInstruction(OpCode.CAT);
            }

            // If the interpolated string has more than one content, change the resulting type.
            // This is relevant for languages or systems where concatenation may change the type of the result.
            if (expression.Contents.Count >= 2)
                ChangeType(VM.Types.StackItemType.ByteString);
        }


        /// <summary>
        /// Converts the content of an interpolated string into a series of low-level instructions.
        /// This method handles different components of an interpolated string, including plain text and expressions.
        /// </summary>
        /// <param name="model">The semantic model used for conversion.</param>
        /// <param name="content">The content of the interpolated string to be converted.</param>
        private void ConvertInterpolatedStringContent(SemanticModel model, InterpolatedStringContentSyntax content)
        {
            switch (content)
            {
                case InterpolatedStringTextSyntax syntax:
                    // Example: $"This is plain text: {expression}"
                    // Handles plain text within an interpolated string.
                    // For example, if the text is "Hello ", it just pushes "Hello " onto the stack.
                    Push(syntax.TextToken.ValueText);
                    break;

                case InterpolationSyntax syntax:
                    // Example: $"Result: {expression}"
                    // Handles expressions within an interpolated string.
                    if (syntax.AlignmentClause is not null)
                    {
                        // Throws an exception if an alignment clause is used in the interpolation.
                        // Example of unsupported syntax: $"{expression,10}"
                        throw new CompilationException(syntax.AlignmentClause, DiagnosticId.AlignmentClause, $"Alignment clause is not supported: {syntax.AlignmentClause}");
                    }
                    if (syntax.FormatClause is not null)
                    {
                        // Throws an exception if a format clause is used in the interpolation.
                        // Example of unsupported syntax: $"{expression:D}"
                        throw new CompilationException(syntax.FormatClause, DiagnosticId.FormatClause, $"Format clause is not supported: {syntax.FormatClause}");
                    }
                    // Converts the expression part of the interpolation to a string.
                    ConvertObjectToString(model, syntax.Expression);
                    break;
            }
        }


        private void ConvertObjectToString(SemanticModel model, ExpressionSyntax expression)
        {
            ITypeSymbol? type = model.GetTypeInfo(expression).Type;
            switch (type?.ToString())
            {
                case "sbyte":
                case "byte":
                case "short":
                case "ushort":
                case "int":
                case "uint":
                case "long":
                case "ulong":
                case "System.Numerics.BigInteger":
                    ConvertExpression(model, expression);
                    Call(NativeContract.StdLib.Hash, "itoa", 1, true);
                    break;
                case "string":
                case "Neo.Cryptography.ECC.ECPoint":
                case "Neo.SmartContract.Framework.ByteString":
                case "Neo.SmartContract.Framework.UInt160":
                case "Neo.SmartContract.Framework.UInt256":
                    ConvertExpression(model, expression);
                    break;
                default:
                    throw new CompilationException(expression, DiagnosticId.InvalidToStringType, $"Unsupported interpolation: {expression}");
            }
        }

        private void ConvertInvocationExpression(SemanticModel model, InvocationExpressionSyntax expression)
        {
            ArgumentSyntax[] arguments = expression.ArgumentList.Arguments.ToArray();
            ISymbol symbol = model.GetSymbolInfo(expression.Expression).Symbol!;
            switch (symbol)
            {
                case IEventSymbol @event:
                    ConvertEventInvocationExpression(model, @event, arguments);
                    break;
                case IMethodSymbol method:
                    ConvertMethodInvocationExpression(model, method, expression.Expression, arguments);
                    break;
                default:
                    ConvertDelegateInvocationExpression(model, expression.Expression, arguments);
                    break;
            }
        }

        private void ConvertEventInvocationExpression(SemanticModel model, IEventSymbol symbol, ArgumentSyntax[] arguments)
        {
            AddInstruction(OpCode.NEWARRAY0);
            foreach (ArgumentSyntax argument in arguments)
            {
                AddInstruction(OpCode.DUP);
                ConvertExpression(model, argument.Expression);
                AddInstruction(OpCode.APPEND);
            }
            Push(symbol.GetDisplayName());
            Call(ApplicationEngine.System_Runtime_Notify);
        }

        /// <summary>
        /// Converts a method invocation expression into a series of low-level instructions.
        /// This method handles different forms of method calls including static, instance, and member binding calls.
        /// </summary>
        /// <param name="model">The semantic model used for conversion.</param>
        /// <param name="symbol">The method symbol representing the method being invoked.</param>
        /// <param name="expression">The expression representing the method invocation.</param>
        /// <param name="arguments">The arguments passed to the method.</param>
        private void ConvertMethodInvocationExpression(SemanticModel model, IMethodSymbol symbol, ExpressionSyntax expression, ArgumentSyntax[] arguments)
        {
            switch (expression)
            {
                case IdentifierNameSyntax:
                    // Example: MethodName(arg1, arg2)
                    // Handles direct method calls where the method name is directly used.
                    Call(model, symbol, null, arguments);
                    break;
                case MemberAccessExpressionSyntax syntax:
                    // Example: objectInstance.MethodName(arg1, arg2) or ClassName.StaticMethod(arg1, arg2)
                    // Handles method calls accessed through an instance or statically through a class.
                    Call(model, symbol, symbol.IsStatic ? null : syntax.Expression, arguments);
                    break;
                case MemberBindingExpressionSyntax:
                    // Example: myObject?.MethodName(arg1, arg2)
                    // Handles method calls that are conditionally accessed on an object.
                    Call(model, symbol, true, arguments);
                    break;
                default:
                    // Throws a compilation exception for unsupported expressions.
                    throw new CompilationException(expression, DiagnosticId.SyntaxNotSupported, $"Unsupported expression: {expression}");
            }
        }

        /// <summary>
        /// Converts a delegate invocation expression into a series of low-level instructions.
        /// This method is used for handling the invocation of delegates.
        /// </summary>
        /// <param name="model">The semantic model used for conversion.</param>
        /// <param name="expression">The expression representing the delegate invocation.</param>
        /// <param name="arguments">The arguments passed to the delegate.</param>
        private void ConvertDelegateInvocationExpression(SemanticModel model, ExpressionSyntax expression, ArgumentSyntax[] arguments)
        {
            // Example: delegateInstance(arg1, arg2)
            // This expression invokes a delegate with the provided arguments.

            INamedTypeSymbol type = (INamedTypeSymbol)model.GetTypeInfo(expression).Type!;

            // Prepares the arguments for the delegate's invoke method.
            PrepareArgumentsForMethod(model, type.DelegateInvokeMethod!, arguments);

            // Converts the delegate expression to low-level instructions.
            ConvertExpression(model, expression);

            // Adds an instruction to invoke the delegate.
            AddInstruction(OpCode.CALLA);
        }


        /// <summary>
        /// Converts an 'is' pattern expression into a series of low-level instructions.
        /// This method is used for handling type checking and pattern matching in C#.
        /// </summary>
        /// <param name="model">The semantic model used for conversion.</param>
        /// <param name="expression">The 'is' pattern expression to be converted.</param>
        private void ConvertIsPatternExpression(SemanticModel model, IsPatternExpressionSyntax expression)
        {
            // Example: objectInstance is MyType myVar
            // This expression checks if objectInstance is of type MyType and, if so, assigns it to myVar.

            // Adds an anonymous variable to temporarily store the value of the expression.
            byte anonymousIndex = AddAnonymousVariable();

            // Converts the expression (e.g., objectInstance) to low-level instructions.
            ConvertExpression(model, expression.Expression);

            // Stores the result of the expression in the anonymous variable.
            AccessSlot(OpCode.STLOC, anonymousIndex);

            // Converts the pattern part of the expression (e.g., MyType myVar) and checks it against the anonymous variable.
            ConvertPattern(model, expression.Pattern, anonymousIndex);

            // Removes the anonymous variable after its use.
            RemoveAnonymousVariable(anonymousIndex);
        }


        /// <summary>
        /// Converts a member access expression into a series of low-level instructions.
        /// This method handles the conversion of field, method, and property accesses within an expression.
        /// </summary>
        /// <param name="model">The semantic model used for conversion.</param>
        /// <param name="expression">The member access expression to be converted.</param>
        private void ConvertMemberAccessExpression(SemanticModel model, MemberAccessExpressionSyntax expression)
        {
            ISymbol symbol = model.GetSymbolInfo(expression).Symbol!;
            switch (symbol)
            {
                case IFieldSymbol field:
                    // Example: ClassName.FieldName or objectInstance.FieldName
                    if (field.IsConst)
                    {
                        // Handles constant fields.
                        // Example: If FieldName is a constant with value 10, Push(10) is called.
                        Push(field.ConstantValue);
                    }
                    else if (field.IsStatic)
                    {
                        // Handles static fields.
                        // Example: Accessing a static field FieldName in ClassName.
                        byte index = _context.AddStaticField(field);
                        AccessSlot(OpCode.LDSFLD, index);
                    }
                    else
                    {
                        // Handles instance fields.
                        // Example: Accessing an instance field FieldName in objectInstance.
                        int index = Array.IndexOf(field.ContainingType.GetFields(), field);
                        ConvertExpression(model, expression.Expression);
                        Push(index);
                        AddInstruction(OpCode.PICKITEM);
                    }
                    break;

                case IMethodSymbol method:
                    // Example: ClassName.MethodName()
                    if (!method.IsStatic)
                    {
                        // Throws an exception if the method is not static.
                        throw new CompilationException(expression, DiagnosticId.NonStaticDelegate, $"Unsupported delegate: {method}");
                    }
                    // Handles static methods.
                    // Example: Invoking a static method MethodName in ClassName.
                    MethodConvert convert = _context.ConvertMethod(model, method);
                    Jump(OpCode.PUSHA, convert._startTarget);
                    break;

                case IPropertySymbol property:
                    // Example: ClassName.PropertyName or objectInstance.PropertyName
                    ExpressionSyntax? instanceExpression = property.IsStatic ? null : expression.Expression;
                    // Handles property access.
                    // Example: Accessing a property PropertyName, either static or in an instance.
                    Call(model, property.GetMethod!, instanceExpression);
                    break;

                default:
                    // Throws a compilation exception for unsupported symbols.
                    throw new CompilationException(expression, DiagnosticId.SyntaxNotSupported, $"Unsupported symbol: {symbol}");
            }
        }


        /// <summary>
        /// Converts a member binding expression into a series of low-level instructions.
        /// This method handles the conversion of field and property accesses within an expression.
        /// </summary>
        /// <param name="model">The semantic model used for conversion.</param>
        /// <param name="expression">The member binding expression to be converted.</param>
        private void ConvertMemberBindingExpression(SemanticModel model, MemberBindingExpressionSyntax expression)
        {
            ISymbol symbol = model.GetSymbolInfo(expression).Symbol!;
            switch (symbol)
            {
                case IFieldSymbol field:
                    // Example: objectInstance.FieldName
                    // If 'FieldName' is a field of an object, this case handles accessing the field.
                    // The field index is determined, and instructions are added to retrieve the field's value.
                    int index = Array.IndexOf(field.ContainingType.GetFields(), field);
                    Push(index);                     // Push the index of the field onto the stack.
                    AddInstruction(OpCode.PICKITEM); // Add an instruction to pick the item (field value) from the object.
                    break;

                case IPropertySymbol property:
                    // Example: objectInstance.PropertyName
                    // If 'PropertyName' is a property of an object, this case handles accessing the property.
                    // It calls the getter method of the property to retrieve its value.
                    Call(model, property.GetMethod!); // Call the getter method of the property.
                    break;

                default:
                    // Throws a compilation exception for unsupported symbols.
                    throw new CompilationException(expression, DiagnosticId.SyntaxNotSupported, $"Unsupported symbol: {symbol}");
            }
        }

        /// <summary>
        /// Converts a postfix unary expression into a series of low-level instructions.
        /// This method handles various postfix unary operators like ++, --, and !.
        /// </summary>
        /// <param name="model">The semantic model used for conversion.</param>
        /// <param name="expression">The postfix unary expression to be converted.</param>
        private void ConvertPostfixUnaryExpression(SemanticModel model, PostfixUnaryExpressionSyntax expression)
        {
            switch (expression.OperatorToken.ValueText)
            {
                case "++":
                // Example: x++
                // If x = 5, 'x++' increments x to 6, but the expression evaluates to 5.
                // Handles the post-increment operation of x.
                case "--":
                    // Example: x--
                    // If x = 5, 'x--' decrements x to 4, but the expression evaluates to 5.
                    // Handles the post-decrement operation of x.
                    ConvertPostIncrementOrDecrementExpression(model, expression);
                    break;

                case "!":
                    // Example: x!
                    // This is an unusual use of the '!' operator in a postfix context.
                    // If used, it would typically convert the operand x without additional logic.
                    // However, its actual behavior might depend on the specific semantics defined in the context.
                    ConvertExpression(model, expression.Operand);
                    break;

                default:
                    // Throws a compilation exception for unsupported operators.
                    throw new CompilationException(expression.OperatorToken, DiagnosticId.SyntaxNotSupported, $"Unsupported operator: {expression.OperatorToken}");
            }
        }

        private void ConvertPostIncrementOrDecrementExpression(SemanticModel model, PostfixUnaryExpressionSyntax expression)
        {
            switch (expression.Operand)
            {
                case ElementAccessExpressionSyntax operand:
                    ConvertElementAccessPostIncrementOrDecrementExpression(model, expression.OperatorToken, operand);
                    break;
                case IdentifierNameSyntax operand:
                    ConvertIdentifierNamePostIncrementOrDecrementExpression(model, expression.OperatorToken, operand);
                    break;
                case MemberAccessExpressionSyntax operand:
                    ConvertMemberAccessPostIncrementOrDecrementExpression(model, expression.OperatorToken, operand);
                    break;
                default:
                    throw new CompilationException(expression, DiagnosticId.SyntaxNotSupported, $"Unsupported postfix unary expression: {expression}");
            }
        }

        private void ConvertElementAccessPostIncrementOrDecrementExpression(SemanticModel model, SyntaxToken operatorToken, ElementAccessExpressionSyntax operand)
        {
            if (operand.ArgumentList.Arguments.Count != 1)
                throw new CompilationException(operand.ArgumentList, DiagnosticId.MultidimensionalArray, $"Unsupported array rank: {operand.ArgumentList.Arguments}");
            if (model.GetSymbolInfo(operand).Symbol is IPropertySymbol property)
            {
                ConvertExpression(model, operand.Expression);
                ConvertExpression(model, operand.ArgumentList.Arguments[0].Expression);
                AddInstruction(OpCode.OVER);
                AddInstruction(OpCode.OVER);
                Call(model, property.GetMethod!, CallingConvention.StdCall);
                AddInstruction(OpCode.DUP);
                AddInstruction(OpCode.REVERSE4);
                AddInstruction(OpCode.REVERSE3);
                EmitIncrementOrDecrement(operatorToken);
                Call(model, property.SetMethod!, CallingConvention.StdCall);
            }
            else
            {
                ConvertExpression(model, operand.Expression);
                ConvertExpression(model, operand.ArgumentList.Arguments[0].Expression);
                AddInstruction(OpCode.OVER);
                AddInstruction(OpCode.OVER);
                AddInstruction(OpCode.PICKITEM);
                AddInstruction(OpCode.DUP);
                AddInstruction(OpCode.REVERSE4);
                AddInstruction(OpCode.REVERSE3);
                EmitIncrementOrDecrement(operatorToken);
                AddInstruction(OpCode.SETITEM);
            }
        }

        private void ConvertIdentifierNamePostIncrementOrDecrementExpression(SemanticModel model, SyntaxToken operatorToken, IdentifierNameSyntax operand)
        {
            ISymbol symbol = model.GetSymbolInfo(operand).Symbol!;
            switch (symbol)
            {
                case IFieldSymbol field:
                    ConvertFieldIdentifierNamePostIncrementOrDecrementExpression(operatorToken, field);
                    break;
                case ILocalSymbol local:
                    ConvertLocalIdentifierNamePostIncrementOrDecrementExpression(operatorToken, local);
                    break;
                case IParameterSymbol parameter:
                    ConvertParameterIdentifierNamePostIncrementOrDecrementExpression(operatorToken, parameter);
                    break;
                case IPropertySymbol property:
                    ConvertPropertyIdentifierNamePostIncrementOrDecrementExpression(model, operatorToken, property);
                    break;
                default:
                    throw new CompilationException(operand, DiagnosticId.SyntaxNotSupported, $"Unsupported symbol: {symbol}");
            }
        }

        private void ConvertFieldIdentifierNamePostIncrementOrDecrementExpression(SyntaxToken operatorToken, IFieldSymbol symbol)
        {
            if (symbol.IsStatic)
            {
                byte index = _context.AddStaticField(symbol);
                AccessSlot(OpCode.LDSFLD, index);
                AddInstruction(OpCode.DUP);
                EmitIncrementOrDecrement(operatorToken);
                AccessSlot(OpCode.STSFLD, index);
            }
            else
            {
                int index = Array.IndexOf(symbol.ContainingType.GetFields(), symbol);
                AddInstruction(OpCode.LDARG0);
                AddInstruction(OpCode.DUP);
                Push(index);
                AddInstruction(OpCode.PICKITEM);
                AddInstruction(OpCode.TUCK);
                EmitIncrementOrDecrement(operatorToken);
                Push(index);
                AddInstruction(OpCode.SWAP);
                AddInstruction(OpCode.SETITEM);
            }
        }

        private void ConvertLocalIdentifierNamePostIncrementOrDecrementExpression(SyntaxToken operatorToken, ILocalSymbol symbol)
        {
            byte index = _localVariables[symbol];
            AccessSlot(OpCode.LDLOC, index);
            AddInstruction(OpCode.DUP);
            EmitIncrementOrDecrement(operatorToken);
            AccessSlot(OpCode.STLOC, index);
        }

        private void ConvertParameterIdentifierNamePostIncrementOrDecrementExpression(SyntaxToken operatorToken, IParameterSymbol symbol)
        {
            byte index = _parameters[symbol];
            AccessSlot(OpCode.LDARG, index);
            AddInstruction(OpCode.DUP);
            EmitIncrementOrDecrement(operatorToken);
            AccessSlot(OpCode.STARG, index);
        }

        private void ConvertPropertyIdentifierNamePostIncrementOrDecrementExpression(SemanticModel model, SyntaxToken operatorToken, IPropertySymbol symbol)
        {
            if (symbol.IsStatic)
            {
                Call(model, symbol.GetMethod!);
                AddInstruction(OpCode.DUP);
                EmitIncrementOrDecrement(operatorToken);
                Call(model, symbol.SetMethod!);
            }
            else
            {
                AddInstruction(OpCode.LDARG0);
                AddInstruction(OpCode.DUP);
                Call(model, symbol.GetMethod!);
                AddInstruction(OpCode.TUCK);
                EmitIncrementOrDecrement(operatorToken);
                Call(model, symbol.SetMethod!, CallingConvention.StdCall);
            }
        }

        private void ConvertMemberAccessPostIncrementOrDecrementExpression(SemanticModel model, SyntaxToken operatorToken, MemberAccessExpressionSyntax operand)
        {
            ISymbol symbol = model.GetSymbolInfo(operand).Symbol!;
            switch (symbol)
            {
                case IFieldSymbol field:
                    ConvertFieldMemberAccessPostIncrementOrDecrementExpression(model, operatorToken, operand, field);
                    break;
                case IPropertySymbol property:
                    ConvertPropertyMemberAccessPostIncrementOrDecrementExpression(model, operatorToken, operand, property);
                    break;
                default:
                    throw new CompilationException(operand, DiagnosticId.SyntaxNotSupported, $"Unsupported symbol: {symbol}");
            }
        }

        private void ConvertFieldMemberAccessPostIncrementOrDecrementExpression(SemanticModel model, SyntaxToken operatorToken, MemberAccessExpressionSyntax operand, IFieldSymbol symbol)
        {
            if (symbol.IsStatic)
            {
                byte index = _context.AddStaticField(symbol);
                AccessSlot(OpCode.LDSFLD, index);
                AddInstruction(OpCode.DUP);
                EmitIncrementOrDecrement(operatorToken);
                AccessSlot(OpCode.STSFLD, index);
            }
            else
            {
                int index = Array.IndexOf(symbol.ContainingType.GetFields(), symbol);
                ConvertExpression(model, operand.Expression);
                AddInstruction(OpCode.DUP);
                Push(index);
                AddInstruction(OpCode.PICKITEM);
                AddInstruction(OpCode.TUCK);
                EmitIncrementOrDecrement(operatorToken);
                Push(index);
                AddInstruction(OpCode.SWAP);
                AddInstruction(OpCode.SETITEM);
            }
        }

        private void ConvertPropertyMemberAccessPostIncrementOrDecrementExpression(SemanticModel model, SyntaxToken operatorToken, MemberAccessExpressionSyntax operand, IPropertySymbol symbol)
        {
            if (symbol.IsStatic)
            {
                Call(model, symbol.GetMethod!);
                AddInstruction(OpCode.DUP);
                EmitIncrementOrDecrement(operatorToken);
                Call(model, symbol.SetMethod!);
            }
            else
            {
                ConvertExpression(model, operand.Expression);
                AddInstruction(OpCode.DUP);
                Call(model, symbol.GetMethod!);
                AddInstruction(OpCode.TUCK);
                EmitIncrementOrDecrement(operatorToken);
                Call(model, symbol.SetMethod!, CallingConvention.StdCall);
            }
        }

        /// <summary>
        /// Converts a prefix unary expression into a series of low-level instructions.
        /// This method handles various unary operators like +, -, ~, !, ++, --, and ^.
        /// </summary>
        /// <param name="model">The semantic model used for conversion.</param>
        /// <param name="expression">The prefix unary expression to be converted.</param>
        private void ConvertPrefixUnaryExpression(SemanticModel model, PrefixUnaryExpressionSyntax expression)
        {
            switch (expression.OperatorToken.ValueText)
            {
                case "+":
                    // Example: +x
                    // If x = 5, '+x' simply refers to '5'.
                    // Converts the operand x without additional instructions.
                    ConvertExpression(model, expression.Operand);
                    break;

                case "-":
                    // Example: -x
                    // If x = 5, '-x' is '-5'.
                    // Converts the operand x and adds a NEGATE instruction to negate the value.
                    ConvertExpression(model, expression.Operand);
                    AddInstruction(OpCode.NEGATE);
                    break;

                case "~":
                    // Example: ~x
                    // If x = 5 (binary 0101), '~x' results in binary 1010 (decimal -6).
                    // Converts the operand x and adds an INVERT instruction for bitwise negation.
                    ConvertExpression(model, expression.Operand);
                    AddInstruction(OpCode.INVERT);
                    break;

                case "!":
                    // Example: !x
                    // If x = 5 (non-zero), '!x' results in 'false'.
                    // Converts the operand x and adds a NOT instruction for logical negation.
                    ConvertExpression(model, expression.Operand);
                    AddInstruction(OpCode.NOT);
                    break;

                case "++":
                    // Example: ++x
                    // If x = 5, '++x' increments x to 6.
                    // Handles the pre-increment operation of x.
                    ConvertPreIncrementOrDecrementExpression(model, expression);
                    break;

                case "--":
                    // Example: --x
                    // If x = 5, '--x' decrements x to 4.
                    // Handles the pre-decrement operation of x.
                    ConvertPreIncrementOrDecrementExpression(model, expression);
                    break;

                case "^":
                    // Example: ^x
                    // If x = 2 in a sequence of length 5, '^x' refers to the third element from the end.
                    // The operations might involve duplicating the sequence length, converting the operand x, and then performing subtraction to calculate the index.
                    AddInstruction(OpCode.DUP);     // Duplicate the sequence length
                    AddInstruction(OpCode.SIZE);    // Get the size (context-dependent)
                    ConvertExpression(model, expression.Operand); // Convert the operand x
                    AddInstruction(OpCode.SUB);     // Perform subtraction to get the index
                    break;

                default:
                    // Throws a compilation exception for unsupported operators.
                    throw new CompilationException(expression.OperatorToken, DiagnosticId.SyntaxNotSupported, $"Unsupported operator: {expression.OperatorToken}");
            }
        }

        private void ConvertPreIncrementOrDecrementExpression(SemanticModel model, PrefixUnaryExpressionSyntax expression)
        {
            switch (expression.Operand)
            {
                case ElementAccessExpressionSyntax operand:
                    ConvertElementAccessPreIncrementOrDecrementExpression(model, expression.OperatorToken, operand);
                    break;
                case IdentifierNameSyntax operand:
                    ConvertIdentifierNamePreIncrementOrDecrementExpression(model, expression.OperatorToken, operand);
                    break;
                case MemberAccessExpressionSyntax operand:
                    ConvertMemberAccessPreIncrementOrDecrementExpression(model, expression.OperatorToken, operand);
                    break;
                default:
                    throw new CompilationException(expression, DiagnosticId.SyntaxNotSupported, $"Unsupported postfix unary expression: {expression}");
            }
        }

        private void ConvertElementAccessPreIncrementOrDecrementExpression(SemanticModel model, SyntaxToken operatorToken, ElementAccessExpressionSyntax operand)
        {
            if (operand.ArgumentList.Arguments.Count != 1)
                throw new CompilationException(operand.ArgumentList, DiagnosticId.MultidimensionalArray, $"Unsupported array rank: {operand.ArgumentList.Arguments}");
            if (model.GetSymbolInfo(operand).Symbol is IPropertySymbol property)
            {
                ConvertExpression(model, operand.Expression);
                ConvertExpression(model, operand.ArgumentList.Arguments[0].Expression);
                AddInstruction(OpCode.OVER);
                AddInstruction(OpCode.OVER);
                Call(model, property.GetMethod!, CallingConvention.StdCall);
                EmitIncrementOrDecrement(operatorToken);
                AddInstruction(OpCode.DUP);
                AddInstruction(OpCode.REVERSE4);
                Call(model, property.SetMethod!, CallingConvention.Cdecl);
            }
            else
            {
                ConvertExpression(model, operand.Expression);
                ConvertExpression(model, operand.ArgumentList.Arguments[0].Expression);
                AddInstruction(OpCode.OVER);
                AddInstruction(OpCode.OVER);
                AddInstruction(OpCode.PICKITEM);
                EmitIncrementOrDecrement(operatorToken);
                AddInstruction(OpCode.DUP);
                AddInstruction(OpCode.REVERSE4);
                AddInstruction(OpCode.REVERSE3);
                AddInstruction(OpCode.SETITEM);
            }
        }

        private void ConvertIdentifierNamePreIncrementOrDecrementExpression(SemanticModel model, SyntaxToken operatorToken, IdentifierNameSyntax operand)
        {
            ISymbol symbol = model.GetSymbolInfo(operand).Symbol!;
            switch (symbol)
            {
                case IFieldSymbol field:
                    ConvertFieldIdentifierNamePreIncrementOrDecrementExpression(operatorToken, field);
                    break;
                case ILocalSymbol local:
                    ConvertLocalIdentifierNamePreIncrementOrDecrementExpression(operatorToken, local);
                    break;
                case IParameterSymbol parameter:
                    ConvertParameterIdentifierNamePreIncrementOrDecrementExpression(operatorToken, parameter);
                    break;
                case IPropertySymbol property:
                    ConvertPropertyIdentifierNamePreIncrementOrDecrementExpression(model, operatorToken, property);
                    break;
                default:
                    throw new CompilationException(operand, DiagnosticId.SyntaxNotSupported, $"Unsupported symbol: {symbol}");
            }
        }

        private void ConvertFieldIdentifierNamePreIncrementOrDecrementExpression(SyntaxToken operatorToken, IFieldSymbol symbol)
        {
            if (symbol.IsStatic)
            {
                byte index = _context.AddStaticField(symbol);
                AccessSlot(OpCode.LDSFLD, index);
                EmitIncrementOrDecrement(operatorToken);
                AddInstruction(OpCode.DUP);
                AccessSlot(OpCode.STSFLD, index);
            }
            else
            {
                int index = Array.IndexOf(symbol.ContainingType.GetFields(), symbol);
                AddInstruction(OpCode.LDARG0);
                AddInstruction(OpCode.DUP);
                Push(index);
                AddInstruction(OpCode.PICKITEM);
                EmitIncrementOrDecrement(operatorToken);
                AddInstruction(OpCode.TUCK);
                Push(index);
                AddInstruction(OpCode.SWAP);
                AddInstruction(OpCode.SETITEM);
            }
        }

        private void ConvertLocalIdentifierNamePreIncrementOrDecrementExpression(SyntaxToken operatorToken, ILocalSymbol symbol)
        {
            byte index = _localVariables[symbol];
            AccessSlot(OpCode.LDLOC, index);
            EmitIncrementOrDecrement(operatorToken);
            AddInstruction(OpCode.DUP);
            AccessSlot(OpCode.STLOC, index);
        }

        private void ConvertParameterIdentifierNamePreIncrementOrDecrementExpression(SyntaxToken operatorToken, IParameterSymbol symbol)
        {
            byte index = _parameters[symbol];
            AccessSlot(OpCode.LDARG, index);
            EmitIncrementOrDecrement(operatorToken);
            AddInstruction(OpCode.DUP);
            AccessSlot(OpCode.STARG, index);
        }

        private void ConvertPropertyIdentifierNamePreIncrementOrDecrementExpression(SemanticModel model, SyntaxToken operatorToken, IPropertySymbol symbol)
        {
            if (symbol.IsStatic)
            {
                Call(model, symbol.GetMethod!);
                EmitIncrementOrDecrement(operatorToken);
                AddInstruction(OpCode.DUP);
                Call(model, symbol.SetMethod!);
            }
            else
            {
                AddInstruction(OpCode.LDARG0);
                AddInstruction(OpCode.DUP);
                Call(model, symbol.GetMethod!);
                EmitIncrementOrDecrement(operatorToken);
                AddInstruction(OpCode.TUCK);
                Call(model, symbol.SetMethod!, CallingConvention.StdCall);
            }
        }

        private void ConvertMemberAccessPreIncrementOrDecrementExpression(SemanticModel model, SyntaxToken operatorToken, MemberAccessExpressionSyntax operand)
        {
            ISymbol symbol = model.GetSymbolInfo(operand).Symbol!;
            switch (symbol)
            {
                case IFieldSymbol field:
                    ConvertFieldMemberAccessPreIncrementOrDecrementExpression(model, operatorToken, operand, field);
                    break;
                case IPropertySymbol property:
                    ConvertPropertyMemberAccessPreIncrementOrDecrementExpression(model, operatorToken, operand, property);
                    break;
                default:
                    throw new CompilationException(operand, DiagnosticId.SyntaxNotSupported, $"Unsupported symbol: {symbol}");
            }
        }

        private void ConvertFieldMemberAccessPreIncrementOrDecrementExpression(SemanticModel model, SyntaxToken operatorToken, MemberAccessExpressionSyntax operand, IFieldSymbol symbol)
        {
            if (symbol.IsStatic)
            {
                byte index = _context.AddStaticField(symbol);
                AccessSlot(OpCode.LDSFLD, index);
                EmitIncrementOrDecrement(operatorToken);
                AddInstruction(OpCode.DUP);
                AccessSlot(OpCode.STSFLD, index);
            }
            else
            {
                int index = Array.IndexOf(symbol.ContainingType.GetFields(), symbol);
                ConvertExpression(model, operand.Expression);
                AddInstruction(OpCode.DUP);
                Push(index);
                AddInstruction(OpCode.PICKITEM);
                EmitIncrementOrDecrement(operatorToken);
                AddInstruction(OpCode.TUCK);
                Push(index);
                AddInstruction(OpCode.SWAP);
                AddInstruction(OpCode.SETITEM);
            }
        }

        private void ConvertPropertyMemberAccessPreIncrementOrDecrementExpression(SemanticModel model, SyntaxToken operatorToken, MemberAccessExpressionSyntax operand, IPropertySymbol symbol)
        {
            if (symbol.IsStatic)
            {
                Call(model, symbol.GetMethod!);
                EmitIncrementOrDecrement(operatorToken);
                AddInstruction(OpCode.DUP);
                Call(model, symbol.SetMethod!);
            }
            else
            {
                ConvertExpression(model, operand.Expression);
                AddInstruction(OpCode.DUP);
                Call(model, symbol.GetMethod!);
                EmitIncrementOrDecrement(operatorToken);
                AddInstruction(OpCode.TUCK);
                Call(model, symbol.SetMethod!, CallingConvention.StdCall);
            }
        }

        private void EmitIncrementOrDecrement(SyntaxToken operatorToken)
        {
            AddInstruction(operatorToken.ValueText switch
            {
                "++" => OpCode.INC,
                "--" => OpCode.DEC,
                _ => throw new CompilationException(operatorToken, DiagnosticId.SyntaxNotSupported, $"Unsupported operator: {operatorToken}")
            });
        }

        private void ConvertSwitchExpression(SemanticModel model, SwitchExpressionSyntax expression)
        {
            var arms = expression.Arms.Select(p => (p, new JumpTarget())).ToArray();
            JumpTarget breakTarget = new();
            byte anonymousIndex = AddAnonymousVariable();
            ConvertExpression(model, expression.GoverningExpression);
            AccessSlot(OpCode.STLOC, anonymousIndex);
            foreach (var (arm, nextTarget) in arms)
            {
                ConvertPattern(model, arm.Pattern, anonymousIndex);
                Jump(OpCode.JMPIFNOT_L, nextTarget);
                if (arm.WhenClause is not null)
                {
                    ConvertExpression(model, arm.WhenClause.Condition);
                    Jump(OpCode.JMPIFNOT_L, nextTarget);
                }
                ConvertExpression(model, arm.Expression);
                Jump(OpCode.JMP_L, breakTarget);
                nextTarget.Instruction = AddInstruction(OpCode.NOP);
            }
            AccessSlot(OpCode.LDLOC, anonymousIndex);
            AddInstruction(OpCode.THROW);
            breakTarget.Instruction = AddInstruction(OpCode.NOP);
            RemoveAnonymousVariable(anonymousIndex);
        }

        private void ConvertTupleExpression(SemanticModel model, TupleExpressionSyntax expression)
        {
            AddInstruction(OpCode.NEWSTRUCT0);
            foreach (ArgumentSyntax argument in expression.Arguments)
            {
                AddInstruction(OpCode.DUP);
                ConvertExpression(model, argument.Expression);
                AddInstruction(OpCode.APPEND);
            }
        }

        #endregion

        #region ConvertPattern

        /// <summary>
        /// Converts C# Pattern syntax to corresponding VM instructions.
        /// Based on:
        ///     https://learn.microsoft.com/zh-cn/dotnet/api/microsoft.codeanalysis.csharp.syntax.patternsyntax?view=roslyn-dotnet-4.7.0
        /// </summary>
        /// <param name="model">The semantic model.</param>
        /// <param name="pattern">The Pattern syntax node to convert.</param>
        /// <param name="localIndex">The index of the local variable.</param>
        /// <remarks>
        /// This method handles the following Pattern syntax:
        ///
        /// 1. BinaryPatternSyntax (Binary Pattern)
        ///
        ///    For example:
        ///    case (int x, int y) when x > y:
        ///      // handle code
        ///
        ///    Corresponding instructions:
        ///    LDLOC, PUSH x, PUSH y, LT, JMPIFNOT_L
        ///
        /// 2. ConstantPatternSyntax (Constant Pattern)
        ///
        ///    For example:
        ///    case 0:
        ///      // handle code
        ///
        ///    Corresponding instructions:
        ///    LDLOC, PUSH 0, EQUAL
        ///
        /// 3. DeclarationPatternSyntax (Variable Declaration Pattern)
        ///
        ///    For example:
        ///    case int x:
        ///      // use x
        ///
        ///    Corresponding instructions:
        ///    LDLOC, IS_TYPE Integer, STLOC x
        ///
        /// 4. RelationalPatternSyntax (Relational Comparison Pattern)
        ///
        ///    For example:
        ///    case >= 0:
        ///      // handle code
        ///
        ///    Corresponding instructions:
        ///    LDLOC, PUSH 0, GE
        ///
        /// 5. TypePatternSyntax (Type Pattern)
        ///
        ///    For example:
        ///    case string s:
        ///      // handle string s
        ///
        ///    Corresponding instructions:
        ///    LDLOC, IS_TYPE String
        ///
        /// 6. UnaryPatternSyntax (Unary Pattern)
        ///
        ///    For example:
        ///    case not null:
        ///      // handle code
        ///
        ///    Corresponding instructions:
        ///    LDLOC, NOT
        ///
        /// Some Pattern syntax are not yet handled, including:
        ///
        /// - ParenthesizedPatternSyntax: Parenthesized pattern
        ///
        ///   For example:
        ///   case (x > 0):
        ///     // handle code
        ///
        /// - PositionalPatternSyntax: Positional pattern
        ///
        ///   For example:
        ///   case [int x, int y]:
        ///     // use x and y
        ///
        /// - PropertyPatternSyntax: Property pattern
        ///
        ///   For example:
        ///   case { Length: 10 }:
        ///     // handle length 10
        ///
        /// - VarPatternSyntax: Var pattern
        ///
        ///   For example:
        ///   case var x:
        ///     // use x
        /// CompilationException will be thrown if code encounters unsupported Pattern.
        /// </remarks>
        private void ConvertPattern(SemanticModel model, PatternSyntax pattern, byte localIndex)
        {
            switch (pattern)
            {
                case BinaryPatternSyntax binaryPattern:
                    ConvertBinaryPattern(model, binaryPattern, localIndex);
                    break;
                case ConstantPatternSyntax constantPattern:
                    ConvertConstantPattern(model, constantPattern, localIndex);
                    break;
                case DeclarationPatternSyntax declarationPattern:
                    ConvertDeclarationPattern(model, declarationPattern, localIndex);
                    break;
                case DiscardPatternSyntax:
                    Push(true);
                    break;
                case RelationalPatternSyntax relationalPattern:
                    ConvertRelationalPattern(model, relationalPattern, localIndex);
                    break;
                case TypePatternSyntax typePattern:
                    ConvertTypePattern(model, typePattern, localIndex);
                    break;
                case UnaryPatternSyntax unaryPattern when unaryPattern.OperatorToken.ValueText == "not":
                    ConvertNotPattern(model, unaryPattern, localIndex);
                    break;
                case ListPatternSyntax:
                // var numbers = new[] { 1, 2, 3 };
                // if (numbers is [1, 2, 3]) { /* Matched */ }
                case ParenthesizedPatternSyntax:
                // var value = MyEnum.Value;
                // if (value is (MyEnum.Value)) { /* Matched */ }
                case RecursivePatternSyntax:
                // var person = new Person("Alice", 30);
                // if (person is Person { Name: "Alice", Age: 30 }) { /* Matched */ }
                case SlicePatternSyntax:
                // var items = new List<int> { 1, 2, 3, 4 };
                // if (items is [.., 4]) { /* Matches if the last item is 4 */ }
                case UnaryPatternSyntax:
                // object? maybeNull = null;
                // if (maybeNull is not null) { /* Matched if not null */ }
                case VarPatternSyntax:
                // var tuple = (1, "one");
                // if (tuple is var (number, word)) { /* Matched and deconstructed */ }
                default:
                    throw new CompilationException(pattern, DiagnosticId.SyntaxNotSupported, $"Unsupported pattern: {pattern}");
            }
        }

        private void ConvertBinaryPattern(SemanticModel model, BinaryPatternSyntax pattern, byte localIndex)
        {
            switch (pattern.OperatorToken.ValueText)
            {
                case "and":
                    ConvertAndPattern(model, pattern.Left, pattern.Right, localIndex);
                    break;
                case "or":
                    ConvertOrPattern(model, pattern.Left, pattern.Right, localIndex);
                    break;
                default:
                    throw new CompilationException(pattern, DiagnosticId.SyntaxNotSupported, $"Unsupported pattern: {pattern}");
            }
        }

        private void ConvertAndPattern(SemanticModel model, PatternSyntax left, PatternSyntax right, byte localIndex)
        {
            JumpTarget rightTarget = new();
            JumpTarget endTarget = new();
            ConvertPattern(model, left, localIndex);
            Jump(OpCode.JMPIF_L, rightTarget);
            Push(false);
            Jump(OpCode.JMP_L, endTarget);
            rightTarget.Instruction = AddInstruction(OpCode.NOP);
            ConvertPattern(model, right, localIndex);
            endTarget.Instruction = AddInstruction(OpCode.NOP);
        }

        private void ConvertOrPattern(SemanticModel model, PatternSyntax left, PatternSyntax right, byte localIndex)
        {
            JumpTarget rightTarget = new();
            JumpTarget endTarget = new();
            ConvertPattern(model, left, localIndex);
            Jump(OpCode.JMPIFNOT_L, rightTarget);
            Push(true);
            Jump(OpCode.JMP_L, endTarget);
            rightTarget.Instruction = AddInstruction(OpCode.NOP);
            ConvertPattern(model, right, localIndex);
            endTarget.Instruction = AddInstruction(OpCode.NOP);
        }

        private void ConvertConstantPattern(SemanticModel model, ConstantPatternSyntax pattern, byte localIndex)
        {
            AccessSlot(OpCode.LDLOC, localIndex);
            ConvertExpression(model, pattern.Expression);
            AddInstruction(OpCode.EQUAL);
        }

        private void ConvertDeclarationPattern(SemanticModel model, DeclarationPatternSyntax pattern, byte localIndex)
        {
            ITypeSymbol type = model.GetTypeInfo(pattern.Type).Type!;
            AccessSlot(OpCode.LDLOC, localIndex);
            IsType(type.GetPatternType());
            switch (pattern.Designation)
            {
                case DiscardDesignationSyntax:
                    break;
                case SingleVariableDesignationSyntax variable:
                    ILocalSymbol local = (ILocalSymbol)model.GetDeclaredSymbol(variable)!;
                    byte index = AddLocalVariable(local);
                    AccessSlot(OpCode.LDLOC, localIndex);
                    AccessSlot(OpCode.STLOC, index);
                    break;
                default:
                    throw new CompilationException(pattern, DiagnosticId.SyntaxNotSupported, $"Unsupported pattern: {pattern}");
            }
        }

        private void ConvertRelationalPattern(SemanticModel model, RelationalPatternSyntax pattern, byte localIndex)
        {
            AccessSlot(OpCode.LDLOC, localIndex);
            ConvertExpression(model, pattern.Expression);
            AddInstruction(pattern.OperatorToken.ValueText switch
            {
                "<" => OpCode.LT,
                "<=" => OpCode.LE,
                ">" => OpCode.GT,
                ">=" => OpCode.GE,
                _ => throw new CompilationException(pattern, DiagnosticId.SyntaxNotSupported, $"Unsupported pattern: {pattern}")
            });
        }

        private void ConvertTypePattern(SemanticModel model, TypePatternSyntax pattern, byte localIndex)
        {
            ITypeSymbol type = model.GetTypeInfo(pattern.Type).Type!;
            AccessSlot(OpCode.LDLOC, localIndex);
            IsType(type.GetPatternType());
        }

        private void ConvertNotPattern(SemanticModel model, UnaryPatternSyntax pattern, byte localIndex)
        {
            ConvertPattern(model, pattern.Pattern, localIndex);
            AddInstruction(OpCode.NOT);
        }

        #endregion



        #region StackHelpers

        /// <summary>
        /// Pushes a boolean value onto the stack
        /// </summary>
        /// <param name="value">Value to push</param>
        private void Push(bool value)
        {
            AddInstruction(value ? OpCode.PUSH1 : OpCode.PUSH0);
            ChangeType(VM.Types.StackItemType.Boolean);
        }

        /// <summary>
        /// Pushes a BigInteger value onto the stack
        /// </summary>
        /// <param name="number">Number to push</param>
        /// <returns>The push instruction</returns>
        private Instruction Push(BigInteger number)
        {
            if (number == BigInteger.MinusOne) return AddInstruction(OpCode.PUSHM1);
            if (number >= BigInteger.Zero && number <= 16) return AddInstruction(OpCode.PUSH0 + (byte)number);
            byte n = number.GetByteCount() switch
            {
                <= 1 => 0,
                <= 2 => 1,
                <= 4 => 2,
                <= 8 => 3,
                <= 16 => 4,
                <= 32 => 5,
                _ => throw new ArgumentOutOfRangeException(nameof(number))
            };
            byte[] buffer = new byte[1 << n];
            number.TryWriteBytes(buffer, out _);
            return AddInstruction(new Instruction
            {
                OpCode = OpCode.PUSHINT8 + n,
                Operand = buffer
            });
        }

        /// <summary>
        /// Pushes a string value onto the stack
        /// </summary>
        /// <param name="s">String to push</param>
        /// <returns>The push instruction</returns>
        private Instruction Push(string s)
        {
            return Push(Utility.StrictUTF8.GetBytes(s));
        }

        /// <summary>
        /// Pushes a byte array onto the stack
        /// </summary>
        /// <param name="data">Data to push</param>
        /// <returns>The push instruction</returns>
        private Instruction Push(byte[] data)
        {
            OpCode opcode;
            byte[] buffer;
            switch (data.Length)
            {
                case <= byte.MaxValue:
                    opcode = OpCode.PUSHDATA1;
                    buffer = new byte[sizeof(byte) + data.Length];
                    buffer[0] = (byte)data.Length;
                    Buffer.BlockCopy(data, 0, buffer, sizeof(byte), data.Length);
                    break;
                case <= ushort.MaxValue:
                    opcode = OpCode.PUSHDATA2;
                    buffer = new byte[sizeof(ushort) + data.Length];
                    BinaryPrimitives.WriteUInt16LittleEndian(buffer, (ushort)data.Length);
                    Buffer.BlockCopy(data, 0, buffer, sizeof(ushort), data.Length);
                    break;
                default:
                    opcode = OpCode.PUSHDATA4;
                    buffer = new byte[sizeof(uint) + data.Length];
                    BinaryPrimitives.WriteUInt32LittleEndian(buffer, (uint)data.Length);
                    Buffer.BlockCopy(data, 0, buffer, sizeof(uint), data.Length);
                    break;
            }
            return AddInstruction(new Instruction
            {
                OpCode = opcode,
                Operand = buffer
            });
        }

        /// <summary>
        /// Pushes an object onto the stack
        /// </summary>
        /// <param name="obj">Object to push</param>
        private void Push(object? obj)
        {
            switch (obj)
            {
                case bool data:
                    Push(data);
                    break;
                case byte[] data:
                    Push(data);
                    break;
                case string data:
                    Push(data);
                    break;
                case BigInteger data:
                    Push(data);
                    break;
                case char data:
                    Push(data);
                    break;
                case sbyte data:
                    Push(data);
                    break;
                case byte data:
                    Push(data);
                    break;
                case short data:
                    Push(data);
                    break;
                case ushort data:
                    Push(data);
                    break;
                case int data:
                    Push(data);
                    break;
                case uint data:
                    Push(data);
                    break;
                case long data:
                    Push(data);
                    break;
                case ulong data:
                    Push(data);
                    break;
                case Enum data:
                    Push(BigInteger.Parse(data.ToString("d")));
                    break;
                case null:
                    AddInstruction(OpCode.PUSHNULL);
                    break;
                case float or double or decimal:
                    throw new CompilationException(DiagnosticId.FloatingPointNumber, "Floating-point numbers are not supported.");
                default:
                    throw new NotSupportedException($"Unsupported constant value: {obj}");
            }
        }

        /// <summary>
        /// Pushes the default value for a type
        /// </summary>
        /// <param name="type">Type</param>
        /// <returns>The push instruction</returns>
        private Instruction PushDefault(ITypeSymbol type)
        {
            return AddInstruction(type.GetStackItemType() switch
            {
                VM.Types.StackItemType.Boolean or VM.Types.StackItemType.Integer => OpCode.PUSH0,
                _ => OpCode.PUSHNULL,
            });
        }

        #region LabelsAndTargets

        /// <summary>
        /// Adds a label
        /// </summary>
        /// <param name="symbol">Label symbol</param>
        /// <param name="checkTryStack">Whether to check try stack</param>
        /// <returns>The label's jump target</returns>
        private JumpTarget AddLabel(ILabelSymbol symbol, bool checkTryStack)
        {
            if (!_labels.TryGetValue(symbol, out JumpTarget? target))
            {
                target = new JumpTarget();
                _labels.Add(symbol, target);
            }
            if (checkTryStack && _tryStack.TryPeek(out ExceptionHandling? result) && result.State != ExceptionHandlingState.Finally)
            {
                result.Labels.Add(symbol);
            }
            return target;
        }

        #endregion

        /// <summary>
        /// Pushes switch labels
        /// </summary>
        /// <param name="labels">Switch label and target pairs</param>
        private void PushSwitchLabels((SwitchLabelSyntax, JumpTarget)[] labels)
        {
            _switchStack.Push(labels);
            if (_tryStack.TryPeek(out ExceptionHandling? result))
                result.SwitchCount++;
        }

        /// <summary>
        /// Pops switch labels
        /// </summary>
        private void PopSwitchLabels()
        {
            _switchStack.Pop();
            if (_tryStack.TryPeek(out ExceptionHandling? result))
                result.SwitchCount--;
        }

        /// <summary>
        /// Pushes a continue target
        /// </summary>
        /// <param name="target">Continue target</param>
        private void PushContinueTarget(JumpTarget target)
        {
            _continueTargets.Push(target);
            if (_tryStack.TryPeek(out ExceptionHandling? result))
                result.ContinueTargetCount++;
        }

        /// <summary>
        /// Pops a continue target
        /// </summary>
        private void PopContinueTarget()
        {
            _continueTargets.Pop();
            if (_tryStack.TryPeek(out ExceptionHandling? result))
                result.ContinueTargetCount--;
        }

        /// <summary>
        /// Pushes a break target
        /// </summary>
        /// <param name="target">Break target</param>
        private void PushBreakTarget(JumpTarget target)
        {
            _breakTargets.Push(target);
            if (_tryStack.TryPeek(out ExceptionHandling? result))
                result.BreakTargetCount++;
        }

        /// <summary>
        /// Pops a break target
        /// </summary>
        private void PopBreakTarget()
        {
            _breakTargets.Pop();
            if (_tryStack.TryPeek(out ExceptionHandling? result))
                result.BreakTargetCount--;
        }

        #endregion

        #region SlotHelpers

        /// <summary>
        /// Accesses a slot
        /// </summary>
        /// <param name="opcode">Access opcode</param>
        /// <param name="index">Slot index</param>
        /// <returns>The access instruction</returns>
        private Instruction AccessSlot(OpCode opcode, byte index)
        {
            return index >= 7
                ? AddInstruction(new Instruction { OpCode = opcode, Operand = new[] { index } })
                : AddInstruction(opcode - 7 + index);
        }

        #endregion

        /// <summary>
        /// Checks if an item is a certain stack item type
        /// </summary>
        /// <param name="type">Type to check for</param>
        /// <returns>The instruction</returns>
        private Instruction IsType(VM.Types.StackItemType type)
        {
            return AddInstruction(new Instruction
            {
                OpCode = OpCode.ISTYPE,
                Operand = new[] { (byte)type }
            });
        }

        /// <summary>
        /// Changes the stack item type
        /// </summary>
        /// <param name="type">Type to change to</param>
        /// <returns>The instruction</returns>
        private Instruction ChangeType(VM.Types.StackItemType type)
        {
            return AddInstruction(new Instruction
            {
                OpCode = OpCode.CONVERT,
                Operand = new[] { (byte)type }
            });
        }

        /// <summary>
        /// Initializes a field for an object
        /// </summary>
        /// <param name="model">Semantic model</param>
        /// <param name="field">Field symbol</param>
        /// <param name="initializer">Optional initializer syntax</param>
        private void InitializeFieldForObject(SemanticModel model, IFieldSymbol field, InitializerExpressionSyntax? initializer)
        {
            ExpressionSyntax? expression = null;
            if (initializer is not null)
            {
                foreach (ExpressionSyntax e in initializer.Expressions)
                {
                    if (e is not AssignmentExpressionSyntax ae)
                        throw new CompilationException(initializer, DiagnosticId.SyntaxNotSupported, $"Unsupported initializer: {initializer}");
                    if (SymbolEqualityComparer.Default.Equals(field, model.GetSymbolInfo(ae.Left).Symbol))
                    {
                        expression = ae.Right;
                        break;
                    }
                }
            }
            if (expression is null)
                PushDefault(field.Type);
            else
                ConvertExpression(model, expression);
        }

        /// <summary>
        /// Creates a new object
        /// </summary>
        /// <param name="model">Semantic model</param>
        /// <param name="type">Type symbol</param>
        /// <param name="initializer">Optional initializer syntax</param>
        private void CreateObject(SemanticModel model, ITypeSymbol type, InitializerExpressionSyntax? initializer)
        {
            ISymbol[] members = type.GetAllMembers().Where(p => !p.IsStatic).ToArray();
            IFieldSymbol[] fields = members.OfType<IFieldSymbol>().ToArray();
            if (fields.Length == 0 || type.IsValueType)
            {
                AddInstruction(type.IsValueType ? OpCode.NEWSTRUCT0 : OpCode.NEWARRAY0);
                foreach (IFieldSymbol field in fields)
                {
                    AddInstruction(OpCode.DUP);
                    InitializeFieldForObject(model, field, initializer);
                    AddInstruction(OpCode.APPEND);
                }
            }
            else
            {
                for (int i = fields.Length - 1; i >= 0; i--)
                    InitializeFieldForObject(model, fields[i], initializer);
                Push(fields.Length);
                AddInstruction(OpCode.PACK);
            }
            IMethodSymbol[] virtualMethods = members.OfType<IMethodSymbol>().Where(p => p.IsVirtualMethod()).ToArray();
            if (virtualMethods.Length > 0)
            {
                byte index = _context.AddVTable(type);
                AddInstruction(OpCode.DUP);
                AccessSlot(OpCode.LDSFLD, index);
                AddInstruction(OpCode.APPEND);
            }
        }

        /// <summary>
        /// Jumps to a target
        /// </summary>
        /// <param name="opcode">Jump opcode</param>
        /// <param name="target">Jump target</param>
        /// <returns>The jump instruction</returns>
        private Instruction Jump(OpCode opcode, JumpTarget target)
        {
            return AddInstruction(new Instruction
            {
                OpCode = opcode,
                Target = target
            });
        }

        /// <summary>
        /// Throws an exception
        /// </summary>
        /// <param name="model">Semantic model</param>
        /// <param name="exception">Optional exception expression syntax</param>
        private void Throw(SemanticModel model, ExpressionSyntax? exception)
        {
            if (exception is not null)
            {
                ITypeSymbol type = model.GetTypeInfo(exception).Type!;
                if (type.IsSubclassOf(nameof(scfx::Neo.SmartContract.Framework.UncatchableException), includeThisClass: true))
                {
                    AddInstruction(OpCode.ABORT);
                    return;
                }
            }
            switch (exception)
            {
                case ObjectCreationExpressionSyntax expression:
                    switch (expression.ArgumentList?.Arguments.Count)
                    {
                        case null:
                        case 0:
                            Push("exception");
                            break;
                        case 1:
                            ConvertExpression(model, expression.ArgumentList.Arguments[0].Expression);
                            break;
                        default:
                            throw new CompilationException(expression, DiagnosticId.MultiplyThrows, "Only a single parameter is supported for exceptions.");
                    }
                    break;
                case null:
                    AccessSlot(OpCode.LDLOC, _exceptionStack.Peek());
                    break;
                default:
                    ConvertExpression(model, exception);
                    break;
            }
            AddInstruction(OpCode.THROW);
        }

        #region CallHelpers

        /// <summary>
        /// Calls an interop method
        /// </summary>
        /// <param name="descriptor">Method descriptor</param>
        /// <returns>The call instruction</returns>
        private Instruction Call(InteropDescriptor descriptor)
        {
            return AddInstruction(new Instruction
            {
                OpCode = OpCode.SYSCALL,
                Operand = BitConverter.GetBytes(descriptor)
            });
        }

        /// <summary>
        /// Calls a contract method
        /// </summary>
        /// <param name="hash">Contract hash</param>
        /// <param name="method">Method name</param>
        /// <param name="parametersCount">Number of parameters</param>
        /// <param name="hasReturnValue">Whether has return value</param>
        /// <param name="callFlags">Call flags</param>
        /// <returns>The call instruction</returns>
        private Instruction Call(UInt160 hash, string method, ushort parametersCount, bool hasReturnValue, CallFlags callFlags = CallFlags.All)
        {
            ushort token = _context.AddMethodToken(hash, method, parametersCount, hasReturnValue, callFlags);
            return AddInstruction(new Instruction
            {
                OpCode = OpCode.CALLT,
                Operand = BitConverter.GetBytes(token)
            });
        }

        /// <summary>
        /// Calls a method
        /// </summary>
        /// <param name="model">Semantic model</param>
        /// <param name="symbol">Method symbol</param>
        /// <param name="instanceOnStack">Whether instance is on stack</param>
        /// <param name="arguments">Argument expressions</param>
        private void Call(SemanticModel model, IMethodSymbol symbol, bool instanceOnStack, IReadOnlyList<ArgumentSyntax> arguments)
        {
            if (TryProcessSystemMethods(model, symbol, null, arguments))
                return;
            if (TryProcessInlineMethods(model, symbol, arguments))
                return;
            MethodConvert? convert;
            CallingConvention methodCallingConvention;
            if (symbol.IsVirtualMethod())
            {
                convert = null;
                methodCallingConvention = CallingConvention.Cdecl;
            }
            else
            {
                convert = _context.ConvertMethod(model, symbol);
                methodCallingConvention = convert._callingConvention;
            }
            bool isConstructor = symbol.MethodKind == MethodKind.Constructor;
            if (instanceOnStack && methodCallingConvention != CallingConvention.Cdecl && isConstructor)
                AddInstruction(OpCode.DUP);
            PrepareArgumentsForMethod(model, symbol, arguments, methodCallingConvention);
            if (instanceOnStack && methodCallingConvention == CallingConvention.Cdecl)
            {
                switch (symbol.Parameters.Length)
                {
                    case 0:
                        if (isConstructor) AddInstruction(OpCode.DUP);
                        break;
                    case 1:
                        AddInstruction(isConstructor ? OpCode.OVER : OpCode.SWAP);
                        break;
                    default:
                        Push(symbol.Parameters.Length);
                        AddInstruction(isConstructor ? OpCode.PICK : OpCode.ROLL);
                        break;
                }
            }
            if (convert is null)
                CallVirtual(symbol);
            else
                EmitCall(convert);
        }

        /// <summary>
        /// Calls a method
        /// </summary>
        /// <param name="model">Semantic model</param>
        /// <param name="symbol">Method symbol</param>
        /// <param name="instanceExpression">Optional instance expression</param>
        /// <param name="arguments">Argument syntax nodes</param>
        private void Call(SemanticModel model, IMethodSymbol symbol, ExpressionSyntax? instanceExpression, params SyntaxNode[] arguments)
        {
            if (TryProcessSystemMethods(model, symbol, instanceExpression, arguments))
                return;
            if (TryProcessInlineMethods(model, symbol, arguments))
                return;
            MethodConvert? convert;
            CallingConvention methodCallingConvention;
            if (symbol.IsVirtualMethod() && instanceExpression is not BaseExpressionSyntax)
            {
                convert = null;
                methodCallingConvention = CallingConvention.Cdecl;
            }
            else
            {
                convert = symbol.ReducedFrom is null
                    ? _context.ConvertMethod(model, symbol)
                    : _context.ConvertMethod(model, symbol.ReducedFrom);
                methodCallingConvention = convert._callingConvention;
            }
            if (!symbol.IsStatic && methodCallingConvention != CallingConvention.Cdecl)
            {
                if (instanceExpression is null)
                    AddInstruction(OpCode.LDARG0);
                else
                    ConvertExpression(model, instanceExpression);
            }
            PrepareArgumentsForMethod(model, symbol, arguments, methodCallingConvention);
            if (!symbol.IsStatic && methodCallingConvention == CallingConvention.Cdecl)
            {
                if (instanceExpression is null)
                    AddInstruction(OpCode.LDARG0);
                else
                    ConvertExpression(model, instanceExpression);
            }
            if (convert is null)
                CallVirtual(symbol);
            else
                EmitCall(convert);
        }

        /// <summary>
        /// Calls a method
        /// </summary>
        /// <param name="model">Semantic model</param>
        /// <param name="symbol">Method symbol</param>
        /// <param name="callingConvention">Calling convention</param>
        private void Call(SemanticModel model, IMethodSymbol symbol, CallingConvention callingConvention = CallingConvention.Cdecl)
        {
            if (TryProcessSystemMethods(model, symbol, null, null))
                return;
            if (TryProcessInlineMethods(model, symbol, null))
                return;
            MethodConvert? convert;
            CallingConvention methodCallingConvention;
            if (symbol.IsVirtualMethod())
            {
                convert = null;
                methodCallingConvention = CallingConvention.Cdecl;
            }
            else
            {
                convert = _context.ConvertMethod(model, symbol);
                methodCallingConvention = convert._callingConvention;
            }
            int pc = symbol.Parameters.Length;
            if (!symbol.IsStatic) pc++;
            if (pc > 1 && methodCallingConvention != callingConvention)
            {
                switch (pc)
                {
                    case 2:
                        AddInstruction(OpCode.SWAP);
                        break;
                    case 3:
                        AddInstruction(OpCode.REVERSE3);
                        break;
                    case 4:
                        AddInstruction(OpCode.REVERSE4);
                        break;
                    default:
                        Push(pc);
                        AddInstruction(OpCode.REVERSEN);
                        break;
                }
            }
            if (convert is null)
                CallVirtual(symbol);
            else
                EmitCall(convert);
        }

<<<<<<< HEAD
        /// <summary>
        /// Prepares arguments for a method call
        /// </summary>
        /// <param name="model">Semantic model</param>
        /// <param name="symbol">Method symbol</param>
        /// <param name="arguments">Argument syntax nodes</param>
        /// <param name="callingConvention">Calling convention</param>
=======
        private bool TryProcessInlineMethods(SemanticModel model, IMethodSymbol symbol, IReadOnlyList<SyntaxNode>? arguments)
        {
            SyntaxNode? syntaxNode = null;
            if (!symbol.DeclaringSyntaxReferences.IsEmpty)
                syntaxNode = symbol.DeclaringSyntaxReferences[0].GetSyntax();

            if (syntaxNode is not BaseMethodDeclarationSyntax syntax) return false;
            if (!symbol.GetAttributesWithInherited().Any(attribute => attribute.ConstructorArguments.Length > 0
                    && attribute.AttributeClass?.Name == nameof(MethodImplAttribute)
                    && attribute.ConstructorArguments[0].Value is not null
                    && (MethodImplOptions)attribute.ConstructorArguments[0].Value! == MethodImplOptions.AggressiveInlining))
                return false;

            _internalInline = true;

            using (InsertSequencePoint(syntax))
            {
                if (arguments is not null) PrepareArgumentsForMethod(model, symbol, arguments, CallingConvention.Cdecl);
                if (syntax.Body != null) ConvertStatement(model, syntax.Body);
            }
            return true;
        }

>>>>>>> a6f07bd7
        private void PrepareArgumentsForMethod(SemanticModel model, IMethodSymbol symbol, IReadOnlyList<SyntaxNode> arguments, CallingConvention callingConvention = CallingConvention.Cdecl)
        {
            var namedArguments = arguments.OfType<ArgumentSyntax>().Where(p => p.NameColon is not null).Select(p => (Symbol: (IParameterSymbol)model.GetSymbolInfo(p.NameColon!.Name).Symbol!, p.Expression))
                .ToDictionary(p => p.Symbol, p => p.Expression, (IEqualityComparer<IParameterSymbol>)SymbolEqualityComparer.Default);
            IEnumerable<IParameterSymbol> parameters = symbol.Parameters;
            if (callingConvention == CallingConvention.Cdecl)
                parameters = parameters.Reverse();
            foreach (IParameterSymbol parameter in parameters)
            {
                if (namedArguments.TryGetValue(parameter, out ExpressionSyntax? expression))
                {
                    ConvertExpression(model, expression);
                }
                else if (parameter.IsParams)
                {
                    if (arguments.Count > parameter.Ordinal)
                    {
                        if (arguments.Count == parameter.Ordinal + 1)
                        {
                            expression = arguments[parameter.Ordinal] switch
                            {
                                ArgumentSyntax argument => argument.Expression,
                                ExpressionSyntax exp => exp,
                                _ => throw new CompilationException(arguments[parameter.Ordinal], DiagnosticId.SyntaxNotSupported, $"Unsupported argument: {arguments[parameter.Ordinal]}"),
                            };
                            Conversion conversion = model.ClassifyConversion(expression, parameter.Type);
                            if (conversion.Exists)
                            {
                                ConvertExpression(model, expression);
                                continue;
                            }
                        }
                        for (int i = arguments.Count - 1; i >= parameter.Ordinal; i--)
                        {
                            expression = arguments[i] switch
                            {
                                ArgumentSyntax argument => argument.Expression,
                                ExpressionSyntax exp => exp,
                                _ => throw new CompilationException(arguments[i], DiagnosticId.SyntaxNotSupported, $"Unsupported argument: {arguments[i]}"),
                            };
                            ConvertExpression(model, expression);
                        }
                        Push(arguments.Count - parameter.Ordinal);
                        AddInstruction(OpCode.PACK);
                    }
                    else
                    {
                        AddInstruction(OpCode.NEWARRAY0);
                    }
                }
                else
                {
                    if (arguments.Count > parameter.Ordinal)
                    {
                        switch (arguments[parameter.Ordinal])
                        {
                            case ArgumentSyntax argument:
                                if (argument.NameColon is null)
                                {
                                    ConvertExpression(model, argument.Expression);
                                    continue;
                                }
                                break;
                            case ExpressionSyntax ex:
                                ConvertExpression(model, ex);
                                continue;
                            default:
                                throw new CompilationException(arguments[parameter.Ordinal], DiagnosticId.SyntaxNotSupported, $"Unsupported argument: {arguments[parameter.Ordinal]}");
                        }
                    }
                    Push(parameter.ExplicitDefaultValue);
                }
            }
        }

        /// <summary>
        /// Tries to call a system constructor
        /// </summary>
        /// <param name="model">Semantic model</param>
        /// <param name="symbol">Constructor symbol</param>
        /// <param name="arguments">Arguments</param>
        /// <returns>Whether it processed the constructor</returns>
        private bool TryProcessSystemConstructors(SemanticModel model, IMethodSymbol symbol, IReadOnlyList<ArgumentSyntax> arguments)
        {
            switch (symbol.ToString())
            {
                case "System.Numerics.BigInteger.BigInteger(byte[])":
                    PrepareArgumentsForMethod(model, symbol, arguments);
                    ChangeType(VM.Types.StackItemType.Integer);
                    return true;
                default:
                    return false;
            }
        }

        /// <summary>
        /// Tries to convert a system method
        /// </summary>
        /// <param name="model">Semantic model</param>
        /// <param name="symbol">Method symbol</param>
        /// <param name="instanceExpression">Optional instance expression</param>
        /// <param name="arguments">Optional argument expressions</param>
        /// <returns>Whether it processed the method</returns>
        private bool TryProcessSystemMethods(SemanticModel model, IMethodSymbol symbol, ExpressionSyntax? instanceExpression, IReadOnlyList<SyntaxNode>? arguments)
        {
            if (symbol.ContainingType.TypeKind == TypeKind.Delegate && symbol.Name == "Invoke")
            {
                if (arguments is not null)
                    PrepareArgumentsForMethod(model, symbol, arguments, CallingConvention.Cdecl);
                ConvertExpression(model, instanceExpression!);
                AddInstruction(OpCode.CALLA);
                return true;
            }
            switch (symbol.ToString())
            {
                case "System.Numerics.BigInteger.One.get":
                    Push(1);
                    return true;
                case "System.Numerics.BigInteger.MinusOne.get":
                    Push(-1);
                    return true;
                case "System.Numerics.BigInteger.Zero.get":
                    Push(0);
                    return true;
                case "System.Numerics.BigInteger.IsZero.get":
                    if (instanceExpression is not null)
                        ConvertExpression(model, instanceExpression);
                    Push(0);
                    AddInstruction(OpCode.NUMEQUAL);
                    return true;
                case "System.Numerics.BigInteger.IsOne.get":
                    if (instanceExpression is not null)
                        ConvertExpression(model, instanceExpression);
                    Push(1);
                    AddInstruction(OpCode.NUMEQUAL);
                    return true;
                case "System.Numerics.BigInteger.Sign.get":
                    if (instanceExpression is not null)
                        ConvertExpression(model, instanceExpression);
                    AddInstruction(OpCode.SIGN);
                    return true;
                case "System.Numerics.BigInteger.Pow(System.Numerics.BigInteger, int)":
                    if (arguments is not null)
                        PrepareArgumentsForMethod(model, symbol, arguments, CallingConvention.StdCall);
                    AddInstruction(OpCode.POW);
                    return true;
                case "System.Numerics.BigInteger.ModPow(System.Numerics.BigInteger, System.Numerics.BigInteger, System.Numerics.BigInteger)":
                    if (arguments is not null)
                        PrepareArgumentsForMethod(model, symbol, arguments, CallingConvention.StdCall);
                    AddInstruction(OpCode.MODPOW);
                    return true;
                case "System.Numerics.BigInteger.ToByteArray()":
                    if (instanceExpression is not null)
                        ConvertExpression(model, instanceExpression);
                    ChangeType(VM.Types.StackItemType.Buffer);
                    return true;
                case "System.Numerics.BigInteger.explicit operator sbyte(System.Numerics.BigInteger)":
                    {
                        if (arguments is not null)
                            PrepareArgumentsForMethod(model, symbol, arguments);
                        JumpTarget endTarget = new();
                        AddInstruction(OpCode.DUP);
                        Push(sbyte.MinValue);
                        Push(sbyte.MaxValue + 1);
                        AddInstruction(OpCode.WITHIN);
                        Jump(OpCode.JMPIF, endTarget);
                        AddInstruction(OpCode.THROW);
                        endTarget.Instruction = AddInstruction(OpCode.NOP);
                    }
                    return true;
                case "System.Numerics.BigInteger.explicit operator byte(System.Numerics.BigInteger)":
                    {
                        if (arguments is not null)
                            PrepareArgumentsForMethod(model, symbol, arguments);
                        JumpTarget endTarget = new();
                        AddInstruction(OpCode.DUP);
                        Push(byte.MinValue);
                        Push(byte.MaxValue + 1);
                        AddInstruction(OpCode.WITHIN);
                        Jump(OpCode.JMPIF, endTarget);
                        AddInstruction(OpCode.THROW);
                        endTarget.Instruction = AddInstruction(OpCode.NOP);
                    }
                    return true;
                case "System.Numerics.BigInteger.explicit operator short(System.Numerics.BigInteger)":
                    {
                        if (arguments is not null)
                            PrepareArgumentsForMethod(model, symbol, arguments);
                        JumpTarget endTarget = new();
                        AddInstruction(OpCode.DUP);
                        Push(short.MinValue);
                        Push(short.MaxValue + 1);
                        AddInstruction(OpCode.WITHIN);
                        Jump(OpCode.JMPIF, endTarget);
                        AddInstruction(OpCode.THROW);
                        endTarget.Instruction = AddInstruction(OpCode.NOP);
                    }
                    return true;
                case "System.Numerics.BigInteger.explicit operator ushort(System.Numerics.BigInteger)":
                    {
                        if (arguments is not null)
                            PrepareArgumentsForMethod(model, symbol, arguments);
                        JumpTarget endTarget = new();
                        AddInstruction(OpCode.DUP);
                        Push(ushort.MinValue);
                        Push(ushort.MaxValue + 1);
                        AddInstruction(OpCode.WITHIN);
                        Jump(OpCode.JMPIF, endTarget);
                        AddInstruction(OpCode.THROW);
                        endTarget.Instruction = AddInstruction(OpCode.NOP);
                    }
                    return true;
                case "System.Numerics.BigInteger.explicit operator int(System.Numerics.BigInteger)":
                    {
                        if (arguments is not null)
                            PrepareArgumentsForMethod(model, symbol, arguments);
                        JumpTarget endTarget = new();
                        AddInstruction(OpCode.DUP);
                        Push(int.MinValue);
                        Push(new BigInteger(int.MaxValue) + 1);
                        AddInstruction(OpCode.WITHIN);
                        Jump(OpCode.JMPIF, endTarget);
                        AddInstruction(OpCode.THROW);
                        endTarget.Instruction = AddInstruction(OpCode.NOP);
                    }
                    return true;
                case "System.Numerics.BigInteger.explicit operator uint(System.Numerics.BigInteger)":
                    {
                        if (arguments is not null)
                            PrepareArgumentsForMethod(model, symbol, arguments);
                        JumpTarget endTarget = new();
                        AddInstruction(OpCode.DUP);
                        Push(uint.MinValue);
                        Push(new BigInteger(uint.MaxValue) + 1);
                        AddInstruction(OpCode.WITHIN);
                        Jump(OpCode.JMPIF, endTarget);
                        AddInstruction(OpCode.THROW);
                        endTarget.Instruction = AddInstruction(OpCode.NOP);
                    }
                    return true;
                case "System.Numerics.BigInteger.explicit operator long(System.Numerics.BigInteger)":
                    {
                        if (arguments is not null)
                            PrepareArgumentsForMethod(model, symbol, arguments);
                        JumpTarget endTarget = new();
                        AddInstruction(OpCode.DUP);
                        Push(long.MinValue);
                        Push(new BigInteger(long.MaxValue) + 1);
                        AddInstruction(OpCode.WITHIN);
                        Jump(OpCode.JMPIF, endTarget);
                        AddInstruction(OpCode.THROW);
                        endTarget.Instruction = AddInstruction(OpCode.NOP);
                    }
                    return true;
                case "System.Numerics.BigInteger.explicit operator ulong(System.Numerics.BigInteger)":
                    {
                        if (arguments is not null)
                            PrepareArgumentsForMethod(model, symbol, arguments);
                        JumpTarget endTarget = new();
                        AddInstruction(OpCode.DUP);
                        Push(ulong.MinValue);
                        Push(new BigInteger(ulong.MaxValue) + 1);
                        AddInstruction(OpCode.WITHIN);
                        Jump(OpCode.JMPIF, endTarget);
                        AddInstruction(OpCode.THROW);
                        endTarget.Instruction = AddInstruction(OpCode.NOP);
                    }
                    return true;
                case "System.Numerics.BigInteger.implicit operator System.Numerics.BigInteger(char)":
                case "System.Numerics.BigInteger.implicit operator System.Numerics.BigInteger(sbyte)":
                case "System.Numerics.BigInteger.implicit operator System.Numerics.BigInteger(byte)":
                case "System.Numerics.BigInteger.implicit operator System.Numerics.BigInteger(short)":
                case "System.Numerics.BigInteger.implicit operator System.Numerics.BigInteger(ushort)":
                case "System.Numerics.BigInteger.implicit operator System.Numerics.BigInteger(int)":
                case "System.Numerics.BigInteger.implicit operator System.Numerics.BigInteger(uint)":
                case "System.Numerics.BigInteger.implicit operator System.Numerics.BigInteger(long)":
                case "System.Numerics.BigInteger.implicit operator System.Numerics.BigInteger(ulong)":
                    if (arguments is not null)
                        PrepareArgumentsForMethod(model, symbol, arguments);
                    return true;
                case "System.Array.Length.get":
                case "string.Length.get":
                    if (instanceExpression is not null)
                        ConvertExpression(model, instanceExpression);
                    AddInstruction(OpCode.SIZE);
                    return true;
                case "sbyte.Parse(string)":
                    {
                        JumpTarget endTarget = new();
                        if (arguments is not null)
                            PrepareArgumentsForMethod(model, symbol, arguments);
                        Call(NativeContract.StdLib.Hash, "atoi", 1, true);
                        AddInstruction(OpCode.DUP);
                        Push(sbyte.MinValue);
                        Push(sbyte.MaxValue + 1);
                        AddInstruction(OpCode.WITHIN);
                        Jump(OpCode.JMPIF, endTarget);
                        AddInstruction(OpCode.THROW);
                        endTarget.Instruction = AddInstruction(OpCode.NOP);
                    }
                    return true;
                case "byte.Parse(string)":
                    {
                        JumpTarget endTarget = new();
                        if (arguments is not null)
                            PrepareArgumentsForMethod(model, symbol, arguments);
                        Call(NativeContract.StdLib.Hash, "atoi", 1, true);
                        AddInstruction(OpCode.DUP);
                        Push(byte.MinValue);
                        Push(byte.MaxValue + 1);
                        AddInstruction(OpCode.WITHIN);
                        Jump(OpCode.JMPIF, endTarget);
                        AddInstruction(OpCode.THROW);
                        endTarget.Instruction = AddInstruction(OpCode.NOP);
                    }
                    return true;
                case "short.Parse(string)":
                    {
                        JumpTarget endTarget = new();
                        if (arguments is not null)
                            PrepareArgumentsForMethod(model, symbol, arguments);
                        Call(NativeContract.StdLib.Hash, "atoi", 1, true);
                        AddInstruction(OpCode.DUP);
                        Push(short.MinValue);
                        Push(short.MaxValue + 1);
                        AddInstruction(OpCode.WITHIN);
                        Jump(OpCode.JMPIF, endTarget);
                        AddInstruction(OpCode.THROW);
                        endTarget.Instruction = AddInstruction(OpCode.NOP);
                    }
                    return true;
                case "ushort.Parse(string)":
                    {
                        JumpTarget endTarget = new();
                        if (arguments is not null)
                            PrepareArgumentsForMethod(model, symbol, arguments);
                        Call(NativeContract.StdLib.Hash, "atoi", 1, true);
                        AddInstruction(OpCode.DUP);
                        Push(ushort.MinValue);
                        Push(ushort.MaxValue + 1);
                        AddInstruction(OpCode.WITHIN);
                        Jump(OpCode.JMPIF, endTarget);
                        AddInstruction(OpCode.THROW);
                        endTarget.Instruction = AddInstruction(OpCode.NOP);
                    }
                    return true;
                case "int.Parse(string)":
                    {
                        JumpTarget endTarget = new();
                        if (arguments is not null)
                            PrepareArgumentsForMethod(model, symbol, arguments);
                        Call(NativeContract.StdLib.Hash, "atoi", 1, true);
                        AddInstruction(OpCode.DUP);
                        Push(int.MinValue);
                        Push(new BigInteger(int.MaxValue) + 1);
                        AddInstruction(OpCode.WITHIN);
                        Jump(OpCode.JMPIF, endTarget);
                        AddInstruction(OpCode.THROW);
                        endTarget.Instruction = AddInstruction(OpCode.NOP);
                    }
                    return true;
                case "uint.Parse(string)":
                    {
                        JumpTarget endTarget = new();
                        if (arguments is not null)
                            PrepareArgumentsForMethod(model, symbol, arguments);
                        Call(NativeContract.StdLib.Hash, "atoi", 1, true);
                        AddInstruction(OpCode.DUP);
                        Push(uint.MinValue);
                        Push(new BigInteger(uint.MaxValue) + 1);
                        AddInstruction(OpCode.WITHIN);
                        Jump(OpCode.JMPIF, endTarget);
                        AddInstruction(OpCode.THROW);
                        endTarget.Instruction = AddInstruction(OpCode.NOP);
                    }
                    return true;
                case "long.Parse(string)":
                    {
                        JumpTarget endTarget = new();
                        if (arguments is not null)
                            PrepareArgumentsForMethod(model, symbol, arguments);
                        Call(NativeContract.StdLib.Hash, "atoi", 1, true);
                        AddInstruction(OpCode.DUP);
                        Push(long.MinValue);
                        Push(new BigInteger(long.MaxValue) + 1);
                        AddInstruction(OpCode.WITHIN);
                        Jump(OpCode.JMPIF, endTarget);
                        AddInstruction(OpCode.THROW);
                        endTarget.Instruction = AddInstruction(OpCode.NOP);
                    }
                    return true;
                case "ulong.Parse(string)":
                    {
                        JumpTarget endTarget = new();
                        if (arguments is not null)
                            PrepareArgumentsForMethod(model, symbol, arguments);
                        Call(NativeContract.StdLib.Hash, "atoi", 1, true);
                        AddInstruction(OpCode.DUP);
                        Push(ulong.MinValue);
                        Push(new BigInteger(ulong.MaxValue) + 1);
                        AddInstruction(OpCode.WITHIN);
                        Jump(OpCode.JMPIF, endTarget);
                        AddInstruction(OpCode.THROW);
                        endTarget.Instruction = AddInstruction(OpCode.NOP);
                    }
                    return true;
                case "System.Numerics.BigInteger.Parse(string)":
                    if (arguments is not null)
                        PrepareArgumentsForMethod(model, symbol, arguments);
                    Call(NativeContract.StdLib.Hash, "atoi", 1, true);
                    return true;
                case "System.Math.Abs(sbyte)":
                case "System.Math.Abs(short)":
                case "System.Math.Abs(int)":
                case "System.Math.Abs(long)":
                case "System.Numerics.BigInteger.Abs(System.Numerics.BigInteger)":
                    if (arguments is not null)
                        PrepareArgumentsForMethod(model, symbol, arguments);
                    AddInstruction(OpCode.ABS);
                    return true;
                case "System.Math.Sign(sbyte)":
                case "System.Math.Sign(short)":
                case "System.Math.Sign(int)":
                case "System.Math.Sign(long)":
                    if (arguments is not null)
                        PrepareArgumentsForMethod(model, symbol, arguments);
                    AddInstruction(OpCode.SIGN);
                    return true;
                case "System.Math.Max(byte, byte)":
                case "System.Math.Max(sbyte, sbyte)":
                case "System.Math.Max(short, short)":
                case "System.Math.Max(ushort, ushort)":
                case "System.Math.Max(int, int)":
                case "System.Math.Max(uint, uint)":
                case "System.Math.Max(long, long)":
                case "System.Math.Max(ulong, ulong)":
                case "System.Numerics.BigInteger.Max(System.Numerics.BigInteger, System.Numerics.BigInteger)":
                    if (arguments is not null)
                        PrepareArgumentsForMethod(model, symbol, arguments);
                    AddInstruction(OpCode.MAX);
                    return true;
                case "System.Math.Min(byte, byte)":
                case "System.Math.Min(sbyte, sbyte)":
                case "System.Math.Min(short, short)":
                case "System.Math.Min(ushort, ushort)":
                case "System.Math.Min(int, int)":
                case "System.Math.Min(uint, uint)":
                case "System.Math.Min(long, long)":
                case "System.Math.Min(ulong, ulong)":
                case "System.Numerics.BigInteger.Min(System.Numerics.BigInteger, System.Numerics.BigInteger)":
                    if (arguments is not null)
                        PrepareArgumentsForMethod(model, symbol, arguments);
                    AddInstruction(OpCode.MIN);
                    return true;
                case "bool.ToString()":
                    {
                        JumpTarget trueTarget = new(), endTarget = new();
                        if (instanceExpression is not null)
                            ConvertExpression(model, instanceExpression);
                        Jump(OpCode.JMPIF_L, trueTarget);
                        Push("False");
                        Jump(OpCode.JMP_L, endTarget);
                        trueTarget.Instruction = Push("True");
                        endTarget.Instruction = AddInstruction(OpCode.NOP);
                    }
                    return true;
                case "sbyte.ToString()":
                case "byte.ToString()":
                case "short.ToString()":
                case "ushort.ToString()":
                case "int.ToString()":
                case "uint.ToString()":
                case "long.ToString()":
                case "ulong.ToString()":
                case "System.Numerics.BigInteger.ToString()":
                    if (instanceExpression is not null)
                        ConvertExpression(model, instanceExpression);
                    Call(NativeContract.StdLib.Hash, "itoa", 1, true);
                    return true;
                case "System.Numerics.BigInteger.Equals(long)":
                case "System.Numerics.BigInteger.Equals(ulong)":
                case "System.Numerics.BigInteger.Equals(System.Numerics.BigInteger)":
                    if (instanceExpression is not null)
                        ConvertExpression(model, instanceExpression);
                    if (arguments is not null)
                        PrepareArgumentsForMethod(model, symbol, arguments);
                    AddInstruction(OpCode.NUMEQUAL);
                    return true;
                case "object.Equals(object?)":
                case "string.Equals(string?)":
                    if (instanceExpression is not null)
                        ConvertExpression(model, instanceExpression);
                    if (arguments is not null)
                        PrepareArgumentsForMethod(model, symbol, arguments);
                    AddInstruction(OpCode.EQUAL);
                    return true;
                case "string.this[int].get":
                    if (instanceExpression is not null)
                        ConvertExpression(model, instanceExpression);
                    if (arguments is not null)
                        PrepareArgumentsForMethod(model, symbol, arguments);
                    AddInstruction(OpCode.PICKITEM);
                    return true;
                case "string.Substring(int)":
                    if (instanceExpression is not null)
                        ConvertExpression(model, instanceExpression);
                    if (arguments is not null)
                        PrepareArgumentsForMethod(model, symbol, arguments);
                    AddInstruction(OpCode.OVER);
                    AddInstruction(OpCode.SIZE);
                    AddInstruction(OpCode.OVER);
                    AddInstruction(OpCode.SUB);
                    AddInstruction(OpCode.SUBSTR);
                    return true;
                case "string.Substring(int, int)":
                    if (instanceExpression is not null)
                        ConvertExpression(model, instanceExpression);
                    if (arguments is not null)
                        PrepareArgumentsForMethod(model, symbol, arguments, CallingConvention.StdCall);
                    AddInstruction(OpCode.SUBSTR);
                    return true;
                default:
                    return false;
            }
        }

        /// <summary>
        /// Tries to convert a system operator method
        /// </summary>
        /// <param name="model">Semantic model</param>
        /// <param name="symbol">Method symbol for the operator</param>
        /// <param name="arguments">Operator arguments</param>
        /// <returns>
        /// True if the system operator was processed successfully; otherwise false.
        /// </returns>
        /// <remarks>
        /// This handles calling built-in system operator methods like ==, !=, etc.
        /// </remarks>
        private bool TryProcessSystemOperators(SemanticModel model, IMethodSymbol symbol, params ExpressionSyntax[] arguments)
        {
            switch (symbol.ToString())
            {
                case "object.operator ==(object, object)":
                case "string.operator ==(string, string)":
                    ConvertExpression(model, arguments[0]);
                    ConvertExpression(model, arguments[1]);
                    AddInstruction(OpCode.EQUAL);
                    return true;
                case "object.operator !=(object, object)":
                    ConvertExpression(model, arguments[0]);
                    ConvertExpression(model, arguments[1]);
                    AddInstruction(OpCode.NOTEQUAL);
                    return true;
                case "string.operator +(string, string)":
                    ConvertExpression(model, arguments[0]);
                    ConvertExpression(model, arguments[1]);
                    AddInstruction(OpCode.CAT);
                    ChangeType(VM.Types.StackItemType.ByteString);
                    return true;
                case "string.operator +(string, object)":
                    ConvertExpression(model, arguments[0]);
                    ConvertObjectToString(model, arguments[1]);
                    AddInstruction(OpCode.CAT);
                    ChangeType(VM.Types.StackItemType.ByteString);
                    return true;
                case "string.operator +(object, string)":
                    ConvertObjectToString(model, arguments[0]);
                    ConvertExpression(model, arguments[1]);
                    AddInstruction(OpCode.CAT);
                    ChangeType(VM.Types.StackItemType.ByteString);
                    return true;
                default:
                    return false;
            }
        }

        /// <summary>
        /// Emits a call to a method
        /// </summary>
        /// <param name="target">Method convert target</param>
        private void EmitCall(MethodConvert target)
        {
            if (target._inline && !_context.Options.NoInline)
                for (int i = 0; i < target._instructions.Count - 1; i++)
                    AddInstruction(target._instructions[i].Clone());
            else
                Jump(OpCode.CALL_L, target._startTarget);
        }

        /// <summary>
        /// Calls a virtual method
        /// </summary>
        /// <param name="symbol">Method symbol</param>
        private void CallVirtual(IMethodSymbol symbol)
        {
            if (symbol.ContainingType.TypeKind == TypeKind.Interface)
                throw new CompilationException(symbol.ContainingType, DiagnosticId.InterfaceCall, "Interfaces are not supported.");
            ISymbol[] members = symbol.ContainingType.GetAllMembers().Where(p => !p.IsStatic).ToArray();
            IFieldSymbol[] fields = members.OfType<IFieldSymbol>().ToArray();
            IMethodSymbol[] virtualMethods = members.OfType<IMethodSymbol>().Where(p => p.IsVirtualMethod()).ToArray();
            int index = Array.IndexOf(virtualMethods, symbol);
            AddInstruction(OpCode.DUP);
            Push(fields.Length);
            AddInstruction(OpCode.PICKITEM);
            Push(index);
            AddInstruction(OpCode.PICKITEM);
            AddInstruction(OpCode.CALLA);
        }

        #endregion
    }

    class MethodConvertCollection : KeyedCollection<IMethodSymbol, MethodConvert>
    {
        protected override IMethodSymbol GetKeyForItem(MethodConvert item) => item.Symbol;
    }
}<|MERGE_RESOLUTION|>--- conflicted
+++ resolved
@@ -46,16 +46,13 @@
 
         // Flag to indicate whether methods should be inlined, potentially for optimization.
         private bool _inline;
-<<<<<<< HEAD
-
+
+        private bool _internalInline;
+      
         // Indicates whether to initialize local variable slots.
         private bool _initSlot;
 
         // Maps parameter symbols to their corresponding indices, used to keep track of method parameters.
-=======
-        private bool _internalInline;
-        private bool _initslot;
->>>>>>> a6f07bd7
         private readonly Dictionary<IParameterSymbol, byte> _parameters = new(SymbolEqualityComparer.Default);
 
         // List to track local variable symbols within methods.
@@ -3475,14 +3472,10 @@
                     break;
 
                 case IParameterSymbol parameter:
-<<<<<<< HEAD
                     // Example: methodParameter
                     // Handles parameters passed to methods.
-                    AccessSlot(OpCode.LDARG, _parameters[parameter]);
-=======
                     if (!_internalInline)
                         AccessSlot(OpCode.LDARG, _parameters[parameter]);
->>>>>>> a6f07bd7
                     break;
 
                 case IPropertySymbol property:
@@ -5305,15 +5298,7 @@
                 EmitCall(convert);
         }
 
-<<<<<<< HEAD
-        /// <summary>
-        /// Prepares arguments for a method call
-        /// </summary>
-        /// <param name="model">Semantic model</param>
-        /// <param name="symbol">Method symbol</param>
-        /// <param name="arguments">Argument syntax nodes</param>
-        /// <param name="callingConvention">Calling convention</param>
-=======
+
         private bool TryProcessInlineMethods(SemanticModel model, IMethodSymbol symbol, IReadOnlyList<SyntaxNode>? arguments)
         {
             SyntaxNode? syntaxNode = null;
@@ -5337,7 +5322,13 @@
             return true;
         }
 
->>>>>>> a6f07bd7
+        /// <summary>
+        /// Prepares arguments for a method call
+        /// </summary>
+        /// <param name="model">Semantic model</param>
+        /// <param name="symbol">Method symbol</param>
+        /// <param name="arguments">Argument syntax nodes</param>
+        /// <param name="callingConvention">Calling convention</param>
         private void PrepareArgumentsForMethod(SemanticModel model, IMethodSymbol symbol, IReadOnlyList<SyntaxNode> arguments, CallingConvention callingConvention = CallingConvention.Cdecl)
         {
             var namedArguments = arguments.OfType<ArgumentSyntax>().Where(p => p.NameColon is not null).Select(p => (Symbol: (IParameterSymbol)model.GetSymbolInfo(p.NameColon!.Name).Symbol!, p.Expression))
