--- conflicted
+++ resolved
@@ -3,11 +3,7 @@
 
   <PropertyGroup>
     <Copyright>2015-2022 The Neo Project</Copyright>
-<<<<<<< HEAD
-    <VersionPrefix>3.3.1</VersionPrefix>
-=======
     <VersionPrefix>3.4.0</VersionPrefix>
->>>>>>> 4ebc146c
     <TargetFramework>net6.0</TargetFramework>
     <Authors>The Neo Project</Authors>
   </PropertyGroup>
