--- conflicted
+++ resolved
@@ -415,21 +415,11 @@
             // Add the opcodes
             if (debugInfo != null && nefFile != null)
             {
-<<<<<<< HEAD
-                var instructions = Disassembler.CSharp.Disassembler.ConvertMethodToInstructions(nefFile, debugInfo, method.Name, method.Parameters.Length);
-                if (instructions is not null && instructions.Count > 0)
-                {
-                    Script script = nefFile.Script;
-                    (var start, var end, var sequencePoint) = Disassembler.CSharp.Disassembler.GetMethodStartEndAddress(method.Name, method.Parameters.Length, debugInfo);
-                    var actualEnd = end + script.GetInstruction(end).Size;
-                    var scripts = nefFile.Script[start..actualEnd].ToArray();
-=======
                 var debugMethod = Disassembler.CSharp.Disassembler.GetMethod(method.Name, method.Parameters.Length, debugInfo);
                 if (debugMethod != null)
                 {
                     var (start, end) = Disassembler.CSharp.Disassembler.GetMethodStartEndAddress(debugMethod);
                     var instructions = Disassembler.CSharp.Disassembler.ConvertMethodToInstructions(nefFile, start, end);
->>>>>>> 0e28108a
 
                     if (instructions is not null && instructions.Count > 0)
                     {
