<<<<<<< HEAD
using Neo.Extensions;
=======
// Copyright (C) 2015-2025 The Neo Project.
//
// EngineCheckpoint.cs file belongs to the neo project and is free
// software distributed under the MIT software license, see the
// accompanying file LICENSE in the main directory of the
// repository or http://www.opensource.org/licenses/mit-license.php
// for more details.
//
// Redistribution and use in source and binary forms with or without
// modifications are permitted.

using Neo.IO;
>>>>>>> 110837e7
using Neo.Persistence;
using System;
using System.Buffers.Binary;
using System.Collections.Generic;
using System.IO;
using System.Linq;

namespace Neo.SmartContract.Testing.Storage
{
    public class EngineCheckpoint
    {
        /// <summary>
        /// Data
        /// </summary>
        public (byte[] key, byte[] value)[] Data { get; }

        /// <summary>
        /// Constructor
        /// </summary>
        /// <param name="snapshot">Snapshot</param>
        public EngineCheckpoint(DataCache snapshot)
        {
            var list = new List<(byte[], byte[])>();

            foreach (var entry in snapshot.Seek(Array.Empty<byte>(), SeekDirection.Forward))
            {
                list.Add((entry.Key.ToArray(), entry.Value.ToArray()));
            }

            Data = list.ToArray();
        }

        /// <summary>
        /// Constructor
        /// </summary>
        /// <param name="stream">Stream</param>
        public EngineCheckpoint(Stream stream)
        {
            var list = new List<(byte[], byte[])>();
            var buffer = new byte[sizeof(int)];

            while (stream.Read(buffer) == sizeof(int))
            {
                var length = BinaryPrimitives.ReadInt32LittleEndian(buffer);
                var key = new byte[length];

                if (stream.Read(key) != length) break;
                if (stream.Read(buffer) != sizeof(int)) break;

                length = BinaryPrimitives.ReadInt32LittleEndian(buffer);
                var data = new byte[length];

                if (stream.Read(data) != length) break;

                list.Add((key, data));
            }

            Data = list.ToArray();
        }

        /// <summary>
        /// Restore
        /// </summary>
        /// <param name="snapshot">Snapshot</param>
        public void Restore(DataCache snapshot)
        {
            // Clean snapshot

            foreach (var entry in snapshot.Seek(Array.Empty<byte>(), SeekDirection.Forward).ToArray())
            {
                snapshot.Delete(entry.Key);
            }

            // Restore

            foreach (var entry in Data)
            {
                snapshot.Add(new StorageKey(entry.key), new StorageItem(entry.value));
            }
        }

        /// <summary>
        /// To Array
        /// </summary>
        /// <returns>binary data</returns>
        public byte[] ToArray()
        {
            using var ms = new MemoryStream();
            Write(ms);
            return ms.ToArray();
        }

        /// <summary>
        /// Write to Stream
        /// </summary>
        public void Write(Stream stream)
        {
            var buffer = new byte[sizeof(int)];

            foreach (var entry in Data)
            {
                BinaryPrimitives.WriteInt32LittleEndian(buffer, entry.key.Length);
                stream.Write(buffer);
                stream.Write(entry.key);

                BinaryPrimitives.WriteInt32LittleEndian(buffer, entry.value.Length);
                stream.Write(buffer);
                stream.Write(entry.value);
            }
        }
    }
}<|MERGE_RESOLUTION|>--- conflicted
+++ resolved
@@ -1,6 +1,3 @@
-<<<<<<< HEAD
-using Neo.Extensions;
-=======
 // Copyright (C) 2015-2025 The Neo Project.
 //
 // EngineCheckpoint.cs file belongs to the neo project and is free
@@ -12,8 +9,8 @@
 // Redistribution and use in source and binary forms with or without
 // modifications are permitted.
 
+using Neo.Extensions;
 using Neo.IO;
->>>>>>> 110837e7
 using Neo.Persistence;
 using System;
 using System.Buffers.Binary;
