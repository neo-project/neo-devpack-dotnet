--- conflicted
+++ resolved
@@ -72,11 +72,7 @@
         /// <summary>
         /// Storage
         /// </summary>
-<<<<<<< HEAD
         public EngineStorage Storage { get; init; } = new EngineStorage(new MemoryStore());
-=======
-        public TestStorage Storage { get; set; } = new TestStorage(new MemoryStore());
->>>>>>> 6ee55dba
 
         /// <summary>
         /// Protocol Settings
