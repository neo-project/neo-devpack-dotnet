--- conflicted
+++ resolved
@@ -1,6 +1,3 @@
-<<<<<<< HEAD
-using Neo.Extensions;
-=======
 // Copyright (C) 2015-2025 The Neo Project.
 //
 // Ledger.cs file belongs to the neo project and is free
@@ -11,9 +8,8 @@
 //
 // Redistribution and use in source and binary forms with or without
 // modifications are permitted.
-
+using Neo.Extensions;
 using Neo.IO;
->>>>>>> 110837e7
 using Neo.Network.P2P.Payloads;
 using Neo.SmartContract.Native;
 using Neo.VM;
