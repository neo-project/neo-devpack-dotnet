--- conflicted
+++ resolved
@@ -1,6 +1,4 @@
-<<<<<<< HEAD
-using Neo.Extensions;
-=======
+
 // Copyright (C) 2015-2025 The Neo Project.
 //
 // SmartContract.cs file belongs to the neo project and is free
@@ -12,7 +10,7 @@
 // Redistribution and use in source and binary forms with or without
 // modifications are permitted.
 
->>>>>>> 110837e7
+using Neo.Extensions;
 using Neo.SmartContract.Testing.Extensions;
 using Neo.SmartContract.Testing.Storage;
 using Neo.VM;
