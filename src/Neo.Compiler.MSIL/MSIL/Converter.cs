using System;
using System.Collections.Generic;
using System.Numerics;
using System.Text;

namespace Neo.Compiler.MSIL
{

    //public class Converter
    //{
    //    public static byte[] Convert(System.IO.Stream dllstream, ILogger logger = null)
    //    {
    //        var module = new ILModule();
    //        module.LoadModule(dllstream, null);
    //        if (logger == null)
    //        {
    //            logger = new DefLogger();
    //        }
    //        var converter = new ModuleConverter(logger);
    //        //有异常的话在 convert 函数中会直接throw 出来
    //        var antmodule = converter.Convert(module);
    //        return antmodule.Build();
    //    }

    //}
    class DefLogger : ILogger
    {
        public void Log(string log)
        {
            Console.WriteLine(log);
        }
    }
    /// <summary>
    /// 从ILCode 向小蚁 VM 转换的转换器
    /// </summary>
    public partial class ModuleConverter
    {
        public ModuleConverter(ILogger logger)
        {
            if (logger == null)
            {
                logger = new DefLogger();
            }
            this.logger = logger;
#if NET47
            try
            {
                var assm = System.Reflection.Assembly.GetAssembly(typeof(System.Action));
                var name = System.IO.Path.GetFileName(assm.Location);
                if (name.ToLower() == "mscorlib.dll")
                {
                    var path = System.IO.Path.GetFullPath(".");
                    System.IO.File.Copy(assm.Location, System.IO.Path.Combine(path, name));
                }
            }
            catch
            {

            }
            //assm.Location
#endif
        }

        private readonly ILogger logger;
        public NeoModule outModule;
        private ILModule inModule;
        public Dictionary<ILMethod, NeoMethod> methodLink = new Dictionary<ILMethod, NeoMethod>();
        public NeoModule Convert(ILModule _in, ConvOption option = null)
        {
            this.inModule = _in;
            //logger.Log("beginConvert.");
            this.outModule = new NeoModule(this.logger)
            {
                option = option ?? ConvOption.Default
            };
            foreach (var t in _in.mapType)
            {
                if (t.Key.Contains("<"))
                    continue;//系统的，不要
                if (t.Key.Contains("_API_")) continue;//api的，不要
                if (t.Key.Contains(".My."))
                    continue;//vb system
                foreach (var m in t.Value.methods)
                {
                    if (m.Value.method == null) continue;
                    if (m.Value.method.IsAddOn || m.Value.method.IsRemoveOn)
                        continue;//event 自动生成的代码，不要
<<<<<<< HEAD
                    if (m.Key.Contains(".cctor"))
=======
                    NeoMethod nm = new NeoMethod();
                    if (m.Value.method.Is_cctor())
>>>>>>> 90f791fd
                    {
                        CctorSubVM.Parse(m.Value, this.outModule);
                        continue;
                    }
<<<<<<< HEAD
                    if (m.Value.method.IsConstructor) continue;
=======
                    if (m.Value.method.Is_ctor()) continue;
                    nm._namespace = m.Value.method.DeclaringType.FullName;
                    nm.name = m.Value.method.FullName;
                    nm.displayName = m.Value.method.Name;
>>>>>>> 90f791fd

                    NeoMethod nm = new NeoMethod(m.Value.method);
                    this.methodLink[m.Value] = nm;
                    outModule.mapMethods[nm.name] = nm;
                }

                foreach (var e in t.Value.fields)
                {
                    if (e.Value.isEvent)
                    {
                        NeoEvent ae = new NeoEvent(e.Value);
                        outModule.mapEvents[ae.name] = ae;
                    }
                    else if (e.Value.field.IsStatic)
                    {
                        var _fieldindex = outModule.mapFields.Count;
                        var field = new NeoField(e.Key, e.Value.type, _fieldindex);
                        outModule.mapFields[e.Value.field.FullName] = field;
                    }
                }
            }

            var keys = new List<string>(_in.mapType.Keys);
            foreach (var key in keys)
            {
                var value = _in.mapType[key];
                if (key.Contains("<"))
                    continue;//系统的，不要
                if (key.Contains("_API_")) continue;//api的，不要
                if (key.Contains(".My."))
                    continue;//vb system

                foreach (var m in value.methods)
                {
                    if (m.Value.method == null) continue;
                    if (m.Value.method.Is_cctor())
                    {
                        continue;
                    }
                    if (m.Value.method.IsAddOn || m.Value.method.IsRemoveOn)
                        continue;//event 自动生成的代码，不要

                    var nm = this.methodLink[m.Value];

                    //try
                    {
                        nm.returntype = m.Value.returntype;
                        try
                        {
                            var type = m.Value.method.ReturnType.Resolve();
                            foreach (var i in type.Interfaces)
                            {
                                if (i.InterfaceType.Name == "IApiInterface")
                                {
                                    nm.returntype = "IInteropInterface";
                                }
                            }
                        }
                        catch
                        {
                        }

                        foreach (var src in m.Value.paramtypes)
                        {
                            nm.paramtypes.Add(new NeoParam(src.name, src.type));
                        }

                        if (IsAppCall(m.Value.method, out byte[] outcall))
                            continue;
                        if (IsNonCall(m.Value.method))
                            continue;
                        if (IsMixAttribute(m.Value.method, out VM.OpCode[] opcodes, out string[] opdata))
                            continue;

                        if (m.Key.Contains("::Main("))
                        {
                            NeoMethod _m = outModule.mapMethods[m.Key];
                            if (_m.inSmartContract)
                            {
                                nm.isEntry = true;
                            }
                        }
                        this.ConvertMethod(m.Value, nm);
                    }
                    //catch (Exception err)
                    //{
                    //    logger.Log("error:" + err.Message);
                    //}
                }
            }
            //转换完了，做个link，全部拼到一起
            string mainmethod = "";

            foreach (var key in outModule.mapMethods.Keys)
            {

                if (key.Contains("::Main("))
                {
                    NeoMethod m = outModule.mapMethods[key];
                    if (m.inSmartContract)
                    {
                        foreach (var l in this.methodLink)
                        {
                            if (l.Value == m)
                            {
                                if (mainmethod != "")
                                    throw new Exception("Have too mush EntryPoint,Check it.");
                                mainmethod = key;
                            }
                        }
                    }

                }
            }
            if (mainmethod == "")
            {
                mainmethod = InsertAutoEntry();
                logger.Log("Auto Insert entrypoint.");
            }
            else
            {
                //单一默认入口
                logger.Log("Find entrypoint:" + mainmethod);
            }

            outModule.mainMethod = mainmethod;
            this.LinkCode(mainmethod);
            //this.findFirstFunc();//得找到第一个函数
            //然后给每个method 分配一个func addr
            //还需要对所有的call 做一次地址转换

            //this.outModule.Build();
            return outModule;
        }

        private string InsertAutoEntry()
        {
            string name = "::autoentrypoint";
            NeoMethod autoEntry = new NeoMethod();
            autoEntry._namespace = "";
            autoEntry.name = "Main";
            autoEntry.displayName = "Main";
            autoEntry.paramtypes.Add(new NeoParam(name, "string"));
            autoEntry.paramtypes.Add(new NeoParam(name, "array"));
            autoEntry.returntype = "object";
            autoEntry.funcaddr = 0;
            FillEntryMethod(autoEntry);
            outModule.mapMethods[name] = autoEntry;

            return name;
        }

        private void FillEntryMethod(NeoMethod to)
        {
            this.addr = 0;
            this.addrconv.Clear();

#if DEBUG
            _Insert1(VM.OpCode.NOP, "this is a debug code.", to);
#endif
            _insertSharedStaticVarCode(to);

            _insertBeginCodeEntry(to);

            List<int> calladdr = new List<int>();
            List<int> calladdrbegin = new List<int>();
            //add callfunc
            foreach (var m in this.outModule.mapMethods)
            {
                if (m.Value.inSmartContract && m.Value.isPublic)
                {//add a call;
                    //get name
                    calladdrbegin.Add(this.addr);
                    _Insert1(VM.OpCode.DUPFROMALTSTACK, "get name", to);
                    _InsertPush(0, "", to);
                    _Insert1(VM.OpCode.PICKITEM, "", to);
                    _InsertPush(System.Text.Encoding.UTF8.GetBytes(m.Value.displayName), "", to);
                    _Insert1(VM.OpCode.NUMEQUAL, "", to);
                    calladdr.Add(this.addr);//record add fix jumppos later
                    _Insert1(VM.OpCode.JMPIFNOT, "tonextcallpos", to, new byte[] { 0, 0 });
                    if (m.Value.paramtypes.Count > 0)
                    {
                        for (var i = m.Value.paramtypes.Count - 1; i >= 0; i--)
                        {
                            _Insert1(VM.OpCode.DUPFROMALTSTACK, "get params", to);
                            _InsertPush(1, "", to);
                            _Insert1(VM.OpCode.PICKITEM, "", to);

                            _InsertPush(i, "get one param:" + i, to);
                            _Insert1(VM.OpCode.PICKITEM, "", to);
                        }
                        //add params;
                    }
                    //call and return it
                    var c = _Insert1(VM.OpCode.CALL, "", to, new byte[] { 0, 0 });
                    c.needfixfunc = true;
                    c.srcfunc = m.Key;
                    if (m.Value.returntype == "System.Void")
                    {
                        _Insert1(VM.OpCode.PUSH0, "", to);
                    }
                    _insertEndCode(to, null);
                    _Insert1(VM.OpCode.RET, "", to);
                }
            }

            //add returen
            calladdrbegin.Add(this.addr);//record add fix jumppos later

            _insertEndCode(to, null);
            //if go here,mean methodname is wrong
            //use throw to instead ret,make vm  fault.
            _Insert1(VM.OpCode.THROW, "", to);
            //_Insert1(VM.OpCode.RET, "", to);

            //convert all Jmp
            for (var i = 0; i < calladdr.Count; i++)
            {
                var addr = calladdr[i];
                var nextaddr = calladdrbegin[i + 1];
                var op = to.body_Codes[addr];
                Int16 addroff = (Int16)(nextaddr - addr);
                op.bytes = BitConverter.GetBytes(addroff);
            }
#if DEBUG
            _Insert1(VM.OpCode.NOP, "this is a end debug code.", to);
#endif
            ConvertAddrInMethod(to);
        }

        private void LinkCode(string main)
        {
            if (this.outModule.mapMethods.ContainsKey(main) == false)
            {
                throw new Exception("Can't find entrypoint:" + main);
            }
            var first = this.outModule.mapMethods[main];
            first.funcaddr = 0;
            this.outModule.total_Codes.Clear();
            int addr = 0;
            foreach (var c in first.body_Codes)
            {
                if (addr != c.Key)
                {
                    throw new Exception("sth error");
                }
                this.outModule.total_Codes[addr] = c.Value;
                addr += 1;
                if (c.Value.bytes != null)
                    addr += c.Value.bytes.Length;
            }

            foreach (var m in this.outModule.mapMethods)
            {
                if (m.Key == main) continue;

                m.Value.funcaddr = addr;

                foreach (var c in m.Value.body_Codes)
                {
                    this.outModule.total_Codes[addr] = c.Value;
                    addr += 1;
                    if (c.Value.bytes != null)
                        addr += c.Value.bytes.Length;

                    //地址偏移
                    c.Value.addr += m.Value.funcaddr;
                }
            }

            foreach (var c in this.outModule.total_Codes.Values)
            {
                if (c.needfixfunc)
                {//需要地址转换
                    var addrfunc = this.outModule.mapMethods[c.srcfunc].funcaddr;

                    if (c.bytes.Length > 2)
                    {
                        var len = c.bytes.Length - 2;
                        int wantaddr = addrfunc - c.addr - len;

                        if (wantaddr < Int16.MinValue || wantaddr > Int16.MaxValue)
                        {
                            throw new Exception("addr jump is too far.");
                        }
                        Int16 addrconv = (Int16)wantaddr;

                        var bts = BitConverter.GetBytes(addrconv);
                        c.bytes[c.bytes.Length - 2] = bts[0];
                        c.bytes[c.bytes.Length - 1] = bts[1];
                    }
                    else if (c.bytes.Length == 2)
                    {
                        int wantaddr = addrfunc - c.addr;

                        if (wantaddr < Int16.MinValue || wantaddr > Int16.MaxValue)
                        {
                            throw new Exception("addr jump is too far.");
                        }
                        Int16 addrconv = (Int16)wantaddr;
                        c.bytes = BitConverter.GetBytes(addrconv);
                    }
                    else
                    {
                        throw new Exception("not have right fill bytes");
                    }
                    c.needfixfunc = false;
                }
            }
        }

        private void ConvertMethod(ILMethod from, NeoMethod to)
        {
            this.addr = 0;
            this.addrconv.Clear();

            if (to.isEntry)
            {
                _insertSharedStaticVarCode(to);
            }
            //插入一个记录深度的代码，再往前的是参数
            _insertBeginCode(from, to);

            int skipcount = 0;
            foreach (var src in from.body_Codes.Values)
            {
                if (skipcount > 0)
                {
                    skipcount--;
                }
                else
                {
                    //在return之前加入清理参数代码
                    if (src.code == CodeEx.Ret)//before return
                    {
                        _insertEndCode(to, src);
                    }
                    try
                    {
                        skipcount = ConvertCode(from, src, to);
                    }
                    catch (Exception err)
                    {
                        throw new Exception("error:" + from.method.FullName + "::" + src, err);
                    }
                }
            }

            ConvertAddrInMethod(to);
        }

        private readonly Dictionary<int, int> addrconv = new Dictionary<int, int>();
        private int addr = 0;

        //Dictionary<string, string[]> srccodes = new Dictionary<string, string[]>();
        //string getSrcCode(string url, int line)
        //{
        //    if (url == null || url == "") return "";
        //    if (srccodes.ContainsKey(url) == false)
        //    {
        //        srccodes[url] = System.IO.File.ReadAllLines(url);
        //    }
        //    if (srccodes.ContainsKey(url) != false)
        //    {
        //        var file = srccodes[url];
        //        if (line > 0 && line <= file.Length)
        //        {
        //            return file[line - 1];
        //        }
        //    }
        //    return "";
        //}
        static int getNumber(NeoCode code)
        {
            if (code.code <= VM.OpCode.PUSHBYTES75 && code.code >= VM.OpCode.PUSHBYTES1)
                return (int)new BigInteger(code.bytes);
            else if (code.code == VM.OpCode.PUSH0) return 0;
            else if (code.code == VM.OpCode.PUSH1) return 1;
            else if (code.code == VM.OpCode.PUSH2) return 2;
            else if (code.code == VM.OpCode.PUSH3) return 3;
            else if (code.code == VM.OpCode.PUSH4) return 4;
            else if (code.code == VM.OpCode.PUSH5) return 5;
            else if (code.code == VM.OpCode.PUSH6) return 6;
            else if (code.code == VM.OpCode.PUSH7) return 7;
            else if (code.code == VM.OpCode.PUSH8) return 8;
            else if (code.code == VM.OpCode.PUSH9) return 9;
            else if (code.code == VM.OpCode.PUSH10) return 10;
            else if (code.code == VM.OpCode.PUSH11) return 11;
            else if (code.code == VM.OpCode.PUSH12) return 12;
            else if (code.code == VM.OpCode.PUSH13) return 13;
            else if (code.code == VM.OpCode.PUSH14) return 14;
            else if (code.code == VM.OpCode.PUSH15) return 15;
            else if (code.code == VM.OpCode.PUSH16) return 16;
            else if (code.code == VM.OpCode.PUSHDATA1) return pushdata1bytes2int(code.bytes);
            else
                throw new Exception("not support getNumber From this:" + code.ToString());
        }
        static int pushdata1bytes2int(byte[] data)
        {
            byte[] target = new byte[4];
            for (var i = 1; i < data.Length; i++)
                target[i - 1] = data[i];
            var n = BitConverter.ToInt32(target, 0);
            return n;
        }

        private void ConvertAddrInMethod(NeoMethod to)
        {
            foreach (var c in to.body_Codes.Values)
            {
                if (c.needfix)
                {

                    try
                    {
                        var _addr = addrconv[c.srcaddr];
                        Int16 addroff = (Int16)(_addr - c.addr);
                        c.bytes = BitConverter.GetBytes(addroff);
                        c.needfix = false;
                    }
                    catch
                    {
                        throw new Exception("cannot convert addr in: " + to.name + "\r\n");
                    }
                }
            }
        }

        private int ConvertCode(ILMethod method, OpCode src, NeoMethod to)
        {
            int skipcount = 0;
            switch (src.code)
            {
                case CodeEx.Nop:
                    _Convert1by1(VM.OpCode.NOP, src, to);
                    break;
                case CodeEx.Ret:
                    //return 在外面特殊处理了
                    _Insert1(VM.OpCode.RET, null, to);
                    break;
                case CodeEx.Pop:
                    _Convert1by1(VM.OpCode.DROP, src, to);
                    break;

                case CodeEx.Ldnull:
                    _ConvertPush(new byte[0], src, to);
                    break;

                case CodeEx.Ldc_I4:
                case CodeEx.Ldc_I4_S:
                    skipcount = _ConvertPushI4WithConv(method, src.tokenI32, src, to);
                    break;
                case CodeEx.Ldc_I4_0:
                    _ConvertPush(0, src, to);
                    break;
                case CodeEx.Ldc_I4_1:
                    _ConvertPush(1, src, to);
                    break;
                case CodeEx.Ldc_I4_2:
                    _ConvertPush(2, src, to);
                    break;
                case CodeEx.Ldc_I4_3:
                    _ConvertPush(3, src, to);
                    break;
                case CodeEx.Ldc_I4_4:
                    _ConvertPush(4, src, to);
                    break;
                case CodeEx.Ldc_I4_5:
                    _ConvertPush(5, src, to);
                    break;
                case CodeEx.Ldc_I4_6:
                    _ConvertPush(6, src, to);
                    break;
                case CodeEx.Ldc_I4_7:
                    _ConvertPush(7, src, to);
                    break;
                case CodeEx.Ldc_I4_8:
                    _ConvertPush(8, src, to);
                    break;
                case CodeEx.Ldc_I4_M1:
                    skipcount = _ConvertPushI4WithConv(method, -1, src, to);
                    break;
                case CodeEx.Ldc_I8:
                    skipcount = _ConvertPushI8WithConv(method, src.tokenI64, src, to);
                    break;
                case CodeEx.Ldstr:
                    _ConvertPush(Encoding.UTF8.GetBytes(src.tokenStr), src, to);
                    break;
                case CodeEx.Stloc_0:
                    _ConvertStLoc(method, src, to, 0);
                    break;
                case CodeEx.Stloc_1:
                    _ConvertStLoc(method, src, to, 1);
                    break;
                case CodeEx.Stloc_2:
                    _ConvertStLoc(method, src, to, 2);
                    break;
                case CodeEx.Stloc_3:
                    _ConvertStLoc(method, src, to, 3);
                    break;
                case CodeEx.Stloc_S:
                    _ConvertStLoc(method, src, to, src.tokenI32);
                    break;

                case CodeEx.Ldloc_0:
                    _ConvertLdLoc(method, src, to, 0);
                    break;
                case CodeEx.Ldloc_1:
                    _ConvertLdLoc(method, src, to, 1);
                    break;
                case CodeEx.Ldloc_2:
                    _ConvertLdLoc(method, src, to, 2);
                    break;
                case CodeEx.Ldloc_3:
                    _ConvertLdLoc(method, src, to, 3);
                    break;
                case CodeEx.Ldloc_S:
                    _ConvertLdLoc(method, src, to, src.tokenI32);
                    break;

                case CodeEx.Ldarg_0:
                    _ConvertLdArg(method, src, to, 0);
                    break;
                case CodeEx.Ldarg_1:
                    _ConvertLdArg(method, src, to, 1);
                    break;
                case CodeEx.Ldarg_2:
                    _ConvertLdArg(method, src, to, 2);
                    break;
                case CodeEx.Ldarg_3:
                    _ConvertLdArg(method, src, to, 3);
                    break;
                case CodeEx.Ldarg_S:
                case CodeEx.Ldarg:
                case CodeEx.Ldarga:
                case CodeEx.Ldarga_S:
                    _ConvertLdArg(method, src, to, src.tokenI32);
                    break;

                case CodeEx.Starg_S:
                case CodeEx.Starg:
                    _ConvertStArg(src, to, src.tokenI32);
                    break;
                //需要地址轉換的情況
                case CodeEx.Br:
                case CodeEx.Br_S:
                case CodeEx.Leave:
                case CodeEx.Leave_S:
                    {
                        var code = _Convert1by1(VM.OpCode.JMP, src, to, new byte[] { 0, 0 });
                        code.needfix = true;
                        code.srcaddr = src.tokenAddr_Index;
                    }

                    break;
                case CodeEx.Switch:
                    {
                        throw new Exception("need neo.VM update.");
                        //var addrdata = new byte[src.tokenAddr_Switch.Length * 2 + 2];
                        //var shortaddrcount = (UInt16)src.tokenAddr_Switch.Length;
                        //var data = BitConverter.GetBytes(shortaddrcount);
                        //addrdata[0] = data[0];
                        //addrdata[1] = data[1];
                        //var code = _Convert1by1(VM.OpCode.SWITCH, src, to, addrdata);
                        //code.needfix = true;
                        //code.srcaddrswitch = new int[shortaddrcount];
                        //for (var i = 0; i < shortaddrcount; i++)
                        //{
                        //    code.srcaddrswitch[i] = src.tokenAddr_Switch[i];
                        //}
                    }
                case CodeEx.Brtrue:
                case CodeEx.Brtrue_S:
                    {
                        var code = _Convert1by1(VM.OpCode.JMPIF, src, to, new byte[] { 0, 0 });
                        code.needfix = true;
                        code.srcaddr = src.tokenAddr_Index;
                    }
                    break;
                case CodeEx.Brfalse:
                case CodeEx.Brfalse_S:
                    {
                        var code = _Convert1by1(VM.OpCode.JMPIFNOT, src, to, new byte[] { 0, 0 });
                        code.needfix = true;
                        code.srcaddr = src.tokenAddr_Index;
                    }
                    break;
                case CodeEx.Beq:
                case CodeEx.Beq_S:
                    {
                        _Convert1by1(VM.OpCode.NUMEQUAL, src, to);
                        var code = _Convert1by1(VM.OpCode.JMPIF, null, to, new byte[] { 0, 0 });
                        code.needfix = true;
                        code.srcaddr = src.tokenAddr_Index;
                    }
                    break;
                case CodeEx.Bne_Un:
                case CodeEx.Bne_Un_S:
                    {
                        _Convert1by1(VM.OpCode.ABS, src, to);
                        _Convert1by1(VM.OpCode.SWAP, null, to);
                        _Convert1by1(VM.OpCode.ABS, null, to);
                        _Convert1by1(VM.OpCode.SWAP, null, to);
                        _Convert1by1(VM.OpCode.NUMNOTEQUAL, null, to);
                        var code = _Convert1by1(VM.OpCode.JMPIF, null, to, new byte[] { 0, 0 });
                        code.needfix = true;
                        code.srcaddr = src.tokenAddr_Index;
                    }
                    break;
                case CodeEx.Blt:
                case CodeEx.Blt_S:
                    {
                        _Convert1by1(VM.OpCode.LT, src, to);
                        var code = _Convert1by1(VM.OpCode.JMPIF, null, to, new byte[] { 0, 0 });
                        code.needfix = true;
                        code.srcaddr = src.tokenAddr_Index;
                    }
                    break;
                case CodeEx.Blt_Un:
                case CodeEx.Blt_Un_S:
                    {
                        _Convert1by1(VM.OpCode.ABS, src, to);
                        _Convert1by1(VM.OpCode.SWAP, null, to);
                        _Convert1by1(VM.OpCode.ABS, null, to);
                        _Convert1by1(VM.OpCode.SWAP, null, to);
                        _Convert1by1(VM.OpCode.LT, null, to);
                        var code = _Convert1by1(VM.OpCode.JMPIF, null, to, new byte[] { 0, 0 });
                        code.needfix = true;
                        code.srcaddr = src.tokenAddr_Index;
                    }
                    break;
                case CodeEx.Ble:
                case CodeEx.Ble_S:
                    {
                        _Convert1by1(VM.OpCode.LTE, src, to);
                        var code = _Convert1by1(VM.OpCode.JMPIF, null, to, new byte[] { 0, 0 });
                        code.needfix = true;
                        code.srcaddr = src.tokenAddr_Index;
                    }
                    break;
                case CodeEx.Ble_Un:
                case CodeEx.Ble_Un_S:
                    {
                        _Convert1by1(VM.OpCode.ABS, src, to);
                        _Convert1by1(VM.OpCode.SWAP, null, to);
                        _Convert1by1(VM.OpCode.ABS, null, to);
                        _Convert1by1(VM.OpCode.SWAP, null, to);
                        _Convert1by1(VM.OpCode.LTE, null, to);
                        var code = _Convert1by1(VM.OpCode.JMPIF, null, to, new byte[] { 0, 0 });
                        code.needfix = true;
                        code.srcaddr = src.tokenAddr_Index;
                    }
                    break;
                case CodeEx.Bgt:
                case CodeEx.Bgt_S:
                    {
                        _Convert1by1(VM.OpCode.GT, src, to);
                        var code = _Convert1by1(VM.OpCode.JMPIF, null, to, new byte[] { 0, 0 });
                        code.needfix = true;
                        code.srcaddr = src.tokenAddr_Index;
                    }
                    break;
                case CodeEx.Bgt_Un:
                case CodeEx.Bgt_Un_S:
                    {
                        _Convert1by1(VM.OpCode.ABS, src, to);
                        _Convert1by1(VM.OpCode.SWAP, null, to);
                        _Convert1by1(VM.OpCode.ABS, null, to);
                        _Convert1by1(VM.OpCode.SWAP, null, to);
                        _Convert1by1(VM.OpCode.GT, null, to);
                        var code = _Convert1by1(VM.OpCode.JMPIF, null, to, new byte[] { 0, 0 });
                        code.needfix = true;
                        code.srcaddr = src.tokenAddr_Index;
                    }
                    break;
                case CodeEx.Bge:
                case CodeEx.Bge_S:
                    {

                        _Convert1by1(VM.OpCode.GTE, src, to);
                        var code = _Convert1by1(VM.OpCode.JMPIF, null, to, new byte[] { 0, 0 });
                        code.needfix = true;
                        code.srcaddr = src.tokenAddr_Index;
                    }
                    break;
                case CodeEx.Bge_Un:
                case CodeEx.Bge_Un_S:
                    {
                        _Convert1by1(VM.OpCode.ABS, src, to);
                        _Convert1by1(VM.OpCode.SWAP, null, to);
                        _Convert1by1(VM.OpCode.ABS, null, to);
                        _Convert1by1(VM.OpCode.SWAP, null, to);
                        _Convert1by1(VM.OpCode.GTE, null, to);
                        var code = _Convert1by1(VM.OpCode.JMPIF, null, to, new byte[] { 0, 0 });
                        code.needfix = true;
                        code.srcaddr = src.tokenAddr_Index;
                    }
                    break;

                //Stack
                case CodeEx.Dup:
                    _Convert1by1(VM.OpCode.DUP, src, to);
                    break;

                //Bitwise logic
                case CodeEx.And:
                    _Convert1by1(VM.OpCode.AND, src, to);
                    break;
                case CodeEx.Or:
                    _Convert1by1(VM.OpCode.OR, src, to);
                    break;
                case CodeEx.Xor:
                    _Convert1by1(VM.OpCode.XOR, src, to);
                    break;
                case CodeEx.Not:
                    _Convert1by1(VM.OpCode.INVERT, src, to);
                    break;

                //math
                case CodeEx.Add:
                case CodeEx.Add_Ovf:
                case CodeEx.Add_Ovf_Un:
                    _Convert1by1(VM.OpCode.ADD, src, to);
                    break;
                case CodeEx.Sub:
                case CodeEx.Sub_Ovf:
                case CodeEx.Sub_Ovf_Un:
                    _Convert1by1(VM.OpCode.SUB, src, to);
                    break;
                case CodeEx.Mul:
                case CodeEx.Mul_Ovf:
                case CodeEx.Mul_Ovf_Un:
                    _Convert1by1(VM.OpCode.MUL, src, to);
                    break;
                case CodeEx.Div:
                case CodeEx.Div_Un:
                    _Convert1by1(VM.OpCode.DIV, src, to);
                    break;
                case CodeEx.Rem:
                case CodeEx.Rem_Un:
                    _Convert1by1(VM.OpCode.MOD, src, to);
                    break;
                case CodeEx.Neg:
                    _Convert1by1(VM.OpCode.NEGATE, src, to);
                    break;
                case CodeEx.Shl:
                    _Convert1by1(VM.OpCode.SHL, src, to);
                    break;
                case CodeEx.Shr:
                case CodeEx.Shr_Un:
                    _Convert1by1(VM.OpCode.SHR, src, to);
                    break;

                //logic
                case CodeEx.Clt:
                case CodeEx.Clt_Un:
                    _Convert1by1(VM.OpCode.LT, src, to);
                    break;
                case CodeEx.Cgt:
                case CodeEx.Cgt_Un:
                    _Convert1by1(VM.OpCode.GT, src, to);
                    break;
                case CodeEx.Ceq:
                    _Convert1by1(VM.OpCode.NUMEQUAL, src, to);
                    break;

                //call
                case CodeEx.Call:
                case CodeEx.Callvirt:
                    _ConvertCall(src, to);
                    break;

                //用上一个参数作为数量，new 一个数组
                case CodeEx.Newarr:
                    skipcount = _ConvertNewArr(method, src, to);
                    break;


                //array
                //用意为byte[] 取一部分.....
                // en: intent to use byte[] as array.....
                case CodeEx.Ldelem_U1:
                case CodeEx.Ldelem_I1:
                //_ConvertPush(1, src, to);
                //_Convert1by1(VM.OpCode.SUBSTR, null, to);
                //break;
                //now we can use pickitem for byte[]

                case CodeEx.Ldelem_Any:
                case CodeEx.Ldelem_I:
                //case CodeEx.Ldelem_I1:
                case CodeEx.Ldelem_I2:
                case CodeEx.Ldelem_I4:
                case CodeEx.Ldelem_I8:
                case CodeEx.Ldelem_R4:
                case CodeEx.Ldelem_R8:
                case CodeEx.Ldelem_Ref:
                case CodeEx.Ldelem_U2:
                case CodeEx.Ldelem_U4:
                    _Convert1by1(VM.OpCode.PICKITEM, src, to);
                    break;
                case CodeEx.Ldlen:
                    _Convert1by1(VM.OpCode.ARRAYSIZE, src, to);
                    break;

                case CodeEx.Stelem_I1:
                    {
                        // WILL TRACE VARIABLE ORIGIN "Z" IN ALTSTACK!
                        // EXPECTS:  source[index] = b; // index and b must be variables! constants will fail!
                        /*
                        9 6a DUPFROMALTSTACK
                        8 5Z PUSHZ
                        7 c3 PICKITEM
                        6 6a DUPFROMALTSTACK
                        5 5Y PUSHY
                        4 c3 PICKITEM
                        3 6a DUPFROMALTSTACK
                        2 5X PUSHX
                        1 c3 PICKITEM
                        */

                        if ((to.body_Codes[addr - 1].code == VM.OpCode.PICKITEM)
                          && (to.body_Codes[addr - 4].code == VM.OpCode.PICKITEM)
                          && (to.body_Codes[addr - 7].code == VM.OpCode.PICKITEM)
                          && (to.body_Codes[addr - 3].code == VM.OpCode.DUPFROMALTSTACK)
                          && (to.body_Codes[addr - 6].code == VM.OpCode.DUPFROMALTSTACK)
                          && (to.body_Codes[addr - 9].code == VM.OpCode.DUPFROMALTSTACK)
                          && ((to.body_Codes[addr - 2].code >= VM.OpCode.PUSH0) && (to.body_Codes[addr - 2].code <= VM.OpCode.PUSH16))
                          && ((to.body_Codes[addr - 5].code >= VM.OpCode.PUSH0) && (to.body_Codes[addr - 5].code <= VM.OpCode.PUSH16))
                          && ((to.body_Codes[addr - 8].code >= VM.OpCode.PUSH0) && (to.body_Codes[addr - 8].code <= VM.OpCode.PUSH16))
                          )
                        {
                            // WILL REQUIRE TO PROCESS INFORMATION AND STORE IT AGAIN ON ALTSTACK CORRECT POSITION
                            VM.OpCode PushZ = to.body_Codes[addr - 8].code;

                            _Convert1by1(VM.OpCode.PUSH2, null, to);
                            _Convert1by1(VM.OpCode.PICK, null, to);
                            _Convert1by1(VM.OpCode.PUSH2, null, to);
                            _Convert1by1(VM.OpCode.PICK, null, to);
                            _Convert1by1(VM.OpCode.LEFT, null, to);
                            _Convert1by1(VM.OpCode.SWAP, null, to);
                            _Convert1by1(VM.OpCode.CAT, null, to);
                            _Convert1by1(VM.OpCode.ROT, null, to);
                            _Convert1by1(VM.OpCode.ROT, null, to);
                            _Convert1by1(VM.OpCode.OVER, null, to);
                            _Convert1by1(VM.OpCode.ARRAYSIZE, null, to);
                            _Convert1by1(VM.OpCode.DEC, null, to);
                            _Convert1by1(VM.OpCode.SWAP, null, to);
                            _Convert1by1(VM.OpCode.SUB, null, to);
                            _Convert1by1(VM.OpCode.RIGHT, null, to);
                            _Convert1by1(VM.OpCode.CAT, null, to);

                            // FINAL RESULT MUST GO BACK TO POSITION Z ON ALTSTACK

                            // FINAL STACK:
                            // 4 get array (dupfromaltstack)
                            // 3 PushZ
                            // 2 result
                            // 1 setitem

                            _Convert1by1(VM.OpCode.DUPFROMALTSTACK, null, to);  // stack: [ array , result , ... ]
                            _Convert1by1(PushZ, null, to);                      // stack: [ pushz, array , result , ... ]
                            _Convert1by1(VM.OpCode.ROT, null, to);              // stack: [ result, pushz, array , ... ]
                            _Convert1by1(VM.OpCode.SETITEM, null, to);          // stack: [ result, pushz, array , ... ]
                        }
                        else
                            throw new Exception("neomachine currently supports only variable indexed bytearray attribution, example: byte[] source; int index = 0; byte b = 1; source[index] = b;");
                    } // end case
                    break;
                case CodeEx.Stelem_Any:
                case CodeEx.Stelem_I:
                //case CodeEx.Stelem_I1:
                case CodeEx.Stelem_I2:
                case CodeEx.Stelem_I4:
                case CodeEx.Stelem_I8:
                case CodeEx.Stelem_R4:
                case CodeEx.Stelem_R8:
                case CodeEx.Stelem_Ref:
                    _Convert1by1(VM.OpCode.SETITEM, src, to);
                    break;

                case CodeEx.Isinst://支持处理as 表达式
                    break;
                case CodeEx.Castclass:
                    _ConvertCastclass(method, src, to);
                    break;

                case CodeEx.Box:
                case CodeEx.Unbox:
                case CodeEx.Unbox_Any:
                case CodeEx.Break:
                //也有可能以后利用这个断点调试
                case CodeEx.Conv_I:
                case CodeEx.Conv_I1:
                case CodeEx.Conv_I2:
                case CodeEx.Conv_I4:
                case CodeEx.Conv_I8:
                case CodeEx.Conv_Ovf_I:
                case CodeEx.Conv_Ovf_I_Un:
                case CodeEx.Conv_Ovf_I1:
                case CodeEx.Conv_Ovf_I1_Un:
                case CodeEx.Conv_Ovf_I2:
                case CodeEx.Conv_Ovf_I2_Un:
                case CodeEx.Conv_Ovf_I4:
                case CodeEx.Conv_Ovf_I4_Un:
                case CodeEx.Conv_Ovf_I8:
                case CodeEx.Conv_Ovf_I8_Un:
                case CodeEx.Conv_Ovf_U:
                case CodeEx.Conv_Ovf_U_Un:
                case CodeEx.Conv_Ovf_U1:
                case CodeEx.Conv_Ovf_U1_Un:
                case CodeEx.Conv_Ovf_U2:
                case CodeEx.Conv_Ovf_U2_Un:
                case CodeEx.Conv_Ovf_U4:
                case CodeEx.Conv_Ovf_U4_Un:
                case CodeEx.Conv_Ovf_U8:
                case CodeEx.Conv_Ovf_U8_Un:
                case CodeEx.Conv_U:
                case CodeEx.Conv_U1:
                case CodeEx.Conv_U2:
                case CodeEx.Conv_U4:
                case CodeEx.Conv_U8:
                    break;

                ///////////////////////////////////////////////
                //以下因为支持结构体而出现
                //加载一个引用，这里改为加载一个pos值
                case CodeEx.Ldloca:
                case CodeEx.Ldloca_S:
                    _ConvertLdLocA(method, src, to, src.tokenI32);
                    break;
                case CodeEx.Initobj:
                    _ConvertInitObj(src, to);
                    break;
                case CodeEx.Newobj:
                    _ConvertNewObj(src, to);
                    break;
                case CodeEx.Stfld:
                    _ConvertStfld(method, src, to);
                    break;
                case CodeEx.Ldfld:
                    _ConvertLdfld(src, to);
                    break;

                case CodeEx.Ldsfld:
                    {
                        _Convert1by1(VM.OpCode.NOP, src, to);
                        var d = src.tokenUnknown as Mono.Cecil.FieldDefinition;
                        //如果是readonly，可以pull个常量上来的
                        if (
                            ((d.Attributes & Mono.Cecil.FieldAttributes.InitOnly) > 0) &&
                            ((d.Attributes & Mono.Cecil.FieldAttributes.Static) > 0)
                            )
                        {
                            var fname = d.FullName;// d.DeclaringType.FullName + "::" + d.Name;
                            var _src = outModule.staticfields[fname];
                            if (_src is byte[])
                            {
                                var bytesrc = (byte[])_src;
                                _ConvertPush(bytesrc, src, to);
                            }
                            else if (_src is int intsrc)
                            {
                                _ConvertPush(intsrc, src, to);
                            }
                            else if (_src is long longsrc)
                            {
                                _ConvertPush(longsrc, src, to);
                            }
                            else if (_src is bool bsrc)
                            {
                                _ConvertPush(bsrc ? 1 : 0, src, to);
                            }
                            else if (_src is string strsrc)
                            {
                                var bytesrc = Encoding.UTF8.GetBytes(strsrc);
                                _ConvertPush(bytesrc, src, to);
                            }
                            else if (_src is BigInteger bisrc)
                            {
                                byte[] bytes = bisrc.ToByteArray();
                                _ConvertPush(bytes, src, to);
                            }
                            else
                            {
                                throw new Exception("not support type Ldsfld\r\n   in: " + to.name + "\r\n");
                            }
                            break;
                        }

                        //如果是调用event导致的这个代码，只找出他的名字
                        if (d.DeclaringType.HasEvents)
                        {
                            foreach (var ev in d.DeclaringType.Events)
                            {
                                if (ev.Name == d.Name && ev.EventType.FullName == d.FieldType.FullName)
                                {

                                    Mono.Collections.Generic.Collection<Mono.Cecil.CustomAttribute> ca = ev.CustomAttributes;
                                    to.lastsfieldname = d.Name;
                                    foreach (var attr in ca)
                                    {
                                        if (attr.AttributeType.Name == "DisplayNameAttribute")
                                        {
                                            to.lastsfieldname = (string)attr.ConstructorArguments[0].Value;
                                        }
                                    }
                                    break;
                                }
                            }
                        }
                        else
                        {
                            //如果走到这里，是一个静态成员，但是没有添加readonly 表示
                            //lights add,need static var load function
                            var field = this.outModule.mapFields[d.FullName];
                            _Convert1by1(VM.OpCode.DUPFROMALTSTACKBOTTOM, null, to);
                            _ConvertPush(field.index, null, to);

                            _Insert1(VM.OpCode.PICKITEM, "", to);

                            //throw new Exception("Just allow defined a static variable with readonly." + d.FullName);
                        }
                    }
                    break;
                case CodeEx.Stsfld:
                    {
                        _Convert1by1(VM.OpCode.NOP, src, to);
                        var d = src.tokenUnknown as Mono.Cecil.FieldDefinition;
                        var field = this.outModule.mapFields[d.FullName];
                        _Convert1by1(VM.OpCode.DUPFROMALTSTACKBOTTOM, null, to);
                        _ConvertPush(field.index, null, to);

                        //got v to top
                        _ConvertPush(2, null, to);
                        _Convert1by1(VM.OpCode.ROLL, null, to);

                        _Insert1(VM.OpCode.SETITEM, "", to);
                    }
                    break;
                case CodeEx.Throw:
                    {
                        _Convert1by1(VM.OpCode.THROW, src, to);//throw 会让vm 挂起
                        //不需要再插入return
                        //_Insert1(VM.OpCode.RET, "", to);
                    }
                    break;

                default:
#if WITHPDB
                    logger.Log("unsupported instruction " + src.code + "\r\n   in: " + to.name + "\r\n");
                    break;
#else
                    throw new Exception("unsupported instruction " + src.code + "\r\n   in: " + to.name + "\r\n");
#endif
            }

            return skipcount;
        }
    }
}<|MERGE_RESOLUTION|>--- conflicted
+++ resolved
@@ -85,25 +85,12 @@
                     if (m.Value.method == null) continue;
                     if (m.Value.method.IsAddOn || m.Value.method.IsRemoveOn)
                         continue;//event 自动生成的代码，不要
-<<<<<<< HEAD
-                    if (m.Key.Contains(".cctor"))
-=======
-                    NeoMethod nm = new NeoMethod();
                     if (m.Value.method.Is_cctor())
->>>>>>> 90f791fd
                     {
                         CctorSubVM.Parse(m.Value, this.outModule);
                         continue;
                     }
-<<<<<<< HEAD
-                    if (m.Value.method.IsConstructor) continue;
-=======
                     if (m.Value.method.Is_ctor()) continue;
-                    nm._namespace = m.Value.method.DeclaringType.FullName;
-                    nm.name = m.Value.method.FullName;
-                    nm.displayName = m.Value.method.Name;
->>>>>>> 90f791fd
-
                     NeoMethod nm = new NeoMethod(m.Value.method);
                     this.methodLink[m.Value] = nm;
                     outModule.mapMethods[nm.name] = nm;
