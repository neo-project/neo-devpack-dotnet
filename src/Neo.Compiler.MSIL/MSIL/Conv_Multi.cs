--- conflicted
+++ resolved
@@ -1153,22 +1153,19 @@
             {
                 var code = to.body_Codes.Last().Value;
 
-<<<<<<< HEAD
-                if (code.code > VM.OpCode.PUSH16 && code.code != VM.OpCode.CONVERT) // we need a number, two cases: number = PUSH1- PUSH16, number = PUSHDATA[1,2,4] CONVERT(BigInteger)
+                if (code.code > VM.OpCode.PUSH16 && code.code != VM.OpCode.CONVERT) // we need a number, two cases: number = PUSH1- PUSH16, number = PUSHDATA[1,2,4] CONVERT(Integer)
                     throw new Exception("_ConvertNewArr::not support var lens for new byte[?].");
 
-=======
-                if (code.code == VM.OpCode.CONVERT)
-                    code = to.body_Codes.TakeLast(2).First().Value;
-
-                if (code.code > VM.OpCode.PUSH16) //we need a number
-                    throw new Exception("_ConvertNewArr::not support var lens for new byte[?].");
-
-                var number = GetNumber(code);
-
->>>>>>> 595e8986
+                if (code.code == VM.OpCode.CONVERT) // number = PUSHDATA[1,2,4] CONVERT(Integer)
+                {
+                    to.body_Codes.Remove(code.addr);
+                    code = to.body_Codes.Last().Value;
+                }
+
                 to.body_Codes.Remove(code.addr);
                 this.addr = code.addr;
+
+                var number = GetNumber(code);
 
                 int n = method.GetNextCodeAddr(src.addr);
                 int n2 = method.GetNextCodeAddr(n);
@@ -1179,13 +1176,6 @@
                 {
                     // This is the initialization array
 
-                    if (code.code == VM.OpCode.CONVERT) // case2: number = PUSHDATA[1,2,4], CONVERT(BigInteger)
-                    {
-                        var previousCode = to.body_Codes.Last().Value; // we need to remove OpCode.PUSHDATA[1-4]
-                        to.body_Codes.Remove(previousCode.addr);
-                        this.addr = previousCode.addr;
-                    }
-
                     // System.Byte or System.SByte
                     var data = method.body_Codes[n2].tokenUnknown as byte[];
                     this.ConvertPushDataArray(data, src, to);
@@ -1193,9 +1183,7 @@
                     return 3;
                 }
                 else
-                {
-                    var number = getNumber(code);
-
+                {                    
                     var outbyte = new byte[number];
                     var skip = 0;
                     int start = n;
