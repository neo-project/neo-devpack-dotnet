using Neo.SmartContract;
using System;
using System.Collections.Generic;
using System.Linq;
using System.Text;

namespace Neo.Compiler.MSIL
{
    /// <summary>
    /// 从ILCode 向小蚁 VM 转换的转换器
    /// </summary>
    public partial class ModuleConverter
    {
        private void _ConvertStLoc(ILMethod method, OpCode src, NeoMethod to, int pos)
        {

            //get array
            //_Convert1by1(VM.OpCode.FROMALTSTACK, src, to);
            //_Convert1by1(VM.OpCode.DUP, null, to);
            //_Convert1by1(VM.OpCode.TOALTSTACK, null, to);
            _Convert1by1(VM.OpCode.DUPFROMALTSTACK, src, to);

            //get i
            _ConvertPush(pos + method.paramtypes.Count, null, to);//翻转取参数顺序

            //getitem
            _ConvertPush(2, null, to);
            _Convert1by1(VM.OpCode.ROLL, null, to);

            _Convert1by1(VM.OpCode.SETITEM, null, to);


            //_Convert1by1(VM.OpCode.CLONESTRUCTONLY, src, to);
            ////push d
            //var c = _Convert1by1(VM.OpCode.DEPTH, null, to);
            //if (c.debugcode == null)
            //{
            //    c.debugcode = "from StLoc -> 6 code";
            //    c.debugline = 0;
            //}


            ////_Convert1by1(VM.ScriptOp.OP_DUP, src, to);
            ////push n
            //_ConvertPush(pos, null, to);
            ////d-n-1
            //_Convert1by1(VM.OpCode.SUB, null, to);
            //_Convert1by1(VM.OpCode.DEC, null, to);

            ////push olddepth
            //_Convert1by1(VM.OpCode.FROMALTSTACK, null, to);
            //_Convert1by1(VM.OpCode.DUP, null, to);
            //_Convert1by1(VM.OpCode.TOALTSTACK, null, to);
            ////(d-n-1)-olddepth
            //_Convert1by1(VM.OpCode.SUB, null, to);

            ////swap d-n-1 and top
            //_Convert1by1(VM.OpCode.XSWAP, null, to);
            ////drop top
            //_Convert1by1(VM.OpCode.DROP, null, to);

        }
        private void _ConvertLdLoc(ILMethod method, OpCode src, NeoMethod to, int pos)
        {
            //get array
            //_Convert1by1(VM.OpCode.FROMALTSTACK, src, to);
            //_Convert1by1(VM.OpCode.DUP, null, to);
            //_Convert1by1(VM.OpCode.TOALTSTACK, null, to);
            _Convert1by1(VM.OpCode.DUPFROMALTSTACK, src, to);
            //get i
            _ConvertPush(pos + method.paramtypes.Count, null, to);//翻转取参数顺序
            _Convert1by1(VM.OpCode.PICKITEM, null, to);


        }
        private void _ConvertLdLocA(ILMethod method, OpCode src, NeoMethod to, int pos)
        {//这有两种情况，我们需要先判断这个引用地址是拿出来干嘛的

            var n1 = method.body_Codes[method.GetNextCodeAddr(src.addr)];
            var n2 = method.body_Codes[method.GetNextCodeAddr(n1.addr)];
            if (n1.code == CodeEx.Initobj)//初始化结构体，必须给引用地址
            {
                _ConvertPush(pos + method.paramtypes.Count, src, to);
            }
            else if (n2.code == CodeEx.Call && n2.tokenMethod.Contains(".ctor"))
            {
                _ConvertPush(pos + method.paramtypes.Count, src, to);

            }
            else
            {
                _ConvertLdLoc(method, src, to, pos);
            }
        }
        private void _ConvertCastclass(ILMethod method, OpCode src, NeoMethod to)
        {
            var type = src.tokenUnknown as Mono.Cecil.TypeReference;
            try
            {
                var dtype = type.Resolve();
                if (dtype.BaseType.FullName == "System.MulticastDelegate" || dtype.BaseType.FullName == "System.Delegate")
                {
                    foreach (var m in dtype.Methods)
                    {
                        if (m.Name == "Invoke")
                        {
                            to.lastparam = m.Parameters.Count;
                            break;
                        }
                    }
                }
            }
            catch
            {

            }
        }
        private void _ConvertLdArg(ILMethod method, OpCode src, NeoMethod to, int pos)
        {
            try
            {
                var ptype = method.method.Parameters[pos].ParameterType.Resolve();
                //var ptype = method.method.Parameters[pos].ParameterType;
                //if (ptype.BaseType.IsFunctionPointer)
                //{
                if (ptype.BaseType.FullName == "System.MulticastDelegate" || ptype.BaseType.FullName == "System.Delegate")
                {
                    foreach (var m in ptype.Methods)
                    {
                        if (m.Name == "Invoke")
                        {
                            to.lastparam = m.Parameters.Count;
                            break;
                        }
                    }
                }
            }
            catch
            {

            }
            //}
            //get array
            //_Convert1by1(VM.OpCode.FROMALTSTACK, src, to);
            //_Convert1by1(VM.OpCode.DUP, null, to);
            //_Convert1by1(VM.OpCode.TOALTSTACK, null, to);
            _Convert1by1(VM.OpCode.DUPFROMALTSTACK, src, to);
            //get i
            _ConvertPush(pos, null, to);//翻转取参数顺序
            _Convert1by1(VM.OpCode.PICKITEM, null, to);

            ////push d
            //var c = _Convert1by1(VM.OpCode.DEPTH, src, to);
            //if (c.debugcode == null)
            //{
            //    c.debugcode = "from LdArg -> 5 code";
            //    c.debugline = 0;
            //}
            ////push n
            //_ConvertPush(pos, null, to);//翻转取参数顺序
            ////_Convert1by1(VM.OpCode.PUSHDATA1, null, to, int2Pushdata1bytes(to.paramtypes.Count - 1 - pos));
            ////d+n
            //_Convert1by1(VM.OpCode.ADD, null, to);

            ////push olddepth
            //_Convert1by1(VM.OpCode.FROMALTSTACK, null, to);
            //_Convert1by1(VM.OpCode.DUP, null, to);
            //_Convert1by1(VM.OpCode.TOALTSTACK, null, to);
            ////(d+n)-olddepth
            //_Convert1by1(VM.OpCode.SUB, null, to);

            ////pick
            //_Convert1by1(VM.OpCode.PICK, null, to);
        }
        private void _ConvertStArg(OpCode src, NeoMethod to, int pos)
        {
            //get array
            _Convert1by1(VM.OpCode.DUPFROMALTSTACK, src, to);
            //set i
            _ConvertPush(pos, null, to);//翻转取参数顺序

            //got v to top
            _ConvertPush(2, null, to);
            _Convert1by1(VM.OpCode.ROLL, null, to);

            _Convert1by1(VM.OpCode.SETITEM, null, to);
        }

        /*
                public bool IsSysCall(Mono.Cecil.MethodDefinition defs, out string name)
                {
                    if (defs == null)
                    {
                        name = "";
                        return false;
                    }
                    foreach (var attr in defs.CustomAttributes)
                    {
                        if (attr.AttributeType.Name == "SyscallAttribute")
                        {
                            var type = attr.ConstructorArguments[0].Type;
                            var value = (string)attr.ConstructorArguments[0].Value;

                            //dosth
                            name = value;
                            return true;



                        }
                        //if(attr.t)
                    }
                    name = "";
                    return false;
                }
        */

        public bool IsAppCall(Mono.Cecil.MethodDefinition defs, out byte[] hash)
        {
            if (defs == null)
            {
                hash = null;
                return false;
            }
            foreach (var attr in defs.CustomAttributes)
            {
                if (attr.AttributeType.Name == "AppcallAttribute")
                {
                    var type = attr.ConstructorArguments[0].Type;
                    var a = attr.ConstructorArguments[0];
                    if (a.Type.FullName == "System.String")
                    {
                        string hashstr = (string)a.Value;

                        try
                        {
                            hash = new byte[20];
                            if (hashstr.Length < 40)
                                throw new Exception("hash too short:" + hashstr);
                            for (var i = 0; i < 20; i++)
                            {
                                hash[i] = byte.Parse(hashstr.Substring(i * 2, 2), System.Globalization.NumberStyles.HexNumber);
                            }
                            //string hexhash 需要反序
                            hash = hash.Reverse().ToArray();
                            return true;
                        }
                        catch
                        {
                            throw new Exception("hex format error:" + hashstr);
                        }
                    }
                    else
                    {

                        if (!(a.Value is Mono.Cecil.CustomAttributeArgument[] list) || list.Length < 20)
                        {
                            throw new Exception("hash too short.");
                        }
                        hash = new byte[20];
                        for (var i = 0; i < 20; i++)
                        {
                            hash[i] = (byte)list[i].Value;
                        }
                        //byte hash 需要反序
                        hash = hash.Reverse().ToArray();
                        //dosth
                        return true;
                    }
                }
                //if(attr.t)
            }
            hash = null;
            return false;


        }
        public bool IsNonCall(Mono.Cecil.MethodDefinition defs)
        {
            if (defs == null)
            {
                return false;
            }
            foreach (var attr in defs.CustomAttributes)
            {
                if (attr.AttributeType.Name == "NonemitAttribute")
                {
                    return true;
                }
                if (attr.AttributeType.Name == "NonemitWithConvertAttribute")
                {
                    throw new Exception("NonemitWithConvert func only used for readonly static field.");
                }
                if (attr.AttributeType.Name == "ScriptAttribute")
                {
                    var strv = attr.ConstructorArguments[0].Value as string;
                    if (string.IsNullOrEmpty(strv))
                    {
                        return true;
                    }

                }
                //if(attr.t)
            }
            return false;
        }

        public bool IsMixAttribute(Mono.Cecil.MethodDefinition defs, out VM.OpCode[] opcodes, out string[] opdata)
        {
            // ============================================
            // Integrates attributes: OpCode/Syscall/Script
            // ============================================

            opcodes = null;
            opdata = null;

            if (defs == null)
            {
                return false;
            }

            int count_attrs = 0;

            foreach (var attr in defs.CustomAttributes)
            {
                if ((attr.AttributeType.Name == "OpCodeAttribute") ||
                    (attr.AttributeType.Name == "SyscallAttribute") ||
                    (attr.AttributeType.Name == "ScriptAttribute"))
                    count_attrs++;
            }

            if (count_attrs == 0)
            {
                // no OpCode/Syscall/Script Attribute
                return false;
            }

            opcodes = new VM.OpCode[count_attrs];
            opdata = new string[count_attrs];

            int i = 0; // index each attribute
            int ext = 0; // extension attributes (automatically included if using 'this' on parameter)

            foreach (var attr in defs.CustomAttributes)
            {
                if (attr.AttributeType.Name == "OpCodeAttribute")
                {
                    opcodes[i] = (VM.OpCode)attr.ConstructorArguments[0].Value;
                    opdata[i] = (string)attr.ConstructorArguments[1].Value;

                    i++;
                }
                else if (attr.AttributeType.Name == "SyscallAttribute")
                {
                    //var type = attr.ConstructorArguments[0].Type;
                    var val = (string)attr.ConstructorArguments[0].Value;

                    opcodes[i] = VM.OpCode.SYSCALL;
                    opdata[i] = val;

                    i++;
                }
                else if (attr.AttributeType.Name == "ScriptAttribute")
                {
                    //var type = attr.ConstructorArguments[0].Type;
                    var val = (string)attr.ConstructorArguments[0].Value;

                    opcodes[i] = VM.OpCode.NOP;
                    opdata[i] = val;

                    i++;
                }

                if (attr.AttributeType.Name == "ExtensionAttribute")
                    ext++;
            }

            if ((count_attrs + ext) == defs.CustomAttributes.Count)
            {
                // all attributes are OpCode or Syscall or Script (plus ExtensionAttribute which is automatic)
                return true;
            }
            else
            {
                // OpCodeAttribute/SyscallAttribute together with different attributes, cannot mix!
                throw new Exception("neomachine Cannot mix OpCode/Syscall/Script attributes with others!");
            }
        }

        /*
                public bool IsOpCall(Mono.Cecil.MethodDefinition defs, out VM.OpCode[] opcodes)
                {
                    opcodes = null;
                    if (defs == null)
                    {
                        return false;
                    }

                    foreach (var attr in defs.CustomAttributes)
                    {
                        if (attr.AttributeType.Name == "OpCodeAttribute")
                        {

                            var type = attr.ConstructorArguments[0].Type;

                            Mono.Cecil.CustomAttributeArgument[] val = (Mono.Cecil.CustomAttributeArgument[])attr.ConstructorArguments[0].Value;

                            opcodes = new VM.OpCode[val.Length];
                            for (var j = 0; j < val.Length; j++)
                            {
                                opcodes[j] = ((VM.OpCode)(byte)val[j].Value);
                            }

                            return true;
                        }
                        //if(attr.t)
                    }
                    return false;
                }
        */

        public bool IsNotifyCall(Mono.Cecil.MethodDefinition defs, Mono.Cecil.MethodReference refs, NeoMethod to, out string name)
        {

            name = to.lastsfieldname;
            if (to.lastsfieldname == null)
                return false;

            Mono.Cecil.TypeDefinition call = null;
            if (defs == null)
            {
                try
                {
                    call = refs.DeclaringType.Resolve();
                }
                catch
                {//当不能取得这个，大半都是模板类

                }
            }
            else
            {
                call = defs.DeclaringType;
            }

            if (call != null)
            {
                if (call.BaseType.Name == "MulticastDelegate" || call.BaseType.Name == "Delegate")
                {
                    to.lastsfieldname = null;
                    return true;
                }
            }
            else//不能还原类型，只好用名字判断了
            {
                if (refs.Name == "Invoke" && refs.DeclaringType.Name.Contains("Action`"))
                {
                    to.lastsfieldname = null;
                    return true;
                }
            }
            name = "Notify";
            return false;
        }
        private int _ConvertCall(OpCode src, NeoMethod to)
        {
            Mono.Cecil.MethodReference refs = src.tokenUnknown as Mono.Cecil.MethodReference;

            int calltype = 0;
            string callname = "";
            int callpcount = 0;
            byte[] callhash = null;
            //VM.OpCode callcode = VM.OpCode.NOP;
            VM.OpCode[] callcodes = null;
            string[] calldata = null;

            Mono.Cecil.MethodDefinition defs = null;
            Exception defError = null;
            try
            {
                defs = refs.Resolve();
            }
            catch (Exception err)
            {
                defError = err;
            }

            if (IsNonCall(defs))
            {
                return 0;
            }
            else if (IsNotifyCall(defs, refs, to, out callname))
            {
                calltype = 5;
            }
            else if (to.lastparam >= 0)
            {
                callpcount = to.lastparam;
                calltype = 6;
                to.lastparam = -1;
            }
            //else if (IsOpCall(defs, out callcodes))
            //{
            //    calltype = 2;

            //if (System.Enum.TryParse<VM.OpCode>(callname, out callcode))
            //{
            //    calltype = 2;
            //}
            //else
            //{
            //    throw new Exception("Can not find OpCall:" + callname);
            //}
            //}
            //else if (IsOpCodesCall(defs, out callcodes))
            //{
            //    calltype = 7;
            //}
            //else if (IsSysCall(defs, out callname))
            //{
            //    calltype = 3;
            //}
            else if (IsMixAttribute(defs, out callcodes, out calldata))
            {
                //单一syscall 参数要翻转
                //单一opcall 不管参数
                calltype = 7;

                if (callcodes.Length == 1 && callcodes[0] != VM.OpCode.SYSCALL)
                {
                    calltype = 2;
                }
            }
            else if (IsAppCall(defs, out callhash))
            {
                calltype = 4;
            }
            else if (this.outModule.mapMethods.ContainsKey(src.tokenMethod))
            {//this is a call
                calltype = 1;
            }
            else
            {//maybe a syscall // or other
                if (src.tokenMethod.Contains("::op_Explicit(") || src.tokenMethod.Contains("::op_Implicit("))
                {
                    //各类显示隐示转换都忽略
                    //有可能有一些会特殊处理，故还保留独立判断
                    if (src.tokenMethod == "System.Int32 System.Numerics.BigInteger::op_Explicit(System.Numerics.BigInteger)")
                    {
                        //donothing
                        return 0;
                    }
                    else if (src.tokenMethod == "System.Int64 System.Numerics.BigInteger::op_Explicit(System.Numerics.BigInteger)")
                    {
                        //donothing
                        return 0;
                    }
                    else if (src.tokenMethod == "System.Numerics.BigInteger System.Numerics.BigInteger::op_Implicit(System.Int32)")//int->bignumber
                    {
                        //donothing
                        return 0;
                    }
                    else if (src.tokenMethod == "System.Numerics.BigInteger System.Numerics.BigInteger::op_Implicit(System.Int64)")
                    {
                        return 0;
                    }

                    return 0;
                }
                else if (src.tokenMethod == "System.Void System.Diagnostics.Debugger::Break()")
                {
                    _Convert1by1(VM.OpCode.NOP, src, to);

                    return 0;
                }
                else if (src.tokenMethod.Contains("::op_Equality(") || src.tokenMethod.Contains("::Equals("))
                {
                    var _ref = src.tokenUnknown as Mono.Cecil.MethodReference;

                    if (_ref.DeclaringType.FullName == "System.Boolean"
                        || _ref.DeclaringType.FullName == "System.Int32"
                        || _ref.DeclaringType.FullName == "System.Numerics.BigInteger")
                    {
                        _Convert1by1(VM.OpCode.NUMEQUAL, src, to);
                    }
                    else
                    {
                        _Convert1by1(VM.OpCode.EQUAL, src, to);

                    }
                    //各类==指令
                    //有可能有一些会特殊处理，故还保留独立判断
                    //if (src.tokenMethod == "System.Boolean System.String::op_Equality(System.String,System.String)")
                    //{
                    //    _Convert1by1(VM.OpCode.EQUAL, src, to);
                    //    return 0;
                    //}
                    //else if (src.tokenMethod == "System.Boolean System.Object::Equals(System.Object)")
                    //{
                    //    _Convert1by1(VM.OpCode.EQUAL, src, to);
                    //    return 0;
                    //}
                    //_Convert1by1(VM.OpCode.EQUAL, src, to);
                    return 0;
                }
                else if (src.tokenMethod.Contains("::op_Inequality("))
                {
                    var _ref = src.tokenUnknown as Mono.Cecil.MethodReference;
                    if (_ref.DeclaringType.FullName == "System.Boolean"
                        || _ref.DeclaringType.FullName == "System.Int32"
                        || _ref.DeclaringType.FullName == "System.Numerics.BigInteger")
                    {
                        _Convert1by1(VM.OpCode.NUMNOTEQUAL, src, to);
                    }
                    else
                    {
                        _Convert1by1(VM.OpCode.EQUAL, src, to);
                        _Convert1by1(VM.OpCode.NOT, null, to);
                    }
                    ////各类!=指令
                    ////有可能有一些会特殊处理，故还保留独立判断
                    //if (src.tokenMethod == "System.Boolean System.Numerics.BigInteger::op_Inequality(System.Numerics.BigInteger,System.Numerics.BigInteger)")
                    //{
                    //    _Convert1by1(VM.OpCode.INVERT, src, to);
                    //    _Insert1(VM.OpCode.EQUAL, "", to);
                    //    return 0;
                    //}
                    //_Convert1by1(VM.OpCode.INVERT, src, to);
                    //_Insert1(VM.OpCode.EQUAL, "", to);
                    return 0;
                }
                else if (src.tokenMethod.Contains("::op_Addition("))
                {
                    //各类+指令
                    //有可能有一些会特殊处理，故还保留独立判断
                    if (src.tokenMethod == "System.Numerics.BigInteger System.Numerics.BigInteger::op_Addition(System.Numerics.BigInteger,System.Numerics.BigInteger)")
                    {
                        _Convert1by1(VM.OpCode.ADD, src, to);
                        return 0;
                    }
                    _Convert1by1(VM.OpCode.ADD, src, to);
                    return 0;
                }
                else if (src.tokenMethod.Contains("::op_Subtraction("))
                {
                    //各类-指令
                    //有可能有一些会特殊处理，故还保留独立判断
                    if (src.tokenMethod == "System.Numerics.BigInteger System.Numerics.BigInteger::op_Subtraction(System.Numerics.BigInteger,System.Numerics.BigInteger)")
                    {
                        _Convert1by1(VM.OpCode.SUB, src, to);
                        return 0;
                    }
                    _Convert1by1(VM.OpCode.SUB, src, to);
                    return 0;
                }
                else if (src.tokenMethod.Contains("::op_Multiply("))
                {
                    //各类*指令
                    //有可能有一些会特殊处理，故还保留独立判断
                    if (src.tokenMethod == "System.Numerics.BigInteger System.Numerics.BigInteger::op_Multiply(System.Numerics.BigInteger,System.Numerics.BigInteger)")
                    {
                        _Convert1by1(VM.OpCode.MUL, src, to);
                        return 0;
                    }
                    _Convert1by1(VM.OpCode.MUL, src, to);
                    return 0;
                }
                else if (src.tokenMethod.Contains("::op_Division("))
                {
                    //各类/指令
                    //有可能有一些会特殊处理，故还保留独立判断
                    if (src.tokenMethod == "System.Numerics.BigInteger System.Numerics.BigInteger::op_Division(System.Numerics.BigInteger, System.Numerics.BigInteger)")
                    {
                        _Convert1by1(VM.OpCode.DIV, src, to);
                        return 0;
                    }
                    _Convert1by1(VM.OpCode.DIV, src, to);
                    return 0;
                }
                else if (src.tokenMethod.Contains("::op_Modulus("))
                {
                    //各类%指令
                    //有可能有一些会特殊处理，故还保留独立判断
                    if (src.tokenMethod == "System.Numerics.BigInteger System.Numerics.BigInteger::op_Modulus(System.Numerics.BigInteger,System.Numerics.BigInteger)")
                    {
                        _Convert1by1(VM.OpCode.MOD, src, to);
                        return 0;
                    }
                    _Convert1by1(VM.OpCode.MOD, src, to);
                    return 0;
                }
                else if (src.tokenMethod.Contains("::op_LessThan("))
                {
                    //各类<指令
                    //有可能有一些会特殊处理，故还保留独立判断
                    _Convert1by1(VM.OpCode.LT, src, to);
                    return 0;
                }
                else if (src.tokenMethod.Contains("::op_GreaterThan("))
                {
                    //各类>指令
                    //有可能有一些会特殊处理，故还保留独立判断
                    _Convert1by1(VM.OpCode.GT, src, to);
                    return 0;
                }
                else if (src.tokenMethod.Contains("::op_LessThanOrEqual("))
                {
                    //各类<=指令
                    //有可能有一些会特殊处理，故还保留独立判断
                    _Convert1by1(VM.OpCode.LTE, src, to);
                    return 0;
                }
                else if (src.tokenMethod.Contains("::op_GreaterThanOrEqual("))
                {
                    //各类>=指令
                    //有可能有一些会特殊处理，故还保留独立判断
                    _Convert1by1(VM.OpCode.GTE, src, to);
                    return 0;
                }
                else if (src.tokenMethod.Contains("::get_Length("))
                {
                    //各类.Length指令
                    //"System.Int32 System.String::get_Length()"
                    _Convert1by1(VM.OpCode.SIZE, src, to);
                    return 0;
                }
                else if (src.tokenMethod.Contains("::Concat("))
                {
                    //各类.Concat
                    //"System.String System.String::Concat(System.String,System.String)"
                    _Convert1by1(VM.OpCode.CAT, src, to);
                    return 0;
                }

                else if (src.tokenMethod == "System.String System.String::Substring(System.Int32,System.Int32)")
                {
                    _Convert1by1(VM.OpCode.SUBSTR, src, to);
                    return 0;

                }
                else if (src.tokenMethod == "System.Char System.String::get_Chars(System.Int32)")
                {
                    _ConvertPush(1, src, to);
                    _Convert1by1(VM.OpCode.SUBSTR, null, to);
                    return 0;
                }
                else if (src.tokenMethod == "System.String System.String::Substring(System.Int32)")
                {
                    throw new Exception("neomachine cant use this call,please use  .SubString(1,2) with 2 params.");
                }
                else if (src.tokenMethod == "System.String System.Char::ToString()")
                {
                    return 0;
                }
                else if (src.tokenMethod == "System.Byte[] System.Numerics.BigInteger::ToByteArray()")
                {
                    return 0;
                }
                else if (src.tokenMethod == "System.Void System.Numerics.BigInteger::.ctor(System.Byte[])")
                {
                    _Convert1by1(VM.OpCode.DUPFROMALTSTACK, src, to);
                    _ConvertPush(2, null, to);
                    _Convert1by1(VM.OpCode.ROLL, null, to);
                    _ConvertPush(2, null, to);
                    _Convert1by1(VM.OpCode.ROLL, null, to);
                    _Convert1by1(VM.OpCode.SETITEM, null, to);
                    return 0;
                }
                else if (src.tokenMethod == "System.UInt32 <PrivateImplementationDetails>::ComputeStringHash(System.String)")
                {
                    throw new Exception("not supported on neovm now.");
                    // 需要neo.vm nuget更新以后，这个才可以放开，就可以处理 string switch了。");

                    //_Convert1by1(VM.OpCode.CSHARPSTRHASH32, src, to);
                    //return 0;
                }
                else if (src.tokenMethod.Contains("::op_LeftShift("))
                {
                    _Convert1by1(VM.OpCode.SHL, src, to);
                    return 0;
                }
                else if (src.tokenMethod.Contains("::op_RightShift("))
                {
                    _Convert1by1(VM.OpCode.SHR, src, to);
                    return 0;
                }
                else
                {

                }
            }

            if (calltype == 0)
            {
                if (defs == null && defError != null)
                {
                    if (defError is Mono.Cecil.AssemblyResolutionException dllError)
                    {
                        logger.Log("<Error>Miss a Symbol in :" + dllError.AssemblyReference.FullName);
                        logger.Log("<Error>Check DLLs for contract.");
                    }
                    throw defError;
                }
                //之前的所有尝试都无效，那也不一定是个不存在的函数，有可能在别的模块里
                if (TryInsertMethod(outModule, defs))
                {
                    calltype = 1;
                    //ILModule module = new ILModule();
                    //module.LoadModule
                    //ILType type =new ILType()
                    //ILMethod method = new ILMethod(defs)
                }
                else
                    throw new Exception("unknown call: " + src.tokenMethod + "\r\n   in: " + to.name + "\r\n");
            }
            var md = src.tokenUnknown as Mono.Cecil.MethodReference;
            var pcount = md.Parameters.Count;
            bool havethis = md.HasThis;
            if (calltype == 2)
            {
                //opcode call
            }
            else
            {//翻转参数顺序

                //this become very diffcult

                // because opcode donot need to flip params
                // but syscall need
                // calltype7 is  opcode? or is syscall?

                // i will make calltype7 =calltype3 , you can add flip opcode if you need.
                //如果是syscall 并且有this的，翻转范围加一
                if (havethis && calltype == 7)
                    pcount++;
                //if ((calltype == 3) || ((calltype == 7) && (callcodes[0] == VM.OpCode.SYSCALL)))
                //    pcount++;
                // calltype == 3 does not exist anymore

                _Convert1by1(VM.OpCode.NOP, src, to);
                if (pcount <= 1)
                {
                }
                else if (pcount == 2)
                {
                    _Insert1(VM.OpCode.SWAP, "swap 2 param", to);
                }
                else if (pcount == 3)
                {
                    _InsertPush(2, "swap 0 and 2 param", to);
                    _Insert1(VM.OpCode.XSWAP, "", to);
                }
                else
                {
                    for (var i = 0; i < pcount / 2; i++)
                    {
                        int saveto = (pcount - 1 - i);
                        _InsertPush(saveto, "load" + saveto, to);
                        _Insert1(VM.OpCode.PICK, "", to);

                        _InsertPush(i + 1, "load" + i + 1, to);
                        _Insert1(VM.OpCode.PICK, "", to);


                        _InsertPush(saveto + 2, "save to" + saveto + 2, to);
                        _Insert1(VM.OpCode.XSWAP, "", to);
                        _Insert1(VM.OpCode.DROP, "", to);

                        _InsertPush(i + 1, "save to" + i + 1, to);
                        _Insert1(VM.OpCode.XSWAP, "", to);
                        _Insert1(VM.OpCode.DROP, "", to);

                    }
                }
            }
            if (calltype == 1)
            {
                var c = _Convert1by1(VM.OpCode.CALL, null, to, new byte[] { 5, 0 });
                c.needfixfunc = true;
                c.srcfunc = src.tokenMethod;
                return 0;
            }

            else if (calltype == 2)
            {
                _Convert1by1(callcodes[0], src, to, Helper.OpDataToBytes(calldata[0]));
            }

            /*
                        else if (calltype == 3)
                        {
                            byte[] bytes = null;
                            if (this.outModule.option.useSysCallInteropHash)
                            {
                                //now neovm use ineropMethod hash for syscall.
                                bytes = BitConverter.GetBytes(callname.ToInteropMethodHash());
                            }
                            else
                            {
                                bytes = System.Text.Encoding.UTF8.GetBytes(callname);
                                if (bytes.Length > 252) throw new Exception("string is to long");
                            }
                            byte[] outbytes = new byte[bytes.Length + 1];
                            outbytes[0] = (byte)bytes.Length;
                            Array.Copy(bytes, 0, outbytes, 1, bytes.Length);
                            //bytes.Prepend 函数在 dotnet framework 4.6 编译不过
                            _Convert1by1(VM.OpCode.SYSCALL, null, to, outbytes);
                            return 0;
                        }
            */
            else if (calltype == 7)
            {
                for (var j = 0; j < callcodes.Length; j++)
                {

                    if (callcodes[j] == VM.OpCode.SYSCALL)
                    {
                        //if(isHex)
                        //{
                        //    throw new Exception("neomachine OpCodeAttribute field OpData currently supports SYSCALL only with plain non-empty text (not hex)!");
                        //}

                        byte[] bytes = BitConverter.GetBytes(calldata[j].ToInteropMethodHash());
                        _Convert1by1(VM.OpCode.SYSCALL, null, to, bytes);
                    }
                    else
                    {
                        byte[] opdata = Helper.OpDataToBytes(calldata[j]);

                        _Convert1by1(callcodes[j], src, to, opdata);
                    }
                }
                return 0;
            }
            else if (calltype == 4)
            {
                _ConvertPush(callhash, src, to);
                _Insert1(VM.OpCode.SYSCALL, "", to, BitConverter.GetBytes(InteropService.System_Contract_Call));
            }
            else if (calltype == 5)
            {

                //把name参数推进去
                var callp = Encoding.UTF8.GetBytes(callname);
                _ConvertPush(callp, src, to);

                //参数打包成array
                _ConvertPush(pcount + 1, null, to);
                _Convert1by1(VM.OpCode.PACK, null, to);

                //a syscall
                {
                    var bytes = BitConverter.GetBytes(InteropService.System_Runtime_Notify);
                    //byte[] outbytes = new byte[bytes.Length + 1];
                    //outbytes[0] = (byte)bytes.Length;
                    //Array.Copy(bytes, 0, outbytes, 1, bytes.Length);
                    //bytes.Prepend 函数在 dotnet framework 4.6 编译不过
                    _Convert1by1(VM.OpCode.SYSCALL, null, to, bytes);
                }
            }
            else if (calltype == 6)
            {
                _ConvertPush(callpcount, src, to);
                _Convert1by1(VM.OpCode.ROLL, null, to);
                _Convert1by1(VM.OpCode.SYSCALL, null, to, BitConverter.GetBytes(InteropService.System_Contract_Call));
            }
            return 0;
        }
        private bool TryInsertMethod(NeoModule outModule, Mono.Cecil.MethodDefinition method)
        {
            var oldaddr = this.addr;
            var oldaddrconv = new Dictionary<int, int>();
            foreach (int k in addrconv.Keys)
            {
                oldaddrconv[k] = addrconv[k];
            }
            var typename = method.DeclaringType.FullName;
            if (inModule.mapType.TryGetValue(typename, out ILType type) == false)
            {
                type = new ILType(null, method.DeclaringType, logger);
                inModule.mapType[typename] = type;
            }

            var _method = type.methods[method.FullName];
            try
            {
<<<<<<< HEAD
                if (method.FullName.Contains(".cctor"))
=======
                NeoMethod nm = new NeoMethod();
                if (method.Is_cctor())
>>>>>>> 90f791fd
                {
                    CctorSubVM.Parse(_method, this.outModule);
                    //continue;
                    return false;
                }
                if (method.Is_ctor())
                {
                    return false;
                    //continue;
                }

                NeoMethod nm = new NeoMethod(method);
                this.methodLink[_method] = nm;
                outModule.mapMethods[nm.name] = nm;
                ConvertMethod(_method, nm);
                return true;
            }
            catch
            {
                return false;

            }
            finally
            {
                this.addr = oldaddr;
                this.addrconv.Clear();
                foreach (int k in oldaddrconv.Keys)
                {
                    addrconv[k] = oldaddrconv[k];
                }
            }
        }
        private int _ConvertNewArr(ILMethod method, OpCode src, NeoMethod to)
        {
            var type = src.tokenType;
            if ((type != "System.Byte") && (type != "System.SByte"))
            {
                _Convert1by1(VM.OpCode.NEWARRAY, src, to);
                int n = method.GetNextCodeAddr(src.addr);
                int n2 = method.GetNextCodeAddr(n);
                int n3 = method.GetNextCodeAddr(n2);
                if (n >= 0 && n2 >= 0 && n3 >= 0 && method.body_Codes[n].code == CodeEx.Dup && method.body_Codes[n2].code == CodeEx.Ldtoken && method.body_Codes[n3].code == CodeEx.Call)
                {//這是在初始化數組
                    var data = method.body_Codes[n2].tokenUnknown as byte[];
                    if (type == "System.Char")
                    {
                        for (var i = 0; i < data.Length; i += 2)
                        {
                            char info = BitConverter.ToChar(data, i);
                            _Convert1by1(VM.OpCode.DUP, null, to);
                            _ConvertPush(i / 2, null, to);
                            _ConvertPush(info, null, to);
                            _Convert1by1(VM.OpCode.SETITEM, null, to);
                        }
                        return 3;
                    }
                    throw new Exception($"not support this type's init array. type: {type}");

                }
                return 0;
                //this.logger.Log("_ConvertNewArr::not support type " + type + " for array.");
            }
            else // (type == "System.Byte") || (type == "System.SByte")
            {
                var code = to.body_Codes.Last().Value;
                //we need a number
                if (code.code > VM.OpCode.PUSH16)
                {
                    throw new Exception("_ConvertNewArr::not support var lens for new byte[?].");
                }
                var number = getNumber(code);

                //移除上一条指令
                to.body_Codes.Remove(code.addr);
                this.addr = code.addr;

                //new array 指令處理有問題，這個addr 已經包括了data
                //if (code.bytes != null)
                //    this.addr -= code.bytes.Length;

                int n = method.GetNextCodeAddr(src.addr);
                int n2 = method.GetNextCodeAddr(n);
                int n3 = method.GetNextCodeAddr(n2);
                _ = method.GetNextCodeAddr(n3);

                if (n >= 0 && n2 >= 0 && n3 >= 0 && method.body_Codes[n].code == CodeEx.Dup && method.body_Codes[n2].code == CodeEx.Ldtoken && method.body_Codes[n3].code == CodeEx.Call)
                {
                    // 這是在初始化數組
                    // en: this is the initialization array

                    // System.Byte or System.SByte
                    var data = method.body_Codes[n2].tokenUnknown as byte[];
                    this._ConvertPush(data, src, to);

                    return 3;

                }
                else
                {
                    var outbyte = new byte[number];
                    var skip = 0;
                    int start = n;
                    var _code = method.body_Codes[start];
                    if (_code.code == CodeEx.Dup)//生成的setlem代码用dup
                    {
                        while (true)
                        {
                            int start2 = method.GetNextCodeAddr(start);
                            int start3 = method.GetNextCodeAddr(start2);
                            int start4 = method.GetNextCodeAddr(start3);
                            if (start < 0 || start2 < 0 || start3 < 0 || start4 < 0)
                                break;

                            _code = method.body_Codes[start];
                            var _code2 = method.body_Codes[start2];
                            var _code3 = method.body_Codes[start3];
                            var _code4 = method.body_Codes[start4];
                            if (_code.code != CodeEx.Dup || (_code4.code != CodeEx.Stelem_I1 && _code4.code != CodeEx.Stelem_I))
                            {
                                break;
                            }
                            else
                            {
                                var pos = _code2.tokenI32;
                                var value = _code3.tokenI32;
                                outbyte[pos] = (byte)value;

                                skip += 4;
                                start = method.GetNextCodeAddr(start4);
                            }
                        }
                    }
                    else if ((_code.code == CodeEx.Stloc || _code.code == CodeEx.Stloc_0 || _code.code == CodeEx.Stloc_1 || _code.code == CodeEx.Stloc_2 || _code.code == CodeEx.Stloc_3 || _code.code == CodeEx.Stloc_S))
                    {
                        skip++;
                        start = method.GetNextCodeAddr(start);
                        _code = method.body_Codes[start];
                        bool bLdLoc = (_code.code == CodeEx.Ldloc || _code.code == CodeEx.Ldloc_0 || _code.code == CodeEx.Ldloc_1 || _code.code == CodeEx.Ldloc_2 || _code.code == CodeEx.Ldloc_3 || _code.code == CodeEx.Ldloc_S);
                        if (bLdLoc == false)//说明根本没有初始化的意思
                        {
                            this._ConvertPush(outbyte, src, to);
                            return 0;
                        }
                        while (true)
                        {
                            int start2 = method.GetNextCodeAddr(start);
                            int start3 = method.GetNextCodeAddr(start2);
                            int start4 = method.GetNextCodeAddr(start3);
                            if (start < 0 || start2 < 0 || start3 < 0 || start4 < 0)
                                break;
                            _code = method.body_Codes[start];
                            var _code2 = method.body_Codes[start2];
                            var _code3 = method.body_Codes[start3];
                            var _code4 = method.body_Codes[start4];
                            bLdLoc = (_code.code == CodeEx.Ldloc || _code.code == CodeEx.Ldloc_0 || _code.code == CodeEx.Ldloc_1 || _code.code == CodeEx.Ldloc_2 || _code.code == CodeEx.Ldloc_3 || _code.code == CodeEx.Ldloc_S);
                            bool bStelem = (_code4.code == CodeEx.Stelem_I1 || _code4.code == CodeEx.Stelem_I);
                            if (bLdLoc && bStelem)
                            {
                                var pos = _code2.tokenI32;
                                var value = _code3.tokenI32;
                                outbyte[pos] = (byte)value;

                                skip += 4;
                                start = method.GetNextCodeAddr(start4);
                            }
                            else if (bLdLoc && !bStelem)
                            {
                                //走到这里说明不是预测的数组初始化，少处理了一种情况
                                this._ConvertPush(outbyte, src, to);
                                //就有两种情况
                                if (skip == 1)
                                {
                                    return 0;//没有初始化，那么第一个stloc 是不能跳过的
                                }
                                else
                                {
                                    break;
                                }
                            }
                            else
                            {
                                break;
                            }

                        }
                    }
                    //有时c#也会用填数值的方式初始化，对于byte这会出错

                    this._ConvertPush(outbyte, src, to);
                    return skip;
                }
            }
        }

        private int _ConvertInitObj(OpCode src, NeoMethod to)
        {
            var type = (src.tokenUnknown as Mono.Cecil.TypeReference).Resolve();
            _Convert1by1(VM.OpCode.NOP, src, to);//空白
            _ConvertPush(type.Fields.Count, null, to);//插入个数量
            if (type.IsValueType)
            {
                _Insert1(VM.OpCode.NEWSTRUCT, null, to);
            }
            else
            {
                _Insert1(VM.OpCode.NEWARRAY, null, to);
            }
            //now stack  a index, a value

            //getarray
            //_Convert1by1(VM.OpCode.FROMALTSTACK, null, to);
            //_Convert1by1(VM.OpCode.DUP, null, to);
            //_Convert1by1(VM.OpCode.TOALTSTACK, null, to);
            _Convert1by1(VM.OpCode.DUPFROMALTSTACK, null, to);

            _InsertPush(2, "", to);//move item
            _Insert1(VM.OpCode.ROLL, null, to);

            _InsertPush(2, "", to);//move value
            _Insert1(VM.OpCode.ROLL, null, to);

            _Insert1(VM.OpCode.SETITEM, null, to);

            ////然後要將計算棧上的第一個值，寫入第二個值對應的pos
            //_Convert1by1(VM.OpCode.SWAP, null, to);//replace n to top

            ////push d
            //_Convert1by1(VM.OpCode.DEPTH, null, to);

            //_Convert1by1(VM.OpCode.DEC, null, to);//d 多了一位，剪掉
            //_Convert1by1(VM.OpCode.SWAP, null, to);//把n拿上來
            ////push n
            ////_ConvertPush(pos, null, to);有n了
            ////d-n-1
            //_Convert1by1(VM.OpCode.SUB, null, to);
            //_Convert1by1(VM.OpCode.DEC, null, to);

            ////push olddepth
            //_Convert1by1(VM.OpCode.FROMALTSTACK, null, to);
            //_Convert1by1(VM.OpCode.DUP, null, to);
            //_Convert1by1(VM.OpCode.TOALTSTACK, null, to);
            ////(d-n-1)-olddepth
            //_Convert1by1(VM.OpCode.SUB, null, to);

            ////swap d-n-1 and top
            //_Convert1by1(VM.OpCode.XSWAP, null, to);
            ////drop top
            //_Convert1by1(VM.OpCode.DROP, null, to);
            return 0;
        }
        private int _ConvertNewObj(OpCode src, NeoMethod to)
        {
            var _type = (src.tokenUnknown as Mono.Cecil.MethodReference);
            if (_type.FullName == "System.Void System.Numerics.BigInteger::.ctor(System.Byte[])")
            {
                return 0;//donothing;

            }
            else if (_type.DeclaringType.FullName.Contains("Exception"))
            {
                _Convert1by1(VM.OpCode.NOP, src, to);//空白
                var pcount = _type.Parameters.Count;
                for (var i = 0; i < pcount; i++)
                {
                    _Insert1(VM.OpCode.DROP, "", to);
                }
                return 0;
            }
            var type = _type.Resolve();

            //如果构造函数上有一个[OpCode],替换New Array操作
            foreach (var m in type.DeclaringType.Methods)
            {
                if (m.IsConstructor && m.HasCustomAttributes)
                {
                    foreach (var attr in m.CustomAttributes)
                    {
                        if (attr.AttributeType.Name == "OpCodeAttribute")
                        {
                            //object[] op = method.method.Annotations[0] as object[];
                            var opcode = (VM.OpCode)attr.ConstructorArguments[0].Value;
                            var opdata = Helper.OpDataToBytes((string)attr.ConstructorArguments[1].Value);
                            VM.OpCode v = (VM.OpCode)opcode;
                            _Convert1by1(v, src, to, opdata);


                            return 0;
                        }

                    }
                }
            }
            _Convert1by1(VM.OpCode.NOP, src, to);//空白
            _ConvertPush(type.DeclaringType.Fields.Count, null, to);//插入个数量
            if (type.DeclaringType.IsValueType)
            {
                _Insert1(VM.OpCode.NEWSTRUCT, null, to);
            }
            else
            {
                _Insert1(VM.OpCode.NEWARRAY, null, to);
            }
            return 0;
        }

        private int _ConvertStfld(ILMethod method, OpCode src, NeoMethod to)
        {
            var field = (src.tokenUnknown as Mono.Cecil.FieldReference).Resolve();
            var type = field.DeclaringType;
            var id = type.Fields.IndexOf(field);
            if (id < 0)
                throw new Exception("impossible.");

            //_Convert1by1(VM.OpCode.CLONESTRUCTONLY, src, to);

            _ConvertPush(id, null, to);//index
            _Convert1by1(VM.OpCode.SWAP, null, to);//把item 拿上來

            _Convert1by1(VM.OpCode.SETITEM, null, to);//修改值 //item //index //array
            return 0;
        }

        private int _ConvertLdfld(OpCode src, NeoMethod to)
        {
            var field = (src.tokenUnknown as Mono.Cecil.FieldReference).Resolve();
            var type = field.DeclaringType;
            var id = type.Fields.IndexOf(field);
            if (id < 0)
                throw new Exception("impossible.");
            _ConvertPush(id, src, to);
            _Convert1by1(VM.OpCode.PICKITEM, null, to);//修改值

            return 0;
        }
    }
}<|MERGE_RESOLUTION|>--- conflicted
+++ resolved
@@ -984,12 +984,7 @@
             var _method = type.methods[method.FullName];
             try
             {
-<<<<<<< HEAD
-                if (method.FullName.Contains(".cctor"))
-=======
-                NeoMethod nm = new NeoMethod();
                 if (method.Is_cctor())
->>>>>>> 90f791fd
                 {
                     CctorSubVM.Parse(_method, this.outModule);
                     //continue;
