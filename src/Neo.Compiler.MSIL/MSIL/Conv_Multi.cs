<<<<<<< HEAD
using Neo.IO;
=======
using Mono.Cecil;
>>>>>>> ab0afaec
using Neo.SmartContract;
using System;
using System.Collections.Generic;
using System.ComponentModel;
using System.Linq;
using System.Text.RegularExpressions;

namespace Neo.Compiler.MSIL
{
    /// <summary>
    /// Convert IL to NeoVM opcode
    /// </summary>
    public partial class ModuleConverter
    {
        static readonly Regex _funcInvokeRegex = new Regex(@"\![0-9]\sSystem\.Func\`[0-9]+\<.*\>\:\:Invoke\(.*\)");

        private void ConvertStLoc(OpCode src, NeoMethod to, int pos)
        {
            if (pos < 7)
            {
                Convert1by1(VM.OpCode.STLOC0 + (byte)pos, src, to);
            }
            else
            {
                Convert1by1(VM.OpCode.STLOC, src, to, new byte[] { (byte)pos });
            }
        }

        private void ConvertLdLoc(OpCode src, NeoMethod to, int pos)
        {

            if (pos < 7)
            {
                Convert1by1(VM.OpCode.LDLOC0 + (byte)pos, src, to);
            }
            else
            {
                Convert1by1(VM.OpCode.LDLOC, src, to, new byte[] { (byte)pos });
            }
        }

        private void ConvertLdLocA(ILMethod method, OpCode src, NeoMethod to, int pos)
        {
            // There are two cases, and we need to figure out what the reference address is for

            var next = method.body_Codes[method.GetNextCodeAddr(src.addr)];
            while (next != null)
            {
                if (next.code == CodeEx.Initobj)
                {
                    ldloca_slot = pos;
                    return;
                }
                else if (next.code == CodeEx.Call && next.tokenMethod.Is_ctor())
                {
                    //some ctor,need  setloc after ctor.save slot first.
                    ldloca_slot = pos;
                    return;
                }
                else if (next.code.ToString().IndexOf("Ld") == 0)//可以是各種Ld
                {
                    next = method.body_Codes[method.GetNextCodeAddr(next.addr)];
                    continue;
                }
                else
                {
                    break;
                }
            }
            ConvertLdLoc(src, to, pos);

        }

        private void ConvertCastclass(OpCode src, NeoMethod to)
        {
            var type = src.tokenUnknown as Mono.Cecil.TypeReference;
            try
            {
                var dtype = type.Resolve();
                if (dtype.BaseType != null && (dtype.BaseType.FullName == "System.MulticastDelegate" || dtype.BaseType.FullName == "System.Delegate"))
                {
                    foreach (var m in dtype.Methods)
                    {
                        if (m.Name == "Invoke")
                        {
                            to.lastparam = m.Parameters.Count;
                            break;
                        }
                    }
                }
            }
            catch
            {
            }
        }

        private void ConvertLdArg(ILMethod method, OpCode src, NeoMethod to, int pos)
        {
            try
            {
                var ptype = method.method.Parameters[pos].ParameterType.Resolve();
                if (ptype.BaseType != null && (ptype.BaseType.FullName == "System.MulticastDelegate" || ptype.BaseType.FullName == "System.Delegate"))
                {
                    foreach (var m in ptype.Methods)
                    {
                        if (m.Name == "Invoke")
                        {
                            to.lastparam = m.Parameters.Count;
                            break;
                        }
                    }
                }
            }
            catch
            {
            }

            if (pos < 7)
            {
                Convert1by1(VM.OpCode.LDARG0 + (byte)pos, src, to);
            }
            else
            {
                Convert1by1(VM.OpCode.LDARG, src, to, new byte[] { (byte)pos });
            }
        }

        private void ConvertStArg(OpCode src, NeoMethod to, int pos)
        {
            if (pos < 7)
            {
                Convert1by1(VM.OpCode.STLOC0 + (byte)pos, src, to);
            }
            else
            {
                Convert1by1(VM.OpCode.STLOC, src, to, new byte[] { (byte)pos });
            }
        }

        /*
                public bool IsSysCall(Mono.Cecil.MethodDefinition defs, out string name)
                {
                    if (defs == null)
                    {
                        name = "";
                        return false;
                    }
                    foreach (var attr in defs.CustomAttributes)
                    {
                        if (attr.AttributeType.FullName == "Neo.SmartContract.Framework.SyscallAttribute")
                        {
                            var type = attr.ConstructorArguments[0].Type;
                            var value = (string)attr.ConstructorArguments[0].Value;

                            //dosth
                            name = value;
                            return true;
                        }
                        //if(attr.t)
                    }
                    name = "";
                    return false;
                }
        */

        public bool IsContractCall(Mono.Cecil.MethodDefinition defs, out UInt160 hash)
        {
            if (defs == null)
            {
                hash = null;
                return false;
            }

            foreach (var attr in defs.DeclaringType.CustomAttributes)
            {
                if (attr.AttributeType.FullName == "Neo.SmartContract.Framework.ContractAttribute")
                {
                    var type = attr.ConstructorArguments[0].Type;
                    var a = attr.ConstructorArguments[0];
                    if (a.Type.FullName == "System.String")
                    {
                        string hashstr = (string)a.Value;
                        if (UInt160.TryParse(hashstr, out hash))
                        {
                            return true;
                        }

                        throw new Exception("hex format error:" + hashstr);
                    }
                    else
                    {

                        if (!(a.Value is Mono.Cecil.CustomAttributeArgument[] list) || list.Length < 20)
                        {
                            throw new Exception("hash too short.");
                        }
                        var buffer = new byte[20];
                        for (var i = 0; i < 20; i++)
                        {
                            buffer[i] = (byte)list[i].Value;
                        }
                        hash = new UInt160(buffer);
                        return true;
                    }
                }
            }
            hash = null;
            return false;
        }

        public bool IsNonCall(Mono.Cecil.MethodDefinition defs)
        {
            if (defs == null)
            {
                return false;
            }
            foreach (var attr in defs.CustomAttributes)
            {
                if (attr.AttributeType.FullName == "Neo.SmartContract.Framework.NonemitAttribute")
                {
                    return true;
                }
                if (attr.AttributeType.FullName == "Neo.SmartContract.Framework.NonemitWithConvertAttribute")
                {
                    throw new Exception("NonemitWithConvert func only used for readonly static field.");
                }
                if (attr.AttributeType.FullName == "Neo.SmartContract.Framework.ScriptAttribute")
                {
                    var strv = attr.ConstructorArguments[0].Value as string;
                    if (string.IsNullOrEmpty(strv))
                    {
                        return true;
                    }
                }
            }
            return false;
        }

        public bool IsMixAttribute(Mono.Cecil.MethodDefinition defs, out VM.OpCode[] opcodes, out string[] opdata)
        {
            // ============================================
            // Integrates attributes: OpCode/Syscall/Script
            // ============================================

            opcodes = null;
            opdata = null;

            if (defs == null) return false;

            int count_attrs = 0;

            foreach (var attr in defs.CustomAttributes)
            {
                if ((attr.AttributeType.FullName == "Neo.SmartContract.Framework.OpCodeAttribute") ||
                    (attr.AttributeType.FullName == "Neo.SmartContract.Framework.SyscallAttribute") ||
                    (attr.AttributeType.FullName == "Neo.SmartContract.Framework.ScriptAttribute"))
                    count_attrs++;
            }

            if (count_attrs == 0) return false; // no OpCode/Syscall/Script Attribute

            opcodes = new VM.OpCode[count_attrs];
            opdata = new string[count_attrs];

            int i = 0; // index each attribute
            int ext = 0; // extension attributes (automatically included if using 'this' on parameter)

            foreach (var attr in defs.CustomAttributes)
            {
                if (attr.AttributeType.FullName == "Neo.SmartContract.Framework.OpCodeAttribute")
                {
                    opcodes[i] = (VM.OpCode)attr.ConstructorArguments[0].Value;
                    opdata[i] = (string)attr.ConstructorArguments[1].Value;

                    i++;
                }
                else if (attr.AttributeType.FullName == "Neo.SmartContract.Framework.SyscallAttribute")
                {
                    //var type = attr.ConstructorArguments[0].Type;
                    var val = (string)attr.ConstructorArguments[0].Value;

                    opcodes[i] = VM.OpCode.SYSCALL;
                    opdata[i] = val;

                    i++;
                }
                else if (attr.AttributeType.FullName == "Neo.SmartContract.Framework.ScriptAttribute")
                {
                    //var type = attr.ConstructorArguments[0].Type;
                    var val = (string)attr.ConstructorArguments[0].Value;

                    opcodes[i] = VM.OpCode.NOP;
                    opdata[i] = val;

                    i++;
                }

                if (attr.AttributeType.FullName == "System.Runtime.CompilerServices.ExtensionAttribute")
                    ext++;
            }

            if ((count_attrs + ext) == defs.CustomAttributes.Count)
            {
                // all attributes are OpCode or Syscall or Script (plus ExtensionAttribute which is automatic)
                return true;
            }
            else
            {
                // OpCodeAttribute/SyscallAttribute together with different attributes, cannot mix!
                throw new Exception("neomachine Cannot mix OpCode/Syscall/Script attributes with others!");
            }
        }

        /*
                public bool IsOpCall(Mono.Cecil.MethodDefinition defs, out VM.OpCode[] opcodes)
                {
                    opcodes = null;
                    if (defs == null)
                    {
                        return false;
                    }

                    foreach (var attr in defs.CustomAttributes)
                    {
                        if (attr.AttributeType.FullName == "Neo.SmartContract.Framework.OpCodeAttribute")
                        {

                            var type = attr.ConstructorArguments[0].Type;

                            Mono.Cecil.CustomAttributeArgument[] val = (Mono.Cecil.CustomAttributeArgument[])attr.ConstructorArguments[0].Value;

                            opcodes = new VM.OpCode[val.Length];
                            for (var j = 0; j < val.Length; j++)
                            {
                                opcodes[j] = ((VM.OpCode)(byte)val[j].Value);
                            }

                            return true;
                        }
                        //if(attr.t)
                    }
                    return false;
                }
        */

        public bool IsNotifyCall(Mono.Cecil.MethodDefinition defs, Mono.Cecil.MethodReference refs, NeoMethod to, out string name)
        {

            name = to.lastsfieldname;
            if (to.lastsfieldname == null)
                return false;

            Mono.Cecil.TypeDefinition call = null;
            if (defs == null)
            {
                try
                {
                    call = refs.DeclaringType.Resolve();
                }
                catch
                {//In most case it's a template class
                }
            }
            else
            {
                call = defs.DeclaringType;
            }

            if (call != null)
            {
                if (call.BaseType.Name == "MulticastDelegate" || call.BaseType.Name == "Delegate")
                {
                    to.lastsfieldname = null;
                    return true;
                }
            }
            else // Cannot restore type, we only can judge by name
            {
                if (refs.Name == "Invoke" && refs.DeclaringType.Name.Contains("Action`"))
                {
                    to.lastsfieldname = null;
                    return true;
                }
            }
            name = "Notify";
            return false;
        }

        private int ConvertCall(OpCode src, NeoMethod to)
        {
            Mono.Cecil.MethodReference refs = src.tokenUnknown as Mono.Cecil.MethodReference;

            int calltype = 0;
            string callname;
            int callpcount = 0;
            UInt160 callhash = null;
            VM.OpCode[] callcodes = null;
            string[] calldata = null;

            Mono.Cecil.MethodDefinition defs = null;
            Exception defError = null;
            try
            {
                defs = refs.Resolve();
            }
            catch (Exception err)
            {
                defError = err;
            }

            if (IsNonCall(defs))
            {
                this.addrconv[src.addr] = addr;

                return 0;
            }
            else if (IsNotifyCall(defs, refs, to, out callname))
            {
                calltype = 5;
            }
            else if (to.lastparam >= 0)
            {
                callpcount = to.lastparam;
                calltype = 6;
                to.lastparam = -1;
            }
            //else if (IsOpCall(defs, out callcodes))
            //{
            //    calltype = 2;

            //if (System.Enum.TryParse<VM.OpCode>(callname, out callcode))
            //{
            //    calltype = 2;
            //}
            //else
            //{
            //    throw new Exception("Can not find OpCall:" + callname);
            //}
            //}
            //else if (IsOpCodesCall(defs, out callcodes))
            //{
            //    calltype = 7;
            //}
            //else if (IsSysCall(defs, out callname))
            //{
            //    calltype = 3;
            //}
            else if (IsMixAttribute(defs, out callcodes, out calldata))
            {
                //only syscall, need to reverse arguments
                //only opcall, no matter what arguments
                calltype = 7;

                if (callcodes.Length == 1 && callcodes[0] != VM.OpCode.SYSCALL)
                {
                    calltype = 2;
                }
            }
            else if (IsContractCall(defs, out callhash))
            {
                calltype = 4;
            }
            else if (this.outModule.mapMethods.ContainsKey(src.tokenMethod))
            {
                //this is a call
                calltype = 1;
            }
            else
            {
                //maybe a syscall // or other
                if (src.tokenMethod.Contains("::op_Explicit(") || src.tokenMethod.Contains("::op_Implicit("))
                {
                    //All types of display implicit conversion are ignored
                    //There are some special types that need to be convert
                    if (src.tokenMethod == "System.Int32 System.Numerics.BigInteger::op_Explicit(System.Numerics.BigInteger)")
                    {
                        //donothing
                        return 0;
                    }
                    else if (src.tokenMethod == "System.Int64 System.Numerics.BigInteger::op_Explicit(System.Numerics.BigInteger)")
                    {
                        //donothing
                        return 0;
                    }
                    else if (src.tokenMethod == "System.Numerics.BigInteger System.Numerics.BigInteger::op_Implicit(System.Int32)")//int->bignumber
                    {
                        //donothing
                        return 0;
                    }
                    else if (src.tokenMethod == "System.Numerics.BigInteger System.Numerics.BigInteger::op_Implicit(System.Int64)")
                    {
                        return 0;
                    }

                    return 0;
                }
                else if (_funcInvokeRegex.IsMatch(src.tokenMethod))
                {
                    // call pointer
                    calltype = 3;
                }
                else if (src.tokenMethod == "System.Object System.Runtime.CompilerServices.RuntimeHelpers::GetObjectValue(System.Object)")
                {
                    //this is for vb.net
                    return 0;
                }
                else if (src.tokenMethod == "System.Void System.Diagnostics.Debugger::Break()")
                {
                    Convert1by1(VM.OpCode.NOP, src, to);
                    return 0;
                }
                else if (src.tokenMethod.Contains("::op_Equality(") || src.tokenMethod.Contains("::Equals("))
                {
                    var _ref = src.tokenUnknown as Mono.Cecil.MethodReference;

                    if (_ref.DeclaringType.FullName == "System.Boolean"
                        || _ref.DeclaringType.FullName == "System.Int32"
                        || _ref.DeclaringType.FullName == "System.Numerics.BigInteger")
                    {
                        Convert1by1(VM.OpCode.NUMEQUAL, src, to);
                    }
                    else
                    {
                        Convert1by1(VM.OpCode.EQUAL, src, to);
                    }
                    //if (src.tokenMethod == "System.Boolean System.String::op_Equality(System.String,System.String)")
                    //{
                    //    _Convert1by1(VM.OpCode.EQUAL, src, to);
                    //    return 0;
                    //}
                    //else if (src.tokenMethod == "System.Boolean System.Object::Equals(System.Object)")
                    //{
                    //    _Convert1by1(VM.OpCode.EQUAL, src, to);
                    //    return 0;
                    //}
                    //_Convert1by1(VM.OpCode.EQUAL, src, to);
                    return 0;
                }
                else if (src.tokenMethod.Contains("::op_Inequality("))
                {
                    var _ref = src.tokenUnknown as Mono.Cecil.MethodReference;
                    if (_ref.DeclaringType.FullName == "System.Boolean"
                        || _ref.DeclaringType.FullName == "System.Int32"
                        || _ref.DeclaringType.FullName == "System.Numerics.BigInteger")
                    {
                        Convert1by1(VM.OpCode.NUMNOTEQUAL, src, to);
                    }
                    else
                    {
                        Convert1by1(VM.OpCode.EQUAL, src, to);
                        Convert1by1(VM.OpCode.NOT, null, to);
                    }
                    //if (src.tokenMethod == "System.Boolean System.Numerics.BigInteger::op_Inequality(System.Numerics.BigInteger,System.Numerics.BigInteger)")
                    //{
                    //    _Convert1by1(VM.OpCode.INVERT, src, to);
                    //    _Insert1(VM.OpCode.EQUAL, "", to);
                    //    return 0;
                    //}
                    //_Convert1by1(VM.OpCode.INVERT, src, to);
                    //_Insert1(VM.OpCode.EQUAL, "", to);
                    return 0;
                }
                else if (src.tokenMethod.Contains("::op_Addition("))
                {
                    if (src.tokenMethod == "System.Numerics.BigInteger System.Numerics.BigInteger::op_Addition(System.Numerics.BigInteger,System.Numerics.BigInteger)")
                    {
                        Convert1by1(VM.OpCode.ADD, src, to);
                        return 0;
                    }
                    Convert1by1(VM.OpCode.ADD, src, to);
                    return 0;
                }
                else if (src.tokenMethod.Contains("::op_Subtraction("))
                {
                    if (src.tokenMethod == "System.Numerics.BigInteger System.Numerics.BigInteger::op_Subtraction(System.Numerics.BigInteger,System.Numerics.BigInteger)")
                    {
                        Convert1by1(VM.OpCode.SUB, src, to);
                        return 0;
                    }
                    Convert1by1(VM.OpCode.SUB, src, to);
                    return 0;
                }
                else if (src.tokenMethod.Contains("::op_Multiply("))
                {
                    if (src.tokenMethod == "System.Numerics.BigInteger System.Numerics.BigInteger::op_Multiply(System.Numerics.BigInteger,System.Numerics.BigInteger)")
                    {
                        Convert1by1(VM.OpCode.MUL, src, to);
                        return 0;
                    }
                    Convert1by1(VM.OpCode.MUL, src, to);
                    return 0;
                }
                else if (src.tokenMethod.Contains("::op_Division("))
                {
                    if (src.tokenMethod == "System.Numerics.BigInteger System.Numerics.BigInteger::op_Division(System.Numerics.BigInteger, System.Numerics.BigInteger)")
                    {
                        Convert1by1(VM.OpCode.DIV, src, to);
                        return 0;
                    }
                    Convert1by1(VM.OpCode.DIV, src, to);
                    return 0;
                }
                else if (src.tokenMethod.Contains("::op_Modulus("))
                {
                    if (src.tokenMethod == "System.Numerics.BigInteger System.Numerics.BigInteger::op_Modulus(System.Numerics.BigInteger,System.Numerics.BigInteger)")
                    {
                        Convert1by1(VM.OpCode.MOD, src, to);
                        return 0;
                    }
                    Convert1by1(VM.OpCode.MOD, src, to);
                    return 0;
                }
                else if (src.tokenMethod.Contains("::op_LessThan("))
                {
                    Convert1by1(VM.OpCode.LT, src, to);
                    return 0;
                }
                else if (src.tokenMethod.Contains("::op_GreaterThan("))
                {
                    Convert1by1(VM.OpCode.GT, src, to);
                    return 0;
                }
                else if (src.tokenMethod.Contains("::op_LessThanOrEqual("))
                {
                    Convert1by1(VM.OpCode.LE, src, to);
                    return 0;
                }
                else if (src.tokenMethod.Contains("::op_GreaterThanOrEqual("))
                {
                    Convert1by1(VM.OpCode.GE, src, to);
                    return 0;
                }
                else if (src.tokenMethod.Contains("::get_Length("))
                {
                    //"System.Int32 System.String::get_Length()"
                    Convert1by1(VM.OpCode.SIZE, src, to);
                    return 0;
                }
                else if (src.tokenMethod.Contains("::Concat("))
                {
                    //String::Concat has many overload, we can only support part of them.
                    if (src.tokenMethod == "System.String System.String::Concat(System.String,System.String)")
                    {
                        Convert1by1(VM.OpCode.CAT, src, to);
                    }
                    else if (src.tokenMethod == "System.String System.String::Concat(System.String,System.String,System.String)")
                    {
                        Convert1by1(VM.OpCode.CAT, src, to);
                        Insert1(VM.OpCode.CAT, "", to);
                    }
                    else if (src.tokenMethod == "System.String System.String::Concat(System.String,System.String,System.String,System.String)")
                    {
                        Convert1by1(VM.OpCode.CAT, src, to);
                        Insert1(VM.OpCode.CAT, "", to);
                        Insert1(VM.OpCode.CAT, "", to);
                    }
                    else if (src.tokenMethod == "System.String System.String::Concat(System.String[])")
                    {
                        //unpack array
                        Convert1by1(VM.OpCode.UNPACK, src, to);

                        //loops
                        var loopaddr = this.addr;
                        Insert1(VM.OpCode.DUP, "", to); //+1
                        Insert1(VM.OpCode.PUSH1, "", to);//+1
                        Insert1(VM.OpCode.JMPLE_L, "", to, BitConverter.GetBytes((int)5 + 9));//+5 to end
                        Insert1(VM.OpCode.DEC, "", to);//+1
                        Insert1(VM.OpCode.REVERSE3, "", to);//+1
                        Insert1(VM.OpCode.CAT, "", to);//+1
                        Insert1(VM.OpCode.SWAP, "", to);//+1
                        var addrreset = loopaddr - this.addr;

                        Insert1(VM.OpCode.JMP_L, "", to, BitConverter.GetBytes((int)addrreset));//+5 to loops 

                        //:endpos

                        Insert1(VM.OpCode.DROP, "", to);
                    }
                    else
                    {
                        throw new Exception("not support this overload:" + src.tokenMethod);
                    }

                    Insert1(VM.OpCode.CONVERT, "", to, new byte[] { (byte)VM.Types.StackItemType.ByteString });
                    return 0;
                }
                else if (src.tokenMethod == "System.String System.String::Substring(System.Int32,System.Int32)")
                {
                    Convert1by1(VM.OpCode.SUBSTR, src, to);
                    Insert1(VM.OpCode.CONVERT, "", to, new byte[] { (byte)VM.Types.StackItemType.ByteString });
                    return 0;

                }
                else if (src.tokenMethod == "System.Char System.String::get_Chars(System.Int32)")
                {
                    ConvertPushNumber(1, src, to);
                    Convert1by1(VM.OpCode.SUBSTR, null, to);
                    return 0;
                }
                else if (src.tokenMethod == "System.String System.String::Substring(System.Int32)")
                {
                    throw new Exception("neomachine cant use this call,please use  .SubString(1,2) with 2 params.");
                }
                else if (src.tokenMethod == "System.String System.Char::ToString()")
                {
                    return 0;
                }
                else if (src.tokenMethod == "System.Byte[] System.Numerics.BigInteger::ToByteArray()")
                {
                    Convert1by1(VM.OpCode.CONVERT, src, to, new byte[] { (byte)VM.Types.StackItemType.Buffer });
                    return 0;
                }
                else if (src.tokenMethod == "System.Void System.Numerics.BigInteger::.ctor(System.Byte[])")
                {
                    //use slot set before by ldloca
                    ConvertStLoc(src, to, ldloca_slot);
                    ldloca_slot = -1;
                    return 0;
                }
                else if (src.tokenMethod.IndexOf("System.Void System.ValueTuple`") == 0)
                {
                    var _type = (src.tokenUnknown as Mono.Cecil.MethodReference);
                    var type = _type.Resolve();
                    var count = type.DeclaringType.GenericParameters.Count;
                    ConvertPushNumber(count, src, to);
                    //ConvertPushI4WithConv(from, count, src, to);
                    Insert1(VM.OpCode.PACK, null, to);
                    Insert1(VM.OpCode.DUP, null, to);
                    Insert1(VM.OpCode.REVERSEITEMS, null, to);
                    ConvertStLoc(src, to, ldloca_slot);
                    ldloca_slot = -1;
                    return 0;
                }
                else if (src.tokenMethod.Contains("::op_LeftShift("))
                {
                    Convert1by1(VM.OpCode.SHL, src, to);
                    return 0;
                }
                else if (src.tokenMethod.Contains("::op_RightShift("))
                {
                    Convert1by1(VM.OpCode.SHR, src, to);
                    return 0;
                }
            }

            if (calltype == 0)
            {
                if (defs == null && defError != null)
                {
                    if (defError is Mono.Cecil.AssemblyResolutionException dllError)
                    {
                        logger.Log("<Error>Miss a Symbol in :" + dllError.AssemblyReference.FullName);
                        logger.Log("<Error>Check DLLs for contract.");
                    }
                    throw defError;
                }
                // All previous attempts have been failed, and it's not necessarily a function that doesn't exist, it maybe in another module
                if (TryInsertMethod(outModule, defs))
                {
                    calltype = 1;
                    //ILModule module = new ILModule();
                    //module.LoadModule
                    //ILType type =new ILType()
                    //ILMethod method = new ILMethod(defs)
                }
                else
                    throw new Exception("unknown call: " + src.tokenMethod + "\r\n   in: " + to.name + "\r\n");
            }
            var md = src.tokenUnknown as Mono.Cecil.MethodReference;
            var pcount = md.Parameters.Count;
            bool havethis = md.HasThis;
            if (calltype == 2)
            {
                //opcode call
            }
            else
            {
                // reverse the arguments order

                //this become very diffcult

                // because opcode donot need to flip params
                // but syscall need
                // calltype7 is  opcode? or is syscall?

                // i will make calltype7 =calltype3 , you can add flip opcode if you need.
                if (havethis && calltype == 7) // is syscall
                    pcount++;
                //if ((calltype == 3) || ((calltype == 7) && (callcodes[0] == VM.OpCode.SYSCALL)))
                //    pcount++;
                // calltype == 3 does not exist anymore

                Convert1by1(VM.OpCode.NOP, src, to);
                if (pcount <= 1)
                {
                }
                else if (pcount == 2)
                {
                    Insert1(VM.OpCode.SWAP, "swap 2 param", to);
                }
                else if (pcount == 3)
                {
                    Insert1(VM.OpCode.REVERSE3, "", to);
                }
                else if (pcount == 4)
                {
                    Insert1(VM.OpCode.REVERSE4, "", to);
                }
                else
                {
                    InsertPush(pcount, "swap" + pcount, to);
                    Insert1(VM.OpCode.REVERSEN, "", to);
                }
            }
            if (calltype == 1)
            {
                var c = Convert1by1(VM.OpCode.CALL_L, null, to, new byte[] { 5, 0, 0, 0 });
                c.needfixfunc = true;
                c.srcfunc = src.tokenMethod;
                return 0;
            }
            else if (calltype == 2)
            {
                Convert1by1(callcodes[0], src, to, Helper.OpDataToBytes(calldata[0]));
            }

            /*
                        else if (calltype == 3)
                        {
                            byte[] bytes = null;
                            if (this.outModule.option.useSysCallInteropHash)
                            {
                                //now neovm use ineropMethod hash for syscall.
                                bytes = BitConverter.GetBytes(callname.ToInteropMethodHash());
                            }
                            else
                            {
                                bytes = System.Text.Utility.StrictUTF8.GetBytes(callname);
                                if (bytes.Length > 252) throw new Exception("string is to long");
                            }
                            byte[] outbytes = new byte[bytes.Length + 1];
                            outbytes[0] = (byte)bytes.Length;
                            Array.Copy(bytes, 0, outbytes, 1, bytes.Length);
                            //bytes.Prepend 函数在 dotnet framework 4.6 编译不过
                            _Convert1by1(VM.OpCode.SYSCALL, null, to, outbytes);
                            return 0;
                        }
            */
            else if (calltype == 7)
            {
                for (var j = 0; j < callcodes.Length; j++)
                {
                    if (callcodes[j] == VM.OpCode.SYSCALL)
                    {
                        byte[] bytes = BitConverter.GetBytes(calldata[j].ToInteropMethodHash());
                        Convert1by1(VM.OpCode.SYSCALL, null, to, bytes);
                    }
                    else
                    {
                        byte[] opdata = Helper.OpDataToBytes(calldata[j]);

                        Convert1by1(callcodes[j], src, to, opdata);
                    }
                }
                return 0;
            }
            else if (calltype == 4)
            {
                if (defs.IsGetter
                    && defs.CustomAttributes.Any(a => a.AttributeType.FullName == "Neo.SmartContract.Framework.NativeContractHashAttribute"))
                {
                    ConvertPushDataArray(callhash.ToArray(), src, to);
                }
                else
                {
                    // Package the arguments into an array.
                    ConvertPushNumber(pcount, null, to);
                    Convert1by1(VM.OpCode.PACK, null, to);

<<<<<<< HEAD
                    // Push call method name, the first letter should be lowercase.
                    var methodName = defs.Body.Method.Name;
                    ConvertPushString(methodName[..1].ToLowerInvariant() + methodName[1..], src, to);
=======
                // Push call method name, the first letter should be lowercase.
                ConvertPushString(GetMethodName(defs.Body.Method), src, to);
>>>>>>> ab0afaec

                    // Push contract hash.
                    ConvertPushDataArray(callhash.ToArray(), src, to);
                    Insert1(VM.OpCode.SYSCALL, "", to, BitConverter.GetBytes(ApplicationEngine.System_Contract_Call));

                    // If the return type is void, insert a DROP.
                    if (defs.ReturnType.FullName is "System.Void")
                        Insert1(VM.OpCode.DROP, "", to);
                }
            }
            else if (calltype == 5)
            {
                // package the arguments into an array
                ConvertPushNumber(pcount, null, to);
                Convert1by1(VM.OpCode.PACK, null, to);
                ConvertPushString(callname, src, to);

                //a syscall
                {
                    var bytes = BitConverter.GetBytes(ApplicationEngine.System_Runtime_Notify);
                    //byte[] outbytes = new byte[bytes.Length + 1];
                    //outbytes[0] = (byte)bytes.Length;
                    //Array.Copy(bytes, 0, outbytes, 1, bytes.Length);
                    //bytes.Prepend can't be compiled in dotnet framework 4.6
                    Convert1by1(VM.OpCode.SYSCALL, null, to, bytes);
                }
            }
            else if (calltype == 6)
            {
                ConvertPushNumber(callpcount, src, to);
                Convert1by1(VM.OpCode.ROLL, null, to);
                Convert1by1(VM.OpCode.SYSCALL, null, to, BitConverter.GetBytes(ApplicationEngine.System_Contract_Call));
            }
            else if (calltype == 3)
            {
                var methodRef = src.tokenUnknown as Mono.Cecil.MethodReference;
                var parameterCount = methodRef.Parameters.Count;
                ConvertPushNumber(parameterCount, src, to);
                Convert1by1(VM.OpCode.ROLL, null, to);
                Convert1by1(VM.OpCode.CALLA, null, to);
            }
            return 0;
        }

        private string GetMethodName(MethodDefinition method)
        {
            foreach (var attr in method.CustomAttributes)
            {
                if (attr.AttributeType.Name == nameof(DisplayNameAttribute))
                {
                    return (string)attr.ConstructorArguments[0].Value;
                }
            }

            string methodName = null;
            if (method.SemanticsAttributes.HasFlag(MethodSemanticsAttributes.Getter))
            {
                foreach (PropertyDefinition property in method.DeclaringType.Properties)
                {
                    if (property.GetMethod == method)
                    {
                        methodName = property.Name;
                        break;
                    }
                }
            }
            if (methodName is null) methodName = method.Name;
            return methodName[..1].ToLowerInvariant() + methodName[1..];
        }

        private List<string> GetAllConstStringAfter(ILMethod method, OpCode src)
        {
            List<string> strlist = new List<string>();
            foreach (var code in method.body_Codes.Values)
            {
                if (code.addr < src.addr)
                    continue;
                if (code.code == CodeEx.Ldstr)
                {
                    strlist.Add(code.tokenStr);
                }
            }
            return strlist;
        }

        private int ConvertStringSwitch(ILMethod method, OpCode src, NeoMethod to)
        {
            var lastaddr = method.GetLastCodeAddr(src.addr);
            var nextaddr = method.GetNextCodeAddr(src.addr);
            OpCode last = method.body_Codes[lastaddr];
            OpCode next = method.body_Codes[nextaddr];
            var bLdLoc = (last.code == CodeEx.Ldloc || last.code == CodeEx.Ldloc_0 || last.code == CodeEx.Ldloc_1 || last.code == CodeEx.Ldloc_2 || last.code == CodeEx.Ldloc_3 || last.code == CodeEx.Ldloc_S);
            var bLdArg = (last.code == CodeEx.Ldarg || last.code == CodeEx.Ldarg_0 || last.code == CodeEx.Ldarg_1 || last.code == CodeEx.Ldarg_2 || last.code == CodeEx.Ldarg_3 || last.code == CodeEx.Ldarg_S);
            var bStLoc = (next.code == CodeEx.Stloc || next.code == CodeEx.Stloc_0 || next.code == CodeEx.Stloc_1 || next.code == CodeEx.Stloc_2 || next.code == CodeEx.Stloc_3 || next.code == CodeEx.Stloc_S);
            if (bLdLoc && bStLoc)
            {
                //use temp var for switch
                //make stloc go
                ConvertCode(method, next, to);
            }
            else if (bLdArg && bStLoc)
            {
                //make stloc go
                ConvertCode(method, next, to);
                //use arg for switch
            }
            else
            {//not parse this type of code yet.
                throw new Exception("not use a temp loc,not parse this type of code yet.");
            }

            int skipcount = 1;
            bool isjumptable;
            var jumptableaddr = method.GetNextCodeAddr(nextaddr);
            int jumptablecount = 0;
            int brcount = 0;
            do
            {
                OpCode code1 = method.body_Codes[jumptableaddr];
                if (code1.code == CodeEx.Ret || code1.code == CodeEx.Br || code1.code == CodeEx.Br_S)
                {
                    isjumptable = true;
                    jumptableaddr = method.GetNextCodeAddr(jumptableaddr);
                    skipcount++;
                    brcount++;
                }
                else
                {
                    OpCode code2 = method.body_Codes[method.GetNextCodeAddr(jumptableaddr)];
                    OpCode code3 = method.body_Codes[method.GetNextCodeAddr(code2.addr)];
                    var bLdLoc1 = (code1.code == CodeEx.Ldloc || code1.code == CodeEx.Ldloc_0 || code1.code == CodeEx.Ldloc_1 || code1.code == CodeEx.Ldloc_2 || code1.code == CodeEx.Ldloc_3 || code1.code == CodeEx.Ldloc_S);
                    var bLdArg1 = (code1.code == CodeEx.Ldarg || code1.code == CodeEx.Ldarg_0 || code1.code == CodeEx.Ldarg_1 || code1.code == CodeEx.Ldarg_2 || code1.code == CodeEx.Ldarg_3 || code1.code == CodeEx.Ldarg_S);
                    var bLdC4 = code2.code == CodeEx.Ldc_I4 || code2.code == CodeEx.Ldc_I4_0 || code2.code == CodeEx.Ldc_I4_1 || code2.code == CodeEx.Ldc_I4_2 || code2.code == CodeEx.Ldc_I4_3
                        || code2.code == CodeEx.Ldc_I4_4 || code2.code == CodeEx.Ldc_I4_5 || code2.code == CodeEx.Ldc_I4_6 || code2.code == CodeEx.Ldc_I4_7 || code2.code == CodeEx.Ldc_I4_8
                        || code2.code == CodeEx.Ldc_I4_M1 || code2.code == CodeEx.Ldc_I4_S;
                    var bJmp = code3.code == CodeEx.Beq || code3.code == CodeEx.Beq_S || code3.code == CodeEx.Bge || code3.code == CodeEx.Bge_S || code3.code == CodeEx.Bge_Un || code3.code == CodeEx.Bge_Un_S
                        || code3.code == CodeEx.Bgt || code3.code == CodeEx.Bgt_S || code3.code == CodeEx.Bgt_Un || code3.code == CodeEx.Bgt_Un_S
                        || code3.code == CodeEx.Ble || code3.code == CodeEx.Ble_S || code3.code == CodeEx.Ble_Un || code3.code == CodeEx.Ble_Un_S
                        || code3.code == CodeEx.Blt || code3.code == CodeEx.Blt_S || code3.code == CodeEx.Blt_Un || code3.code == CodeEx.Blt_Un_S
                        || code3.code == CodeEx.Bne_Un || code3.code == CodeEx.Bne_Un_S;
                    if (bLdLoc1 && bLdC4 && bJmp)
                    {
                        isjumptable = true;
                        jumptableaddr = method.GetNextCodeAddr(code3.addr);
                        skipcount += 3;
                        jumptablecount++;
                    }
                    else
                    {
                        isjumptable = false;
                        // check it whether in ldstr
                        if (bLdLoc1 && code1.tokenI32 == last.tokenI32 && code2.code == CodeEx.Ldstr && (code3.code == CodeEx.Call || code3.code == CodeEx.Callvirt) && code3.tokenMethod.Is_String_op_Equality())
                        {
                            //is switch ldstr with ldloc
                        }
                        else if (bLdArg1 && code1.tokenI32 == last.tokenI32 && code2.code == CodeEx.Ldstr && (code3.code == CodeEx.Call || code3.code == CodeEx.Callvirt) && code3.tokenMethod.Contains("String::op_Equality"))
                        {
                            //is switch ldstr with ldarg
                        }
                        else
                        {
                            throw new Exception("unknown switch info");
                            //is not
                        }
                    }
                }
            }
            while (isjumptable);

            // handle jumpstr
            bool isjumpstr;
            OpCode lastjmp = null;
            do
            {
                OpCode code1 = method.body_Codes[jumptableaddr];
                OpCode code2 = method.body_Codes[method.GetNextCodeAddr(jumptableaddr)];
                OpCode code3 = method.body_Codes[method.GetNextCodeAddr(code2.addr)];
                OpCode code4 = method.body_Codes[method.GetNextCodeAddr(code3.addr)];
                //ldstr with ldloc
                var bLdLoc1 = (code1.code == CodeEx.Ldloc || code1.code == CodeEx.Ldloc_0 || code1.code == CodeEx.Ldloc_1 || code1.code == CodeEx.Ldloc_2 || code1.code == CodeEx.Ldloc_3 || code1.code == CodeEx.Ldloc_S)
                     && code1.tokenI32 == last.tokenI32;
                //ldstr with ldarg :release and switch with a function param
                var bLdArg1 = (code1.code == CodeEx.Ldarg || code1.code == CodeEx.Ldarg_0 || code1.code == CodeEx.Ldarg_1 || code1.code == CodeEx.Ldarg_2 || code1.code == CodeEx.Ldarg_3 || code1.code == CodeEx.Ldarg_S)
                     && code1.tokenI32 == last.tokenI32;

                var bLDStr2 = code2.code == CodeEx.Ldstr;
                var bCallStrEq3 = (code3.code == CodeEx.Call || code3.code == CodeEx.Callvirt) && code3.tokenMethod.Is_String_op_Equality();
                var bBRTrue4 = code4.code == CodeEx.Brtrue || code4.code == CodeEx.Brtrue_S;
                if ((bLdLoc1 || bLdArg1) && bLDStr2 && bCallStrEq3 && bBRTrue4)
                {
                    isjumpstr = true;

                    ConvertCode(method, code1, to);
                    ConvertCode(method, code2, to);
                    ConvertCode(method, code3, to);
                    ConvertCode(method, code4, to);
                    skipcount += 4;
                    //is switch ldstr
                    var code5 = method.body_Codes[method.GetNextCodeAddr(code4.addr)];
                    if (code5.code == CodeEx.Ret || code5.code == CodeEx.Br || code5.code == CodeEx.Br_S)
                    {
                        lastjmp = code5;
                        //code5 is a jmp instruction
                        skipcount++;
                        jumptableaddr = method.GetNextCodeAddr(code5.addr);
                    }
                    else
                    {
                        lastjmp = null;
                        jumptableaddr = code5.addr;
                    }
                }
                else
                {
                    isjumpstr = false; //end handling jmp
                }
            }
            while (isjumpstr);

            if (lastjmp != null)
            {
                ConvertCode(method, lastjmp, to);
                //skipcount++;
            }
            //There will be more than six jump table paragraphs after that
            //The feature is a set of three instructions
            //ldloc =last
            //ldc.i4
            //condition instruction: bgt bet

            //The return segment may also appear

            //Found those segments. If the total segments is less than 6, then it's not a swith instruction


            //After that, it'll enter the string comparing segments
            //ldloc =last
            //ldstr
            //call String::op_Equality(string, string)
            //brtrue condition jmp

            //Found the segment, then delete the jump table
            return skipcount;
        }

        private bool TryInsertMethod(NeoModule outModule, Mono.Cecil.MethodDefinition method)
        {
            var oldaddr = this.addr;
            var oldaddrconv = new Dictionary<int, int>();
            foreach (int k in addrconv.Keys)
            {
                oldaddrconv[k] = addrconv[k];
            }
            var typename = method.DeclaringType.FullName;
            if (inModule.mapType.TryGetValue(typename, out ILType type) == false)
            {
                type = new ILType(null, method.DeclaringType, logger);
                inModule.mapType[typename] = type;
            }

            var _method = type.methods[method.FullName];
            try
            {
                if (method.Is_cctor())
                {
                    CctorSubVM.Parse(_method, this.outModule);
                    //continue;
                    return false;
                }
                if (method.Is_ctor())
                {
                    return false;
                    //continue;
                }

                NeoMethod nm = new NeoMethod(_method);
                this.methodLink[_method] = nm;
                outModule.mapMethods[nm.name] = nm;
                ConvertMethod(_method, nm);
                return true;
            }
            catch
            {
                return false;
            }
            finally
            {
                this.addr = oldaddr;
                this.addrconv.Clear();
                foreach (int k in oldaddrconv.Keys)
                {
                    addrconv[k] = oldaddrconv[k];
                }
            }
        }

        private int ConvertCgt(OpCode src, NeoMethod to)
        {
            var code = to.body_Codes.Last().Value;

            if (code.code == VM.OpCode.CONVERT)
                code = to.body_Codes.TakeLast(2).First().Value;
            if (code.code == VM.OpCode.PUSHNULL)
            {
                //remove last code
                to.body_Codes.Remove(code.addr);
                this.addr = code.addr;
                Convert1by1(VM.OpCode.ISNULL, src, to);
                Convert1by1(VM.OpCode.NOT, src, to);
            }
            else
            {
                Convert1by1(VM.OpCode.GT, src, to);
            }
            return 0;
        }

        private int ConvertCeq(OpCode src, NeoMethod to)
        {
            var code = to.body_Codes.Last().Value;

            if (code.code == VM.OpCode.CONVERT)
                code = to.body_Codes.TakeLast(2).First().Value;

            if (code.code == VM.OpCode.PUSHNULL)
            {
                //remove last code
                to.body_Codes.Remove(code.addr);
                this.addr = code.addr;
                Convert1by1(VM.OpCode.ISNULL, src, to);
            }
            else
            {
                Convert1by1(VM.OpCode.NUMEQUAL, src, to);
            }
            return 0;
        }

        private int ConvertNewArr(ILMethod method, OpCode src, NeoMethod to)
        {
            var type = src.tokenType;
            if ((type != "System.Byte") && (type != "System.SByte"))
            {
                Convert1by1(VM.OpCode.NEWARRAY, src, to);
                int n = method.GetNextCodeAddr(src.addr);
                int n2 = method.GetNextCodeAddr(n);
                int n3 = method.GetNextCodeAddr(n2);
                if (n >= 0 && n2 >= 0 && n3 >= 0 && method.body_Codes[n].code == CodeEx.Dup && method.body_Codes[n2].code == CodeEx.Ldtoken && method.body_Codes[n3].code == CodeEx.Call)
                {
                    var data = method.body_Codes[n2].tokenUnknown as byte[];
                    if (type == "System.Char")
                    {
                        for (var i = 0; i < data.Length; i += 2)
                        {
                            char info = BitConverter.ToChar(data, i);
                            Convert1by1(VM.OpCode.DUP, null, to);
                            ConvertPushNumber(i / 2, null, to);
                            ConvertPushNumber(info, null, to);
                            Convert1by1(VM.OpCode.SETITEM, null, to);
                        }
                        return 3;
                    }
                    else if (type == "System.UInt32")
                    {
                        for (var i = 0; i < data.Length; i += 4)
                        {
                            var info = BitConverter.ToUInt32(data, i);
                            Convert1by1(VM.OpCode.DUP, null, to);
                            ConvertPushNumber(i / 4, null, to);
                            ConvertPushNumber(info, null, to);
                            Convert1by1(VM.OpCode.SETITEM, null, to);
                        }
                        return 3;
                    }
                    else if (type == "System.Int32")
                    {
                        for (var i = 0; i < data.Length; i += 4)
                        {
                            var info = BitConverter.ToInt32(data, i);
                            Convert1by1(VM.OpCode.DUP, null, to);
                            ConvertPushNumber(i / 4, null, to);
                            ConvertPushNumber(info, null, to);
                            Convert1by1(VM.OpCode.SETITEM, null, to);
                        }
                        return 3;
                    }
                    else if (type == "System.Int64")
                    {
                        for (var i = 0; i < data.Length; i += 8)
                        {
                            var info = BitConverter.ToInt64(data, i);
                            Convert1by1(VM.OpCode.DUP, null, to);
                            ConvertPushNumber(i / 8, null, to);
                            ConvertPushNumber(info, null, to);
                            Convert1by1(VM.OpCode.SETITEM, null, to);
                        }
                        return 3;
                    }
                    else if (type == "System.UInt64")
                    {
                        for (var i = 0; i < data.Length; i += 8)
                        {
                            var info = (System.Numerics.BigInteger)BitConverter.ToUInt64(data, i);
                            Convert1by1(VM.OpCode.DUP, null, to);
                            ConvertPushNumber(i / 8, null, to);
                            ConvertPushNumber(info, null, to);
                            Convert1by1(VM.OpCode.SETITEM, null, to);
                        }
                        return 3;
                    }
                    throw new Exception($"not support this type's init array. type: {type}");

                }
                return 0;
            }
            else
            {
                var code = to.body_Codes.Last().Value;

                if (code.code > VM.OpCode.PUSH16 && code.code != VM.OpCode.CONVERT) // we need a number, two cases: number = PUSH1- PUSH16, number = PUSHDATA[1,2,4] CONVERT(Integer)
                    throw new Exception("_ConvertNewArr::not support var lens for new byte[?].");

                if (code.code == VM.OpCode.CONVERT) // number = PUSHDATA[1,2,4] CONVERT(Integer)
                {
                    to.body_Codes.Remove(code.addr);
                    code = to.body_Codes.Last().Value;
                }

                to.body_Codes.Remove(code.addr);
                this.addr = code.addr;

                var number = GetNumber(code);

                int n = method.GetNextCodeAddr(src.addr);
                int n2 = method.GetNextCodeAddr(n);
                int n3 = method.GetNextCodeAddr(n2);
                _ = method.GetNextCodeAddr(n3);

                if (n >= 0 && n2 >= 0 && n3 >= 0 && method.body_Codes[n].code == CodeEx.Dup && method.body_Codes[n2].code == CodeEx.Ldtoken && method.body_Codes[n3].code == CodeEx.Call)
                {
                    // This is the initialization array

                    // System.Byte or System.SByte
                    var data = method.body_Codes[n2].tokenUnknown as byte[];
                    this.ConvertPushDataArray(data, src, to);
                    Insert1(VM.OpCode.CONVERT, "", to, new byte[] { (byte)VM.Types.StackItemType.Buffer });
                    return 3;
                }
                else
                {
                    var outbyte = new byte[number];
                    var skip = 0;
                    int start = n;
                    var _code = method.body_Codes[start];

                    if (_code.code == CodeEx.Dup) // Replace setlem by dup
                    {
                        while (true)
                        {
                            int start2 = method.GetNextCodeAddr(start);
                            int start3 = method.GetNextCodeAddr(start2);
                            int start4 = method.GetNextCodeAddr(start3);
                            if (start < 0 || start2 < 0 || start3 < 0 || start4 < 0)
                                break;

                            _code = method.body_Codes[start];
                            var _code2 = method.body_Codes[start2];
                            var _code3 = method.body_Codes[start3];
                            var _code4 = method.body_Codes[start4];
                            if (_code.code != CodeEx.Dup || (_code4.code != CodeEx.Stelem_I1 && _code4.code != CodeEx.Stelem_I))
                            {
                                break;
                            }
                            else
                            {
                                var pos = _code2.tokenI32;
                                var value = _code3.tokenI32;
                                outbyte[pos] = (byte)value;

                                skip += 4;
                                start = method.GetNextCodeAddr(start4);
                            }
                        }
                    }
                    else if ((_code.code == CodeEx.Stloc || _code.code == CodeEx.Stloc_0 || _code.code == CodeEx.Stloc_1 || _code.code == CodeEx.Stloc_2 || _code.code == CodeEx.Stloc_3 || _code.code == CodeEx.Stloc_S))
                    {
                        skip++;
                        start = method.GetNextCodeAddr(start);
                        _code = method.body_Codes[start];
                        bool bLdLoc = (_code.code == CodeEx.Ldloc || _code.code == CodeEx.Ldloc_0 || _code.code == CodeEx.Ldloc_1 || _code.code == CodeEx.Ldloc_2 || _code.code == CodeEx.Ldloc_3 || _code.code == CodeEx.Ldloc_S);
                        if (bLdLoc == false)//It means there's no initialization at all
                        {
                            this.ConvertPushDataArray(outbyte, src, to);
                            Insert1(VM.OpCode.CONVERT, "", to, new byte[] { (byte)VM.Types.StackItemType.Buffer });
                            return 0;
                        }
                        while (true)
                        {
                            int start2 = method.GetNextCodeAddr(start);
                            int start3 = method.GetNextCodeAddr(start2);
                            int start4 = method.GetNextCodeAddr(start3);
                            if (start < 0 || start2 < 0 || start3 < 0 || start4 < 0)
                                break;
                            _code = method.body_Codes[start];
                            var _code2 = method.body_Codes[start2];
                            var _code3 = method.body_Codes[start3];
                            var _code4 = method.body_Codes[start4];
                            bLdLoc = (_code.code == CodeEx.Ldloc || _code.code == CodeEx.Ldloc_0 || _code.code == CodeEx.Ldloc_1 || _code.code == CodeEx.Ldloc_2 || _code.code == CodeEx.Ldloc_3 || _code.code == CodeEx.Ldloc_S);
                            bool bStelem = (_code4.code == CodeEx.Stelem_I1 || _code4.code == CodeEx.Stelem_I);

                            if (bLdLoc && bStelem)
                            {
                                var pos = _code2.tokenI32;
                                var value = _code3.tokenI32;
                                outbyte[pos] = (byte)value;

                                skip += 4;
                                start = method.GetNextCodeAddr(start4);
                            }
                            else if (bLdLoc && !bStelem)
                            {
                                // This is not a predictive array initialization, we lost one case for handling
                                this.ConvertPushDataArray(outbyte, src, to);
                                // Two cases here
                                if (skip == 1)
                                {
                                    Insert1(VM.OpCode.CONVERT, "", to, new byte[] { (byte)VM.Types.StackItemType.Buffer });
                                    return 0; // Without initialization, the first stloc cannot be skipped
                                }
                                else
                                {
                                    break;
                                }
                            }
                            else
                            {
                                break;
                            }
                        }
                    }
                    //Sometimes c# will use the real value for initialization. If the value is byte, it may be an error

                    this.ConvertPushDataArray(outbyte, src, to);
                    Insert1(VM.OpCode.CONVERT, "", to, new byte[] { (byte)VM.Types.StackItemType.Buffer });
                    return skip;
                }
            }
        }

        private int ConvertInitObj(OpCode src, NeoMethod to)
        {
            var type = (src.tokenUnknown as Mono.Cecil.TypeReference).Resolve();
            Convert1by1(VM.OpCode.NOP, src, to);
            ConvertPushNumber(type.Fields.Count, null, to);
            if (type.IsValueType)
            {
                Insert1(VM.OpCode.NEWSTRUCT, null, to);
            }
            else
            {
                Insert1(VM.OpCode.NEWARRAY, null, to);
            }
            //use slot set before by ldloca
            ConvertStLoc(src, to, ldloca_slot);
            ldloca_slot = -1;

            return 0;
        }

        private void PushCheckSize(int size, OpCode src, NeoMethod to)
        {
            Insert1(VM.OpCode.DUP, "dup the byte array", to);
            Insert1(VM.OpCode.SIZE, "get byte array size", to);
            ConvertPushNumber(size, src, to);
            var addroff = BitConverter.GetBytes((int)28);
            Insert1(VM.OpCode.JMPEQ_L, "jmp over throw if equal", to, addroff);
            ConvertPushString("invalid array length", null, to);
            Insert1(VM.OpCode.THROW, "", to);
            Insert1(VM.OpCode.NOP, "", to);
        }

        private int ConvertNewObj(ILMethod from, OpCode src, NeoMethod to)
        {
            var _type = (src.tokenUnknown as Mono.Cecil.MethodReference);

            if (_type.FullName == "System.Void Neo.UInt160::.ctor()")
            {
                ConvertPushDataArray(new byte[UInt160.Length], src, to);
                return 0;
            }

            if (_type.FullName == "System.Void Neo.UInt160::.ctor(System.Byte[])")
            {
                PushCheckSize(UInt160.Length, src, to);
                return 0;
            }

            if (_type.FullName == "System.Void Neo.UInt256::.ctor()")
            {
                ConvertPushDataArray(new byte[UInt256.Length], src, to);
                return 0;
            }

            if (_type.FullName == "System.Void Neo.UInt256::.ctor(System.Byte[])")
            {
                PushCheckSize(UInt256.Length, src, to);
                return 0;
            }

            if (_type.FullName == "System.Void System.Numerics.BigInteger::.ctor(System.Byte[])")
            {
                return 0; // donothing;
            }
            else if (_type.DeclaringType.FullName.Contains("Exception"))
            {
                // NeoVM `catch` instruction need one exception parameter
                Convert1by1(VM.OpCode.NOP, src, to);

                var pcount = _type.Parameters.Count;
                //pcount must be 1
                //if more then one, drop them.
                //if pcount==0,add one.
                if (pcount == 0) // If there is no parameter, insert one pararmeter
                {
                    ConvertPushString("usererror", src, to);
                }
                else if (pcount > 1)
                {
                    // Keep the first exception parameter
                    for (var i = 0; i < pcount - 1; i++)
                    {
                        Insert1(VM.OpCode.DROP, "", to);
                    }
                }
                return 0;
            }
            else if (_type.DeclaringType.FullName == "System.Decimal")
            {
                throw new Exception("unsupported type:System.Decimal.");
            }
            if (_type.FullName.Contains("Neo.SmartContract.Framework.Map") && _type.FullName.Contains("<System.Byte[]"))
                throw new Exception("The Key of Map cannot be Byte[], it should be PrimitiveType.");
            var type = _type.Resolve();
            // Replace the New Array operation if there is an [OpCode] on the constructor
            foreach (var m in type.DeclaringType.Methods)
            {
                if (m.IsConstructor && m.HasCustomAttributes)
                {
                    foreach (var attr in m.CustomAttributes)
                    {
                        if (attr.AttributeType.FullName == "Neo.SmartContract.Framework.OpCodeAttribute")
                        {
                            var opcode = (VM.OpCode)attr.ConstructorArguments[0].Value;
                            var opdata = Helper.OpDataToBytes((string)attr.ConstructorArguments[1].Value);
                            VM.OpCode v = (VM.OpCode)opcode;
                            Convert1by1(v, src, to, opdata);

                            return 0;
                        }
                    }
                }
            }

            //ValueTuple
            if (type.DeclaringType.FullName.StartsWith("System.ValueTuple`") ||
                type.DeclaringType.FullName.StartsWith("System.Tuple`"))
            {
                // Multiple returns
                var count = type.DeclaringType.GenericParameters.Count;
                ConvertPushI4WithConv(from, count, src, to);
                Insert1(VM.OpCode.PACK, null, to);
                Insert1(VM.OpCode.DUP, null, to);
                Insert1(VM.OpCode.REVERSEITEMS, null, to);
                return 0;
            }

            Convert1by1(VM.OpCode.NOP, src, to);
            ConvertPushNumber(type.DeclaringType.Fields.Count, null, to);
            if (type.DeclaringType.IsValueType)
            {
                Insert1(VM.OpCode.NEWSTRUCT, null, to);
            }
            else
            {
                Insert1(VM.OpCode.NEWARRAY, null, to);
            }
            return 0;
        }

        private int ConvertStfld(OpCode src, NeoMethod to)
        {
            var field = (src.tokenUnknown as Mono.Cecil.FieldReference).Resolve();
            var type = field.DeclaringType;
            var id = type.Fields.IndexOf(field);
            if (id < 0)
                throw new Exception("impossible.");

            //_Convert1by1(VM.OpCode.CLONESTRUCTONLY, src, to);

            ConvertPushNumber(id, null, to);//index
            Convert1by1(VM.OpCode.SWAP, null, to);//put item top

            Convert1by1(VM.OpCode.SETITEM, null, to);//moidfy //item //index //array
            return 0;
        }

        private int ConvertLdfld(OpCode src, NeoMethod to)
        {
            var field = (src.tokenUnknown as Mono.Cecil.FieldReference).Resolve();
            var type = field.DeclaringType;
            var id = type.Fields.IndexOf(field);
            if (id < 0)
                throw new Exception("impossible.");
            ConvertPushNumber(id, src, to);
            Convert1by1(VM.OpCode.PICKITEM, null, to);

            return 0;
        }
    }
}<|MERGE_RESOLUTION|>--- conflicted
+++ resolved
@@ -1,8 +1,5 @@
-<<<<<<< HEAD
+using Mono.Cecil;
 using Neo.IO;
-=======
-using Mono.Cecil;
->>>>>>> ab0afaec
 using Neo.SmartContract;
 using System;
 using System.Collections.Generic;
@@ -882,14 +879,8 @@
                     ConvertPushNumber(pcount, null, to);
                     Convert1by1(VM.OpCode.PACK, null, to);
 
-<<<<<<< HEAD
                     // Push call method name, the first letter should be lowercase.
-                    var methodName = defs.Body.Method.Name;
-                    ConvertPushString(methodName[..1].ToLowerInvariant() + methodName[1..], src, to);
-=======
-                // Push call method name, the first letter should be lowercase.
-                ConvertPushString(GetMethodName(defs.Body.Method), src, to);
->>>>>>> ab0afaec
+                    ConvertPushString(GetMethodName(defs.Body.Method), src, to);
 
                     // Push contract hash.
                     ConvertPushDataArray(callhash.ToArray(), src, to);
