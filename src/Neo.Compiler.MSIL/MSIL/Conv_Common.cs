--- conflicted
+++ resolved
@@ -145,10 +145,7 @@
             ConvertPushDataArray(data, src, to);
         }
 
-<<<<<<< HEAD
-        private int ConvertPushI8WithConv(ILMethod from, long i, OpCode src, NeoMethod to)
-=======
-        private void _ConvertPushStringArray(string[] strArray, OpCode src, NeoMethod to)
+        private void ConvertPushStringArray(string[] strArray, OpCode src, NeoMethod to)
         {
             for (int i = strArray.Length - 1; i >= 0; i--)
             {
@@ -159,8 +156,7 @@
             _Insert1(VM.OpCode.PACK, "", to);
         }
 
-        private int _ConvertPushI8WithConv(ILMethod from, long i, OpCode src, NeoMethod to)
->>>>>>> b40fe6c4
+        private int ConvertPushI8WithConv(ILMethod from, long i, OpCode src, NeoMethod to)
         {
             var next = from.GetNextCodeAddr(src.addr);
             var code = from.body_Codes[next].code;
