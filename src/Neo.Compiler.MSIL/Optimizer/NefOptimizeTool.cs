using System;
using System.Collections.Generic;
using System.IO;

namespace Neo.Compiler.Optimizer
{
    public static class NefOptimizeTool
    {
        /// <summary>
        /// Optimize
        /// </summary>
        /// <param name="script">Script</param>
        /// <returns>Optimized script</returns>
        public static byte[] Optimize(byte[] script)
        {
            return Optimize(script, new OptimizeParserType[]
            {
                OptimizeParserType.USE_SHORT_ADDRESS,
<<<<<<< HEAD
                OptimizeParserType.DELETE_USELESS_EQUAL,
                OptimizeParserType.DELETE_STATIC_MATH
            });
=======
                OptimizeParserType.DELETE_USELESS_EQUAL
            }
            , out _);
        }

        public static byte[] Optimize(byte[] script, out Dictionary<int, int> addrConvertTable)
        {
            return Optimize(script, new OptimizeParserType[]
            {
                OptimizeParserType.USE_SHORT_ADDRESS,
                OptimizeParserType.DELETE_USELESS_EQUAL
            }
            , out addrConvertTable);
        }

        public static byte[] Optimize(byte[] script, params OptimizeParserType[] parserTypes)
        {
            return Optimize(script, parserTypes, out _);
>>>>>>> 0c68a4f5
        }

        /// <summary>
        /// Optimize
        /// </summary>
        /// <param name="script">Script</param>
        /// <param name="parserTypes">Optmize parser, currently, there are four parsers:
        /// <para> DELETE_DEAD_CODDE -- delete dead code parser, default parser</para>
        /// <para> USE_SHORT_ADDRESS -- use short address parser. eg: JMP_L -> JMP, JMPIF_L -> JMPIF, default parser</para>
        /// <para> DELETE_NOP -- delete nop parser</para>
        /// <para> DELETE_USELESS_JMP -- delete useless jmp parser, eg: JPM 2</para>
        /// <para> DELETE_USELESS_EQUAL -- delete useless equal parser, eg: EQUAL 01 01 </para></param>
        /// <returns>Optimized script</returns>
        public static byte[] Optimize(byte[] script, OptimizeParserType[] parserTypes, out Dictionary<int, int> addrConvertTable)
        {
            var optimizer = new NefOptimizer();

            foreach (var parserType in parserTypes)
            {
                object[] objAttrs = parserType.GetType().GetField(parserType.ToString()).GetCustomAttributes(typeof(OptimizeParserAttribute), false);
                if (objAttrs is null || objAttrs.Length == 0) continue;

                var attribute = (OptimizeParserAttribute)objAttrs[0];
                var obj = Activator.CreateInstance(attribute.Type);
                if (obj is null) continue;
                IOptimizeParser parser = (IOptimizeParser)obj;
                optimizer.AddOptimizeParser(parser);
            }

            bool optimized;
            addrConvertTable = null;
            do
            {
                //step01 Load
                using (var ms = new MemoryStream(script))
                {
                    optimizer.LoadNef(ms);
                }

                //step02 doOptimize
                optimizer.Optimize();

                //step03 link
                using (var ms = new MemoryStream())
                {
                    optimizer.LinkNef(ms);

                    if (addrConvertTable is null)
                        addrConvertTable = optimizer.GetAddrConvertTable();
                    else
                    {
                        Dictionary<int, int> addrConvertTableTemp = optimizer.GetAddrConvertTable();
                        addrConvertTable = optimizer.RebuildAddrConvertTable(addrConvertTable, addrConvertTableTemp);
                    }

                    var bytes = ms.ToArray();

                    optimized = bytes.Length < script.Length;
                    if (optimized) { script = bytes; }
                }

                // Execute it while decrease the size
            }
            while (optimized);

            return script;
        }
    }
}<|MERGE_RESOLUTION|>--- conflicted
+++ resolved
@@ -16,11 +16,7 @@
             return Optimize(script, new OptimizeParserType[]
             {
                 OptimizeParserType.USE_SHORT_ADDRESS,
-<<<<<<< HEAD
-                OptimizeParserType.DELETE_USELESS_EQUAL,
-                OptimizeParserType.DELETE_STATIC_MATH
-            });
-=======
+                OptimizeParserType.DELETE_STATIC_MATH,
                 OptimizeParserType.DELETE_USELESS_EQUAL
             }
             , out _);
@@ -31,6 +27,7 @@
             return Optimize(script, new OptimizeParserType[]
             {
                 OptimizeParserType.USE_SHORT_ADDRESS,
+                OptimizeParserType.DELETE_STATIC_MATH,
                 OptimizeParserType.DELETE_USELESS_EQUAL
             }
             , out addrConvertTable);
@@ -39,7 +36,6 @@
         public static byte[] Optimize(byte[] script, params OptimizeParserType[] parserTypes)
         {
             return Optimize(script, parserTypes, out _);
->>>>>>> 0c68a4f5
         }
 
         /// <summary>
