using Neo.Compiler;
using System;
using System.Collections.Generic;
using System.Linq;
using System.Text;

namespace vmtool
{
    public class FuncExport
    {
        public static string ConvType(string _type)
        {
            switch (_type)
            {
                case "__Signature":
                    return "Signature";

                case "System.Boolean":
                    return "Boolean";

                case "System.Byte":
                case "System.SByte":
                case "System.Int16":
                case "System.UInt16":
                case "System.Int32":
                case "System.UInt32":
                case "System.Int64":
                case "System.UInt64":
                case "System.Numerics.BigInteger":
                    return "Integer";

                case "__Hash160":
                    return "Hash160";

                case "__Hash256":
                    return "Hash256";

                case "System.Byte[]":
                    return "ByteArray";

                case "__PublicKey":
                    return "PublicKey";

                case "System.String":
                    return "String";

                case "System.Object[]":
                    return "Array";

                case "__InteropInterface":
                case "IInteropInterface":
                    return "InteropInterface";

                case "System.Void":
                    return "Void";

                case "System.Object":
                    return "ByteArray";
            }
            if (_type?.Contains("[]") ?? false)
                return "Array";
            if (_type.Contains("Neo.SmartContract.Framework.Services.Neo.Enumerator"))
                return "InteropInterface";

            return "Unknown:" + _type;
        }

<<<<<<< HEAD
        public static string ComputeHash(byte[] script)
=======
        public static MyJson.JsonNode_Object Export(NeoModule module, byte[] script, Dictionary<int, int> addrConvTable)
>>>>>>> 98c29dff
        {
            var sha256 = System.Security.Cryptography.SHA256.Create();
            byte[] hash256 = sha256.ComputeHash(script);
            var ripemd160 = new Neo.Cryptography.RIPEMD160Managed();
            var hash = ripemd160.ComputeHash(hash256);

            StringBuilder sb = new StringBuilder();
            sb.Append("0x");
            foreach (var b in hash.Reverse().ToArray())
            {
                sb.Append(b.ToString("x02"));
            }
            return sb.ToString();
        }

        public static MyJson.JsonNode_Object Export(NeoModule module, byte[] script)
        {
            var outjson = new MyJson.JsonNode_Object();

            //hash
            outjson.SetDictValue("hash", ComputeHash(script));

            //functions
            var methods = new MyJson.JsonNode_Array();
            outjson["methods"] = methods;

            List<string> names = new List<string>();
            foreach (var function in module.mapMethods)
            {
                var mm = function.Value;
                if (mm.inSmartContract == false)
                    continue;
                if (mm.isPublic == false)
                    continue;

                var funcsign = new MyJson.JsonNode_Object();
                methods.Add(funcsign);
                funcsign.SetDictValue("name", function.Value.displayName);
                if (names.Contains(function.Value.displayName))
                {
                    throw new Exception("abi not allow same name functions");
                }
                names.Add(function.Value.displayName);
                var offset = addrConvTable?[function.Value.funcaddr] ?? function.Value.funcaddr;
                funcsign.SetDictValue("offset", offset.ToString());
                MyJson.JsonNode_Array funcparams = new MyJson.JsonNode_Array();
                funcsign["parameters"] = funcparams;
                if (mm.paramtypes != null)
                {
                    foreach (var v in mm.paramtypes)
                    {
                        var ptype = ConvType(v.type);
                        var item = new MyJson.JsonNode_Object();
                        funcparams.Add(item);

                        item.SetDictValue("name", v.name);
                        item.SetDictValue("type", ptype);
                    }
                }

                var rtype = ConvType(mm.returntype);
                funcsign.SetDictValue("returnType", rtype);
            }

            //events
            var eventsigns = new MyJson.JsonNode_Array();
            outjson["events"] = eventsigns;
            foreach (var events in module.mapEvents)
            {
                var mm = events.Value;
                var funcsign = new MyJson.JsonNode_Object();
                eventsigns.Add(funcsign);

                funcsign.SetDictValue("name", events.Value.displayName);
                MyJson.JsonNode_Array funcparams = new MyJson.JsonNode_Array();
                funcsign["parameters"] = funcparams;
                if (mm.paramtypes != null)
                {
                    foreach (var v in mm.paramtypes)
                    {
                        var ptype = ConvType(v.type);
                        var item = new MyJson.JsonNode_Object();
                        funcparams.Add(item);

                        item.SetDictValue("name", v.name);
                        item.SetDictValue("type", ptype);
                    }
                }
                //event do not have returntype in nep3
                //var rtype = ConvType(mm.returntype);
                //funcsign.SetDictValue("returntype", rtype);
            }

            return outjson;
        }
    }
}<|MERGE_RESOLUTION|>--- conflicted
+++ resolved
@@ -65,11 +65,7 @@
             return "Unknown:" + _type;
         }
 
-<<<<<<< HEAD
         public static string ComputeHash(byte[] script)
-=======
-        public static MyJson.JsonNode_Object Export(NeoModule module, byte[] script, Dictionary<int, int> addrConvTable)
->>>>>>> 98c29dff
         {
             var sha256 = System.Security.Cryptography.SHA256.Create();
             byte[] hash256 = sha256.ComputeHash(script);
