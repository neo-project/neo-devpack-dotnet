--- conflicted
+++ resolved
@@ -193,7 +193,6 @@
                     log.Log("gen abi Error:" + err.ToString());
                     return -1;
                 }
-<<<<<<< HEAD
 
                 try
                 {
@@ -207,8 +206,6 @@
                 {
                     log.Log("gen debug Error:" + err.ToString());
                 }
-=======
->>>>>>> 98c29dff
             }
             catch (Exception err)
             {
