--- conflicted
+++ resolved
@@ -115,13 +115,8 @@
             byte[] bytes;
             int bSucc = 0;
             string jsonstr = null;
-<<<<<<< HEAD
 
             // Convert and build
-=======
-            NeoModule module = null;
-            //convert and build
->>>>>>> a75cad57
             try
             {
                 var conv = new ModuleConverter(log);
