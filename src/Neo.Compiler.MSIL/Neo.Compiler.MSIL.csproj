<Project Sdk="Microsoft.NET.Sdk">

  <PropertyGroup>
    <Copyright>2015-2020 The Neo Project</Copyright>
    <AssemblyTitle>Neo.Compiler.MSIL</AssemblyTitle>
    <Version>3.0.0-preview2</Version>
    <Authors>The Neo Project</Authors>
    <OutputType>Exe</OutputType>
    <AssemblyName>neon</AssemblyName>
    <PackageTags>NEO;Blockchain;Smart Contract;Compiler</PackageTags>
    <PackageProjectUrl>https://github.com/neo-project/neo-devpack-dotnet</PackageProjectUrl>
    <PackageLicenseExpression>MIT</PackageLicenseExpression>
    <RepositoryType>git</RepositoryType>
    <RepositoryUrl>https://github.com/neo-project/neo-devpack-dotnet.git</RepositoryUrl>
    <RootNamespace>Neo.Compiler</RootNamespace>
    <Company>The Neo Project</Company>
    <Product>Neo.Compiler.MSIL</Product>
    <Description>Neo.Compiler.MSIL</Description>
    <AllowUnsafeBlocks>true</AllowUnsafeBlocks>
  </PropertyGroup>

  <!--
    https://johan-v-r.github.io/2018/09/05/NET-Core-Global-Tools-Configuration/
      `dotnet pack` to build .NET Core 3.1 global tool
      `dotnet pack /p:SharedLibrary=true` to build .NET Standard 2.0 library package
  -->

  <PropertyGroup Condition="'$(SharedLibrary)' != true">
    <OutputType>Exe</OutputType>
    <PackageId>Neo.Neon</PackageId>
    <PackAsTool>true</PackAsTool>
    <TargetFramework>netcoreapp3.1</TargetFramework>
  </PropertyGroup>

  <PropertyGroup Condition="'$(SharedLibrary)' == true">
    <PackageId>Neo.Compiler.MSIL</PackageId>
    <TargetFramework>netstandard2.1</TargetFramework>
  </PropertyGroup>

  <ItemGroup>
    <PackageReference Include="CommandLineParser" Version="2.7.82" />
    <PackageReference Include="Microsoft.CodeAnalysis.CSharp" Version="3.4.0" />
    <PackageReference Include="Microsoft.CodeAnalysis.VisualBasic" Version="3.4.0" />
    <PackageReference Include="Mono.Cecil" Version="0.11.2" />
<<<<<<< HEAD
    <PackageReference Include="Neo" Version="3.0.0-CI00962" />
=======
    <PackageReference Include="Neo" Version="3.0.0-CI00953" />
>>>>>>> cfd4357e
  </ItemGroup>

  <ItemGroup>
    <ProjectReference Include="..\Neo.SmartContract.Framework\Neo.SmartContract.Framework.csproj" />
  </ItemGroup>
</Project><|MERGE_RESOLUTION|>--- conflicted
+++ resolved
@@ -1,4 +1,4 @@
-<Project Sdk="Microsoft.NET.Sdk">
+﻿<Project Sdk="Microsoft.NET.Sdk">
 
   <PropertyGroup>
     <Copyright>2015-2020 The Neo Project</Copyright>
@@ -42,11 +42,7 @@
     <PackageReference Include="Microsoft.CodeAnalysis.CSharp" Version="3.4.0" />
     <PackageReference Include="Microsoft.CodeAnalysis.VisualBasic" Version="3.4.0" />
     <PackageReference Include="Mono.Cecil" Version="0.11.2" />
-<<<<<<< HEAD
-    <PackageReference Include="Neo" Version="3.0.0-CI00962" />
-=======
-    <PackageReference Include="Neo" Version="3.0.0-CI00953" />
->>>>>>> cfd4357e
+    <PackageReference Include="Neo" Version="3.0.0-CI00970" />
   </ItemGroup>
 
   <ItemGroup>
