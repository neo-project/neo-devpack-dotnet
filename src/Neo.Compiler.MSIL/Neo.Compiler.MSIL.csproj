<Project Sdk="Microsoft.NET.Sdk">

  <PropertyGroup>
    <Copyright>2015-2021 The Neo Project</Copyright>
    <AssemblyTitle>Neo.Compiler.MSIL</AssemblyTitle>
    <VersionPrefix>3.0.0</VersionPrefix>
    <VersionSuffix>preview5</VersionSuffix>
    <Authors>The Neo Project</Authors>
    <TargetFramework>net5.0</TargetFramework>
    <OutputType>Exe</OutputType>
    <AssemblyName>neon</AssemblyName>
    <PackageTags>NEO;Blockchain;Smart Contract;Compiler</PackageTags>
    <PackageProjectUrl>https://github.com/neo-project/neo-devpack-dotnet</PackageProjectUrl>
    <PackageLicenseExpression>MIT</PackageLicenseExpression>
    <RepositoryType>git</RepositoryType>
    <RepositoryUrl>https://github.com/neo-project/neo-devpack-dotnet.git</RepositoryUrl>
    <RootNamespace>Neo.Compiler</RootNamespace>
    <Company>The Neo Project</Company>
    <Product>Neo.Compiler.MSIL</Product>
    <Description>Neo.Compiler.MSIL</Description>
    <AllowUnsafeBlocks>true</AllowUnsafeBlocks>
  </PropertyGroup>

  <!--
    https://johan-v-r.github.io/2018/09/05/NET-Core-Global-Tools-Configuration/
      `dotnet pack` to build .NET Core 3.1 global tool
      `dotnet pack /p:SharedLibrary=true` to build .NET Standard 2.0 library package
  -->

  <PropertyGroup Condition="'$(SharedLibrary)' != true">
    <PackageId>Neo.Neon</PackageId>
    <PackAsTool>true</PackAsTool>
  </PropertyGroup>

  <PropertyGroup Condition="'$(SharedLibrary)' == true">
    <PackageId>Neo.Compiler.MSIL</PackageId>
  </PropertyGroup>

  <ItemGroup>
<<<<<<< HEAD
    <PackageReference Include="CommandLineParser" Version="2.7.82" />
    <PackageReference Include="Microsoft.CodeAnalysis.CSharp" Version="3.4.0" />
    <PackageReference Include="Microsoft.CodeAnalysis.VisualBasic" Version="3.4.0" />
    <PackageReference Include="Mono.Cecil" Version="0.11.2" />
=======
    <PackageReference Include="CommandLineParser" Version="2.8.0" />
    <PackageReference Include="Microsoft.CodeAnalysis.CSharp" Version="3.8.0" />
    <PackageReference Include="Microsoft.CodeAnalysis.VisualBasic" Version="3.8.0" />
    <PackageReference Include="Mono.Cecil" Version="0.11.3" />
    <PackageReference Include="Neo" Version="3.0.0-preview5" />
>>>>>>> 7ab97e5f
  </ItemGroup>

  <ItemGroup>
    <ProjectReference Include="..\Neo.SmartContract.Framework\Neo.SmartContract.Framework.csproj">
      <!--
        The unified Neo domain model defines types with the same fully namespace qualified name
        in different assemblies. Specifying a reference alias allows us to disambiguate types with
        colliding names.
        Official docs: https://docs.microsoft.com/en-us/dotnet/csharp/language-reference/keywords/extern-alias
        -->
      <Aliases>scfx</Aliases>
    </ProjectReference>
  </ItemGroup>
</Project><|MERGE_RESOLUTION|>--- conflicted
+++ resolved
@@ -37,18 +37,11 @@
   </PropertyGroup>
 
   <ItemGroup>
-<<<<<<< HEAD
-    <PackageReference Include="CommandLineParser" Version="2.7.82" />
-    <PackageReference Include="Microsoft.CodeAnalysis.CSharp" Version="3.4.0" />
-    <PackageReference Include="Microsoft.CodeAnalysis.VisualBasic" Version="3.4.0" />
-    <PackageReference Include="Mono.Cecil" Version="0.11.2" />
-=======
     <PackageReference Include="CommandLineParser" Version="2.8.0" />
     <PackageReference Include="Microsoft.CodeAnalysis.CSharp" Version="3.8.0" />
     <PackageReference Include="Microsoft.CodeAnalysis.VisualBasic" Version="3.8.0" />
     <PackageReference Include="Mono.Cecil" Version="0.11.3" />
     <PackageReference Include="Neo" Version="3.0.0-preview5" />
->>>>>>> 7ab97e5f
   </ItemGroup>
 
   <ItemGroup>
