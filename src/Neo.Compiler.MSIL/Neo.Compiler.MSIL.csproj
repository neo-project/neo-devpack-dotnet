<Project Sdk="Microsoft.NET.Sdk">

  <PropertyGroup>
    <Copyright>2015-2019 The Neo Project</Copyright>
    <AssemblyTitle>Neo.Compiler.MSIL</AssemblyTitle>
    <Version>3.0.0-preview1</Version>
    <Authors>The Neo Project</Authors>
    <TargetFrameworks>netcoreapp3.1;netstandard2.1</TargetFrameworks>
    <OutputType>Exe</OutputType>
    <AssemblyName>neon</AssemblyName>
    <PackageId>Neo.Compiler.MSIL</PackageId>
    <PackageTags>NEO;Blockchain;Smart Contract;Compiler</PackageTags>
    <PackageProjectUrl>https://github.com/neo-project/neo-devpack-dotnet</PackageProjectUrl>
    <PackageLicenseExpression>MIT</PackageLicenseExpression>
    <RepositoryType>git</RepositoryType>
    <RepositoryUrl>https://github.com/neo-project/neo-devpack-dotnet.git</RepositoryUrl>
    <RootNamespace>Neo.Compiler</RootNamespace>
    <Company>The Neo Project</Company>
    <Product>Neo.Compiler.MSIL</Product>
    <Description>Neo.Compiler.MSIL</Description>
    <AllowUnsafeBlocks>true</AllowUnsafeBlocks>
  </PropertyGroup>

  <ItemGroup>
    <PackageReference Include="CommandLineParser" Version="2.7.82" />
    <PackageReference Include="Microsoft.CodeAnalysis.CSharp" Version="3.4.0" />
    <PackageReference Include="Microsoft.CodeAnalysis.VisualBasic" Version="3.4.0" />
    <PackageReference Include="Mono.Cecil" Version="0.11.1" />
<<<<<<< HEAD
    <PackageReference Include="Neo" Version="3.0.0-CI00855" />
    <PackageReference Include="Neo.VM" Version="3.0.0-CI00205" />
=======
    <PackageReference Include="Neo" Version="3.0.0-CI00848" />
    <PackageReference Include="Neo.VM" Version="3.0.0-CI00206" />
>>>>>>> 5265b241
  </ItemGroup>

  <ItemGroup>
    <ProjectReference Include="..\Neo.SmartContract.Framework\Neo.SmartContract.Framework.csproj" />
  </ItemGroup>
</Project><|MERGE_RESOLUTION|>--- conflicted
+++ resolved
@@ -26,13 +26,8 @@
     <PackageReference Include="Microsoft.CodeAnalysis.CSharp" Version="3.4.0" />
     <PackageReference Include="Microsoft.CodeAnalysis.VisualBasic" Version="3.4.0" />
     <PackageReference Include="Mono.Cecil" Version="0.11.1" />
-<<<<<<< HEAD
     <PackageReference Include="Neo" Version="3.0.0-CI00855" />
-    <PackageReference Include="Neo.VM" Version="3.0.0-CI00205" />
-=======
-    <PackageReference Include="Neo" Version="3.0.0-CI00848" />
     <PackageReference Include="Neo.VM" Version="3.0.0-CI00206" />
->>>>>>> 5265b241
   </ItemGroup>
 
   <ItemGroup>
