--- conflicted
+++ resolved
@@ -176,19 +176,14 @@
         public string name;
         public string displayName;
         public List<NeoParam> paramtypes = new List<NeoParam>();
-<<<<<<< HEAD
-=======
-        public string returntype;
 
         public NeoEvent(ILField value)
         {
             _namespace = value.field.DeclaringType.FullName;
             name = value.field.DeclaringType.FullName + "::" + value.field.Name;
             displayName = value.displayName;
-            returntype = value.returntype;
             paramtypes = value.paramtypes;
         }
->>>>>>> 01a2dec4
     }
 
     public class NeoCode
