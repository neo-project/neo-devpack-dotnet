--- conflicted
+++ resolved
@@ -1,32 +1,5 @@
 ### New Rules
 
-<<<<<<< HEAD
-Rule ID | Category | Severity | Notes
---------|----------|----------|-------
-NC4002 | Type | Error | FloatUsageAnalyzer
-NC4003 | Type | Error | DecimalUsageAnalyzer
-NC4004 | Type | Error | DoubleUsageAnalyzer
-NC4005 | Method | Error    | SystemMathUsageAnalyzer
-NC4006 | Method | Error    | BigIntegerUsageAnalyzer
-NC4007 | Method | Error    | StringMethodUsageAnalyzer
-NC4008 | Usage | Error    | BigIntegerCreationAnalyzer
-NC4009 | Usage | Info | InitialValueAnalyzer
-NC4010 | Usage | Warning | RefKeywordUsageAnalyzer
-NC4011 | Usage | Error | LinqUsageAnalyzer
-NC4012 | Method | Error    | CharMethodsUsageAnalyzer
-NC4013 | Type | Error    | CollectionTypesUsageAnalyzer
-NC4014 | Usage | Warning | VolatileKeywordUsageAnalyzer
-NC4015 | Usage | Error | KeywordUsageAnalyzer
-NC4017 | Usage | Error | BanCastMethodAnalyzer
-NC4018 | Naming | Error | SmartContractMethodNamingAnalyzer
-NC4019 | Usage | Error | NotifyEventNameAnalyzer
-NC4020 | Naming | Warning | SmartContractMethodNamingAnalyzerUnderline
-NC4021 | Usage | Warning | SupportedStandardsAnalyzer
-NC4022 | Usage | Warning | BigIntegerUsingUsageAnalyzer
-NC4023 | Usage | Error | StaticFieldInitializationAnalyzer
-NC4024 | Usage | Error | MultipleCatchBlockAnalyzer
-NC4025 | Method | Error | EnumMethodsUsageAnalyzer
-=======
 | Rule ID | Category | Severity | Notes                                      |
 |---------|----------|----------|--------------------------------------------|
 | NC4002  | Type     | Error    | FloatUsageAnalyzer                         |
@@ -51,5 +24,5 @@
 | NC4022  | Usage    | Warning  | BigIntegerUsingUsageAnalyzer               |
 | NC4023  | Usage    | Error    | StaticFieldInitializationAnalyzer          |
 | NC4024  | Usage    | Error    | MultipleCatchBlockAnalyzer                 |
-| NC4025  | Usage    | Error    | SystemDiagnosticsUsageAnalyzer             |
->>>>>>> 9bda2cfe
+| NC4025  | Method   | Error    | EnumMethodsUsageAnalyzer                   |
+| NC4026  | Usage    | Error    | SystemDiagnosticsUsageAnalyzer             |