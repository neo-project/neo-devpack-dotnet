--- conflicted
+++ resolved
@@ -31,9 +31,5 @@
         {
             return string.Empty;
         }
-<<<<<<< HEAD
-
-=======
->>>>>>> 0ec0b8e1
     }
 }