using System;
using Neo.SmartContract.Framework;

namespace Neo.Compiler.CSharp.TestContracts;

public class Contract_PropertyMethod : SmartContract.Framework.SmartContract
{
    public static (string, int) testProperty()
    {
        var p = new Person("NEO3", 10);
        return (p.Name, p.Age);
    }

    public static void testProperty2()
    {
        var p = new Person("NEO3", 10);
    }

<<<<<<< HEAD
    public static Person testProperty3()
    {
        return new Person()
        {
            Name = "NEO3",
        };
    }

    public static Map<string, string> testProperty4()
    {
        return new Map<string, string>()
        {
            ["Name"] = "NEO3",
        };
    }

    public static List<int> testProperty5()
    {
        return new List<int>()
        {
            1, 2, 3, 4, 5
        };
=======
    public static (string, int, string) testPropertyInit()
    {
        var p = new Person("NEO3", 10) { Address = "123 Blockchain St" };
        return (p.Name, p.Age, p.Address);
>>>>>>> be47dc17
    }

    public class Person
    {
        public string Name { get; set; }
<<<<<<< HEAD
        public int Age { get;}
=======
        public int Age { get; }
        public string Address { get; init; }
>>>>>>> be47dc17

        public Person(string name, int age)
        {
            Name = name;
            Age = age;
        }

        public Person()
        {
        }
    }
}<|MERGE_RESOLUTION|>--- conflicted
+++ resolved
@@ -1,6 +1,3 @@
-using System;
-using Neo.SmartContract.Framework;
-
 namespace Neo.Compiler.CSharp.TestContracts;
 
 public class Contract_PropertyMethod : SmartContract.Framework.SmartContract
@@ -16,7 +13,6 @@
         var p = new Person("NEO3", 10);
     }
 
-<<<<<<< HEAD
     public static Person testProperty3()
     {
         return new Person()
@@ -39,23 +35,19 @@
         {
             1, 2, 3, 4, 5
         };
-=======
+    }
+
     public static (string, int, string) testPropertyInit()
     {
         var p = new Person("NEO3", 10) { Address = "123 Blockchain St" };
         return (p.Name, p.Age, p.Address);
->>>>>>> be47dc17
     }
 
     public class Person
     {
         public string Name { get; set; }
-<<<<<<< HEAD
-        public int Age { get;}
-=======
         public int Age { get; }
         public string Address { get; init; }
->>>>>>> be47dc17
 
         public Person(string name, int age)
         {
