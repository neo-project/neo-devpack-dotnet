--- conflicted
+++ resolved
@@ -28,11 +28,7 @@
 
             var engine = new TestEngine(false);
 
-<<<<<<< HEAD
-            Assert.AreEqual(0, engine.Storage.Store.Seek([], Persistence.SeekDirection.Forward).Count());
-=======
             Assert.AreEqual(0, engine.Storage.Store.Find([], Persistence.SeekDirection.Forward).Count());
->>>>>>> 93a64f17
 
             // Initialize native contracts
 
