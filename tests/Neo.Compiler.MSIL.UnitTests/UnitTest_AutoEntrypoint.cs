--- conflicted
+++ resolved
@@ -12,12 +12,7 @@
         {
             var testengine = new TestEngine();
             testengine.AddEntryScript("./TestClasses/Contract_autoentrypoint.cs");
-
-<<<<<<< HEAD
             testengine.scriptEntry.DumpNEF();
-=======
-            testengine.ScriptEntry.DumpAVM();
->>>>>>> 6756c406
 
             var result = testengine.GetMethod("call01").Run();//new test method01
             StackItem wantresult = new byte[] { 1, 2, 3, 4 };
@@ -31,12 +26,7 @@
         {
             var testengine = new TestEngine();
             testengine.AddEntryScript("./TestClasses/Contract_autoentrypoint.cs");
-
-<<<<<<< HEAD
             testengine.scriptEntry.DumpNEF();
-=======
-            testengine.ScriptEntry.DumpAVM();
->>>>>>> 6756c406
             StackItem[] _params = new StackItem[] { "privateMethod", new StackItem[0] };
             var result = testengine.ExecuteTestCase(_params);//new test method02
 
@@ -51,12 +41,7 @@
             var testengine = new TestEngine();
             testengine.AddEntryScript("./TestClasses/Contract_autoentrypoint.cs");
 
-<<<<<<< HEAD
             testengine.scriptEntry.DumpNEF();
-=======
-            testengine.ScriptEntry.DumpAVM();
->>>>>>> 6756c406
-
             var result = testengine.ExecuteTestCaseStandard("call02", "hello", 33);//old test method
             StackItem wantresult = new byte[0];
             var bequal = wantresult.Equals(result.Pop());
