using Microsoft.VisualStudio.TestTools.UnitTesting;
using Neo.Compiler.MSIL.UnitTests.Utils;
using Neo.SmartContract;
using Neo.SmartContract.Native;
using Neo.VM;

namespace Neo.Compiler.MSIL.UnitTests
{
    [TestClass]
    public class Contract_NativeContracts
    {
        private TestSnapshot snapshot = new TestSnapshot();

        [TestInitialize]
        public void Test_Init()
        {
            byte[] script;
            using (ScriptBuilder sb = new ScriptBuilder())
            {
                sb.EmitSysCall(ApplicationEngine.Neo_Native_Deploy);
                script = sb.ToArray();
            }

            // Fake native deploy

            typeof(TestSnapshot).GetProperty("PersistingBlock").SetValue(snapshot, new Network.P2P.Payloads.Block() { Index = 0 });
            var testengine = new TestEngine(TriggerType.System, null, snapshot);
            testengine.LoadScript(script);
            Assert.AreEqual(VMState.HALT, testengine.Execute());
        }

        [TestMethod]
        public void TestHashes()
        {
            // var attr = typeof(Oracle).GetCustomAttribute<ContractAttribute>();
            Assert.AreEqual(NativeContract.Oracle.Hash.ToString(), "0x3c05b488bf4cf699d0631bf80190896ebbf38c3b");
            Assert.AreEqual(NativeContract.NEO.Hash.ToString(), "0xde5f57d430d3dece511cf975a8d37848cb9e0525");
            Assert.AreEqual(NativeContract.GAS.Hash.ToString(), "0x668e0c1f9d7b70a99dd9e06eadd4c784d641afbc");
        }

        [TestMethod]
        public void Test_Oracle()
        {
            var testengine = new TestEngine(TriggerType.Application, null, snapshot);
            testengine.AddEntryScript("./TestClasses/Contract_NativeContracts.cs");

            // Name

            var result = testengine.ExecuteTestCaseStandard("oracleName");

            Assert.AreEqual(VMState.HALT, testengine.State);
            Assert.AreEqual(1, result.Count);

            var entry = result.Pop();

            Assert.AreEqual("Oracle", entry.GetString());

            // getOracleNodes

            testengine.Reset();
            result = testengine.ExecuteTestCaseStandard("getOracleNodes");

            Assert.AreEqual(VMState.HALT, testengine.State);
            Assert.AreEqual(1, result.Count);

            entry = result.Pop();

            Assert.AreEqual(0, (entry as VM.Types.Array).Count);
        }

        [TestMethod]
        public void Test_NEO()
        {
            var testengine = new TestEngine(TriggerType.Application, null, snapshot);
            testengine.AddEntryScript("./TestClasses/Contract_NativeContracts.cs");

            var result = testengine.ExecuteTestCaseStandard("nEOName");

            Assert.AreEqual(VMState.HALT, testengine.State);
            Assert.AreEqual(1, result.Count);

            var entry = result.Pop();

            Assert.AreEqual("NEO", entry.GetString());

<<<<<<< HEAD
            // NeoHash

            testengine.Reset();
            result = testengine.ExecuteTestCaseStandard("nEOHash");
=======
            testengine.Reset();
            result = testengine.ExecuteTestCaseStandard("nEOSymbol");
>>>>>>> ab0afaec

            Assert.AreEqual(VMState.HALT, testengine.State);
            Assert.AreEqual(1, result.Count);

            entry = result.Pop();
<<<<<<< HEAD
            Assert.IsTrue(entry is VM.Types.ByteString);
            var hash = new UInt160((VM.Types.ByteString)entry);
            Assert.AreEqual(NativeContract.NEO.Hash, hash);
=======

            Assert.AreEqual("neo", entry.GetString());
>>>>>>> ab0afaec
        }

        [TestMethod]
        public void Test_GAS()
        {
            var testengine = new TestEngine(TriggerType.Application, null, snapshot);
            testengine.AddEntryScript("./TestClasses/Contract_NativeContracts.cs");

            var result = testengine.ExecuteTestCaseStandard("gASName");

            Assert.AreEqual(VMState.HALT, testengine.State);
            Assert.AreEqual(1, result.Count);

            var entry = result.Pop();

            Assert.AreEqual("GAS", entry.GetString());

            testengine.Reset();
            result = testengine.ExecuteTestCaseStandard("gASSymbol");

            Assert.AreEqual(VMState.HALT, testengine.State);
            Assert.AreEqual(1, result.Count);

            entry = result.Pop();

            Assert.AreEqual("gas", entry.GetString());
        }
    }
}<|MERGE_RESOLUTION|>--- conflicted
+++ resolved
@@ -83,28 +83,29 @@
 
             Assert.AreEqual("NEO", entry.GetString());
 
-<<<<<<< HEAD
-            // NeoHash
+            // NeoSymbol
 
             testengine.Reset();
-            result = testengine.ExecuteTestCaseStandard("nEOHash");
-=======
-            testengine.Reset();
             result = testengine.ExecuteTestCaseStandard("nEOSymbol");
->>>>>>> ab0afaec
 
             Assert.AreEqual(VMState.HALT, testengine.State);
             Assert.AreEqual(1, result.Count);
 
             entry = result.Pop();
-<<<<<<< HEAD
+            Assert.AreEqual("neo", entry.GetString());
+
+            // NeoHash
+
+            testengine.Reset();
+            result = testengine.ExecuteTestCaseStandard("nEOHash");
+
+            Assert.AreEqual(VMState.HALT, testengine.State);
+            Assert.AreEqual(1, result.Count);
+
+            entry = result.Pop();
             Assert.IsTrue(entry is VM.Types.ByteString);
             var hash = new UInt160((VM.Types.ByteString)entry);
             Assert.AreEqual(NativeContract.NEO.Hash, hash);
-=======
-
-            Assert.AreEqual("neo", entry.GetString());
->>>>>>> ab0afaec
         }
 
         [TestMethod]
