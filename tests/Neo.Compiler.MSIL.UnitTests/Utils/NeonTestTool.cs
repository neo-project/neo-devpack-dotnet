--- conflicted
+++ resolved
@@ -50,7 +50,6 @@
         /// <returns>BuildScript</returns>
         public static BuildScript BuildScript(string filename, bool releaseMode = false, bool optimizer = false)
         {
-<<<<<<< HEAD
             return BuildScript(new string[] { filename }, releaseMode, optimizer);
         }
 
@@ -62,16 +61,13 @@
         /// <returns>BuildScript</returns>
         public static BuildScript BuildScript(string[] filenames, bool releaseMode = false, bool optimizer = false)
         {
-            var comp = Compiler.CompileCSFiles(filenames, new string[0] { }, releaseMode);
-=======
             var ext = System.IO.Path.GetExtension(filename);
             var comp = (ext.ToLowerInvariant()) switch
             {
-                ".cs" => Compiler.CompileCSFiles(new string[] { filename }, new string[0] { }, releaseMode),
-                ".vb" => Compiler.CompileVBFiles(new string[] { filename }, new string[0] { }, releaseMode),
+                ".cs" => Compiler.CompileCSFiles(filenames, new string[0] { }, releaseMode),
+                ".vb" => Compiler.CompileVBFiles(filenames, new string[0] { }, releaseMode),
                 _ => throw new System.Exception("do not support extname = " + ext),
             };
->>>>>>> d6c25309
 
             using (var streamDll = new MemoryStream(comp.Dll))
             using (var streamPdb = new MemoryStream(comp.Pdb))
