using Mono.Cecil;
using Neo.Compiler.Optimizer;
using Neo.SmartContract.Manifest;
using System;
using System.Collections.Generic;
using System.IO;
using System.Linq;

namespace Neo.Compiler.MSIL.UnitTests.Utils
{
    public class BuildScript
    {
        public bool IsBuild { get; protected set; }
        public bool UseOptimizer { get; protected set; }
        public Exception Error { get; protected set; }
        public ILModule modIL { get; private set; }
        public ModuleConverter converterIL { get; private set; }
<<<<<<< HEAD
        public byte[] finalNEF { get; protected set; }
        public MyJson.JsonNode_Object finialABI { get; protected set; }
        public string finalManifest { get; protected set; }
=======
        public byte[] finalNEF { get; private set; }
        public MyJson.JsonNode_Object finialABI { get; private set; }
        public string finalManifest { get; private set; }
        public MyJson.JsonNode_Object debugInfo { get; private set; }
>>>>>>> f6f08a2b

        public BuildScript()
        {
        }

        public void Build(Stream fs, Stream fspdb, bool optimizer)
        {
            this.IsBuild = false;
            this.Error = null;
            this.UseOptimizer = optimizer;

            var log = new DefLogger();
            this.modIL = new ILModule(log);
            try
            {
                modIL.LoadModule(fs, fspdb);
            }
            catch (Exception err)
            {
                log.Log("LoadModule Error:" + err.ToString());
                this.Error = err;
                return;
            }

            converterIL = new ModuleConverter(log);
            Dictionary<int, int> addrConvTable = null;
            ConvOption option = new ConvOption();
#if NDEBUG
            try

#endif
            {
                converterIL.Convert(modIL, option);
                finalNEF = converterIL.outModule.Build();
                if (optimizer)
                {
                    List<int> entryPoints = new List<int>();
                    foreach (var f in converterIL.outModule.mapMethods.Values)
                    {
                        if (entryPoints.Contains(f.funcaddr) == false)
                            entryPoints.Add(f.funcaddr);
                    }
                    var opbytes = NefOptimizeTool.Optimize(finalNEF, entryPoints.ToArray(), out addrConvTable);
                    float ratio = (opbytes.Length * 100.0f) / (float)finalNEF.Length;
                    log.Log("optimization ratio = " + ratio + "%");
                    finalNEF = opbytes;
                }
                IsBuild = true;
            }
#if NDEBUG
            catch (Exception err)
            {
                this.Error = err;
                log.Log("Convert IL->ASM Error:" + err.ToString());
                return;
            }
#endif
            try
            {
                finialABI = FuncExport.Export(converterIL.outModule, finalNEF, addrConvTable);
            }
            catch (Exception err)
            {
                log.Log("Gen Abi Error:" + err.ToString());
                this.Error = err;
                return;
            }

            try
            {
                debugInfo = DebugExport.Export(converterIL.outModule, finalNEF, addrConvTable);
            }
            catch (Exception err)
            {
                log.Log("Gen debugInfo Error:" + err.ToString());
                this.Error = err;
                return;
            }

            try
            {
                var features = converterIL.outModule == null ? ContractFeatures.NoProperty : converterIL.outModule.attributes
                    .Where(u => u.AttributeType.Name == "FeaturesAttribute")
                    .Select(u => (ContractFeatures)u.ConstructorArguments.FirstOrDefault().Value)
                    .FirstOrDefault();

                var extraAttributes = converterIL.outModule == null ? new List<Mono.Collections.Generic.Collection<CustomAttributeArgument>>()
                    : converterIL.outModule.attributes.Where(u => u.AttributeType.Name == "ManifestExtraAttribute").Select(attribute => attribute.ConstructorArguments).ToList();
                var storage = features.HasFlag(ContractFeatures.HasStorage).ToString().ToLowerInvariant();
                var payable = features.HasFlag(ContractFeatures.Payable).ToString().ToLowerInvariant();

                finalManifest =
                    @"{""groups"":[],""features"":{""storage"":" + storage + @",""payable"":" + payable + @"},""abi"":" +
                    finialABI +
                    @",""permissions"":[{""contract"":""*"",""methods"":""*""}],""trusts"":[],""safemethods"":[],""extra"":[]" + "}";
            }
            catch
            {
            }
        }

        public string[] GetAllILFunction()
        {
            List<string> lists = new List<string>();
            foreach (var _class in modIL.mapType)
            {
                foreach (var method in _class.Value.methods)
                {
                    var name = method.Key;
                    lists.Add(name);
                }
            }
            return lists.ToArray();
        }

        public ILMethod FindMethod(string fromclass, string method)
        {
            foreach (var _class in modIL.mapType)
            {
                var indexbegin = _class.Key.LastIndexOf(".");
                var classname = _class.Key;
                if (indexbegin > 0)
                    classname = classname.Substring(indexbegin + 1);

                if (classname == fromclass)
                {
                    foreach (var _method in _class.Value.methods)
                    {
                        var indexmethodname = _method.Key.LastIndexOf("::");
                        var methodname = _method.Key.Substring(indexmethodname + 2);
                        var indexparams = methodname.IndexOf("(");
                        if (indexparams > 0)
                        {
                            methodname = methodname.Substring(0, indexparams);
                        }
                        if (methodname == method)
                            return _method.Value;
                    }
                }
            }
            return null;
        }

        public string GetFullMethodName(string fromclass, string method)
        {
            foreach (var _class in modIL.mapType)
            {
                var indexbegin = _class.Key.LastIndexOf("::");
                var classname = _class.Key.Substring(indexbegin + 2);
                if (classname == fromclass)
                {
                    foreach (var _method in _class.Value.methods)
                    {
                        var indexmethodname = _method.Key.LastIndexOf("::");
                        var methodname = _method.Key.Substring(indexmethodname + 2);
                        if (methodname == method)
                            return _method.Key;
                    }
                }
            }
            return null;
        }

        public NeoMethod GetNEOVMMethod(ILMethod method)
        {
            var neomethod = this.converterIL.methodLink[method];
            return neomethod;
        }
        public NeoMethod[] GetAllNEOVMMethod()
        {
            return new List<NeoMethod>(this.converterIL.methodLink.Values).ToArray();
        }

        public void DumpNEF()
        {
            {
                Console.WriteLine("dump:");
                foreach (var c in this.converterIL.outModule.totalCodes)
                {
                    var line = c.Key.ToString("X04") + "=>" + c.Value.ToString();
                    if (c.Value.bytes != null && c.Value.bytes.Length > 0)
                    {
                        line += " HEX:";
                        foreach (var b in c.Value.bytes)
                        {
                            line += b.ToString("X02");
                        }
                    }
                    Console.WriteLine(line);
                }

            }
        }
        public byte[] NeoMethodToBytes(NeoMethod method)
        {
            List<byte> bytes = new List<byte>();
            foreach (var c in method.body_Codes.Values)
            {
                bytes.Add((byte)c.code);
                if (c.bytes != null)
                    for (var i = 0; i < c.bytes.Length; i++)
                    {
                        bytes.Add(c.bytes[i]);
                    }
            }
            return bytes.ToArray();
        }

    }
}<|MERGE_RESOLUTION|>--- conflicted
+++ resolved
@@ -15,16 +15,10 @@
         public Exception Error { get; protected set; }
         public ILModule modIL { get; private set; }
         public ModuleConverter converterIL { get; private set; }
-<<<<<<< HEAD
         public byte[] finalNEF { get; protected set; }
         public MyJson.JsonNode_Object finialABI { get; protected set; }
         public string finalManifest { get; protected set; }
-=======
-        public byte[] finalNEF { get; private set; }
-        public MyJson.JsonNode_Object finialABI { get; private set; }
-        public string finalManifest { get; private set; }
         public MyJson.JsonNode_Object debugInfo { get; private set; }
->>>>>>> f6f08a2b
 
         public BuildScript()
         {
