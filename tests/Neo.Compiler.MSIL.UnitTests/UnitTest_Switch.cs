--- conflicted
+++ resolved
@@ -36,14 +36,9 @@
         [TestMethod]
         public void Test_SwitchLong_Release()
         {
-<<<<<<< HEAD
-            TestEngine testengine;
             EvaluationStack result;
-=======
-            RandomAccessStack<StackItem> result;
             TestEngine testengine = new TestEngine();
             testengine.AddEntryScript("./TestClasses/Contract_SwitchLong.cs", true);
->>>>>>> 6c247b86
 
             // Test cases
 
