using Microsoft.VisualStudio.TestTools.UnitTesting;
using Neo.Compiler.Optimizer;
using Neo.VM;
using System.Buffers.Binary;
using System.Numerics;

namespace Neo.Compiler.MSIL
{
    [TestClass]
    public class UnitTest_NefOptimizer
    {
        [TestMethod]
        public void Test_Optimize_RemoveNOPS()
        {
            using var scriptBefore = new ScriptBuilder();
            scriptBefore.Emit(VM.OpCode.NOP);
            scriptBefore.Emit(VM.OpCode.NOP);

<<<<<<< HEAD
            var optimized = NefOptimizeTool.Optimize(scriptBefore.ToArray());
=======
            var optimized = NefOptimizeTool.Optimize(scriptBefore.ToArray(),
                OptimizeParserType.DELETE_DEAD_CODE,
                OptimizeParserType.USE_SHORT_ADDRESS
                );
>>>>>>> 12f385f1

            using var scriptAfter = new ScriptBuilder();

            CollectionAssert.AreEqual(scriptAfter.ToArray(), optimized);
        }

        [TestMethod]
        public void Test_Optimize_Recalculate_JMP_L()
        {
            Test_Optimize_Recalculate_Negative_JMPX_L(VM.OpCode.JMP_L);
            Test_Optimize_Recalculate_Positive_JMPX_L(VM.OpCode.JMP_L);
        }

        [TestMethod]
        public void Test_Optimize_Recalculate_CALL_L()
        {
            Test_Optimize_Recalculate_Negative_JMPX_L(VM.OpCode.CALL_L);
            Test_Optimize_Recalculate_Positive_JMPX_L(VM.OpCode.CALL_L);
        }

        [TestMethod]
        public void Test_Optimize_Recalculate_JMPEQ_L()
        {
            Test_Optimize_Recalculate_Negative_JMPX_L(VM.OpCode.JMPEQ_L);
            Test_Optimize_Recalculate_Positive_JMPX_L(VM.OpCode.JMPEQ_L);
        }

        [TestMethod]
        public void Test_Optimize_Recalculate_JMPGE_L()
        {
            Test_Optimize_Recalculate_Negative_JMPX_L(VM.OpCode.JMPGE_L);
            Test_Optimize_Recalculate_Positive_JMPX_L(VM.OpCode.JMPGE_L);
        }

        [TestMethod]
        public void Test_Optimize_Recalculate_JMPGT_L()
        {
            Test_Optimize_Recalculate_Negative_JMPX_L(VM.OpCode.JMPGT_L);
            Test_Optimize_Recalculate_Positive_JMPX_L(VM.OpCode.JMPGT_L);
        }

        [TestMethod]
        public void Test_Optimize_Recalculate_JMPIFNOT_L()
        {
            Test_Optimize_Recalculate_Negative_JMPX_L(VM.OpCode.JMPIFNOT_L);
            Test_Optimize_Recalculate_Positive_JMPX_L(VM.OpCode.JMPIFNOT_L);
        }

        [TestMethod]
        public void Test_Optimize_Recalculate_JMPIF_L()
        {
            Test_Optimize_Recalculate_Negative_JMPX_L(VM.OpCode.JMPIF_L);
            Test_Optimize_Recalculate_Positive_JMPX_L(VM.OpCode.JMPIF_L);
        }

        [TestMethod]
        public void Test_Optimize_Recalculate_JMPLE_L()
        {
            Test_Optimize_Recalculate_Negative_JMPX_L(VM.OpCode.JMPLE_L);
            Test_Optimize_Recalculate_Positive_JMPX_L(VM.OpCode.JMPLE_L);
        }

        [TestMethod]
        public void Test_Optimize_Recalculate_JMPLT_L()
        {
            Test_Optimize_Recalculate_Negative_JMPX_L(VM.OpCode.JMPLT_L);
            Test_Optimize_Recalculate_Positive_JMPX_L(VM.OpCode.JMPLT_L);
        }

        [TestMethod]
        public void Test_Optimize_Recalculate_JMPNE_L()
        {
            Test_Optimize_Recalculate_Negative_JMPX_L(VM.OpCode.JMPNE_L);
            Test_Optimize_Recalculate_Positive_JMPX_L(VM.OpCode.JMPNE_L);
        }

        [TestMethod]
        public void Test_CombinedRules()
        {
            using (var scriptBefore = new ScriptBuilder())
            using (var scriptAfter = new ScriptBuilder())
            {
                scriptBefore.Emit(VM.OpCode.PUSH1);
                scriptBefore.Emit(VM.OpCode.NOP);
                scriptBefore.Emit(VM.OpCode.PUSH0);
                scriptBefore.Emit(VM.OpCode.NOP);
                scriptBefore.Emit(VM.OpCode.EQUAL);
                scriptBefore.Emit(VM.OpCode.PUSH0);
                scriptBefore.Emit(VM.OpCode.EQUAL);

                var optimized = NefOptimizeTool.Optimize(scriptBefore.ToArray(), OptimizeParserType.DELETE_USELESS_EQUAL, OptimizeParserType.DELETE_NOP);

                scriptAfter.Emit(VM.OpCode.PUSH1);

                CollectionAssert.AreEqual(scriptAfter.ToArray(), optimized);
            }
        }

        [TestMethod]
        public void Test_Optimize_StaticMath_ADD()
        {
            using (var scriptBefore = new ScriptBuilder())
            {
                scriptBefore.Emit(VM.OpCode.PUSH1);
                scriptBefore.Emit(VM.OpCode.PUSH1);
                scriptBefore.Emit(VM.OpCode.ADD);

                using (var scriptAfter = new ScriptBuilder())
                {
                    scriptAfter.Emit(VM.OpCode.PUSH2);

                    var optimized = NefOptimizeTool.Optimize(scriptBefore.ToArray(), OptimizeParserType.DELETE_CONST_EXECUTION);
                    CollectionAssert.AreEqual(scriptAfter.ToArray(), optimized);
                }
            }

            using (var scriptBefore = new ScriptBuilder())
            {
                scriptBefore.Emit(VM.OpCode.PUSHM1);
                scriptBefore.Emit(VM.OpCode.PUSH11);
                scriptBefore.Emit(VM.OpCode.ADD);

                using (var scriptAfter = new ScriptBuilder())
                {
                    scriptAfter.Emit(VM.OpCode.PUSH10);

                    var optimized = NefOptimizeTool.Optimize(scriptBefore.ToArray(), OptimizeParserType.DELETE_CONST_EXECUTION);
                    CollectionAssert.AreEqual(scriptAfter.ToArray(), optimized);
                }
            }
        }

        [TestMethod]
        public void Test_Optimize_StaticMath_INC()
        {
            using (var scriptBefore = new ScriptBuilder())
            {
                scriptBefore.Emit(VM.OpCode.PUSH1);
                scriptBefore.Emit(VM.OpCode.INC);

                using (var scriptAfter = new ScriptBuilder())
                {
                    scriptAfter.EmitPush(2);

                    var optimized = NefOptimizeTool.Optimize(scriptBefore.ToArray(), OptimizeParserType.DELETE_CONST_EXECUTION);
                    CollectionAssert.AreEqual(scriptAfter.ToArray(), optimized);
                }
            }

            using (var scriptBefore = new ScriptBuilder())
            {
                scriptBefore.EmitPush(int.MaxValue);
                scriptBefore.Emit(VM.OpCode.INC);

                using (var scriptAfter = new ScriptBuilder())
                {
                    scriptAfter.EmitPush(new BigInteger(int.MaxValue) + 1);

                    var optimized = NefOptimizeTool.Optimize(scriptBefore.ToArray(), OptimizeParserType.DELETE_CONST_EXECUTION);
                    CollectionAssert.AreEqual(scriptAfter.ToArray(), optimized);
                }
            }
        }

        [TestMethod]
        public void Test_Optimize_StaticMath_ISNULL()
        {
            using (var scriptBefore = new ScriptBuilder())
            {
                scriptBefore.Emit(VM.OpCode.PUSH1);
                scriptBefore.Emit(VM.OpCode.ISNULL);

                using (var scriptAfter = new ScriptBuilder())
                {
                    scriptAfter.Emit(VM.OpCode.PUSH0);

                    var optimized = NefOptimizeTool.Optimize(scriptBefore.ToArray(), OptimizeParserType.DELETE_CONST_EXECUTION);
                    CollectionAssert.AreEqual(scriptAfter.ToArray(), optimized);
                }
            }

            using (var scriptBefore = new ScriptBuilder())
            {
                scriptBefore.Emit(VM.OpCode.PUSHNULL);
                scriptBefore.Emit(VM.OpCode.ISNULL);

                using (var scriptAfter = new ScriptBuilder())
                {
                    scriptAfter.Emit(VM.OpCode.PUSH1);

                    var optimized = NefOptimizeTool.Optimize(scriptBefore.ToArray(), OptimizeParserType.DELETE_CONST_EXECUTION);
                    CollectionAssert.AreEqual(scriptAfter.ToArray(), optimized);
                }
            }
        }

        [TestMethod]
        public void Test_Optimize_StaticMath_DEC()
        {
            using (var scriptBefore = new ScriptBuilder())
            {
                scriptBefore.Emit(VM.OpCode.PUSH0);
                scriptBefore.Emit(VM.OpCode.DEC);

                using (var scriptAfter = new ScriptBuilder())
                {
                    scriptAfter.EmitPush(-1);

                    var optimized = NefOptimizeTool.Optimize(scriptBefore.ToArray(), OptimizeParserType.DELETE_CONST_EXECUTION);
                    CollectionAssert.AreEqual(scriptAfter.ToArray(), optimized);
                }
            }

            using (var scriptBefore = new ScriptBuilder())
            {
                scriptBefore.EmitPush(short.MaxValue + 1);
                scriptBefore.Emit(VM.OpCode.DEC);

                using (var scriptAfter = new ScriptBuilder())
                {
                    scriptAfter.EmitPush(short.MaxValue);

                    var optimized = NefOptimizeTool.Optimize(scriptBefore.ToArray(), OptimizeParserType.DELETE_CONST_EXECUTION);
                    CollectionAssert.AreEqual(scriptAfter.ToArray(), optimized);
                }
            }
        }

        [TestMethod]
        public void Test_Optimize_StaticMath_NEGATE()
        {
            using (var scriptBefore = new ScriptBuilder())
            {
                scriptBefore.Emit(VM.OpCode.PUSH0);
                scriptBefore.Emit(VM.OpCode.NEGATE);

                using (var scriptAfter = new ScriptBuilder())
                {
                    scriptAfter.EmitPush(0);

                    var optimized = NefOptimizeTool.Optimize(scriptBefore.ToArray(), OptimizeParserType.DELETE_CONST_EXECUTION);
                    CollectionAssert.AreEqual(scriptAfter.ToArray(), optimized);
                }
            }

            using (var scriptBefore = new ScriptBuilder())
            {
                scriptBefore.EmitPush(1);
                scriptBefore.Emit(VM.OpCode.NEGATE);

                using (var scriptAfter = new ScriptBuilder())
                {
                    scriptAfter.EmitPush(-1);

                    var optimized = NefOptimizeTool.Optimize(scriptBefore.ToArray(), OptimizeParserType.DELETE_CONST_EXECUTION);
                    CollectionAssert.AreEqual(scriptAfter.ToArray(), optimized);
                }
            }

            using (var scriptBefore = new ScriptBuilder())
            {
                scriptBefore.EmitPush(-1);
                scriptBefore.Emit(VM.OpCode.NEGATE);

                using (var scriptAfter = new ScriptBuilder())
                {
                    scriptAfter.EmitPush(1);

                    var optimized = NefOptimizeTool.Optimize(scriptBefore.ToArray(), OptimizeParserType.DELETE_CONST_EXECUTION);
                    CollectionAssert.AreEqual(scriptAfter.ToArray(), optimized);
                }
            }
        }

        [TestMethod]
        public void Test_Optimize_StaticMath_SIGN()
        {
            using (var scriptBefore = new ScriptBuilder())
            {
                scriptBefore.Emit(VM.OpCode.PUSH0);
                scriptBefore.Emit(VM.OpCode.SIGN);

                using (var scriptAfter = new ScriptBuilder())
                {
                    scriptAfter.EmitPush(0);

                    var optimized = NefOptimizeTool.Optimize(scriptBefore.ToArray(), OptimizeParserType.DELETE_CONST_EXECUTION);
                    CollectionAssert.AreEqual(scriptAfter.ToArray(), optimized);
                }
            }

            using (var scriptBefore = new ScriptBuilder())
            {
                scriptBefore.EmitPush(1);
                scriptBefore.Emit(VM.OpCode.SIGN);

                using (var scriptAfter = new ScriptBuilder())
                {
                    scriptAfter.EmitPush(1);

                    var optimized = NefOptimizeTool.Optimize(scriptBefore.ToArray(), OptimizeParserType.DELETE_CONST_EXECUTION);
                    CollectionAssert.AreEqual(scriptAfter.ToArray(), optimized);
                }
            }

            using (var scriptBefore = new ScriptBuilder())
            {
                scriptBefore.EmitPush(-1);
                scriptBefore.Emit(VM.OpCode.SIGN);

                using (var scriptAfter = new ScriptBuilder())
                {
                    scriptAfter.EmitPush(-1);

                    var optimized = NefOptimizeTool.Optimize(scriptBefore.ToArray(), OptimizeParserType.DELETE_CONST_EXECUTION);
                    CollectionAssert.AreEqual(scriptAfter.ToArray(), optimized);
                }
            }
        }

        [TestMethod]
        public void Test_Optimize_StaticMath_SUB()
        {
            using (var scriptBefore = new ScriptBuilder())
            {
                scriptBefore.Emit(VM.OpCode.PUSH10);
                scriptBefore.Emit(VM.OpCode.PUSH11);
                scriptBefore.Emit(VM.OpCode.SUB);

                using (var scriptAfter = new ScriptBuilder())
                {
                    scriptAfter.EmitPush(-1);

                    var optimized = NefOptimizeTool.Optimize(scriptBefore.ToArray(), OptimizeParserType.DELETE_CONST_EXECUTION);
                    CollectionAssert.AreEqual(scriptAfter.ToArray(), optimized);
                }
            }

            using (var scriptBefore = new ScriptBuilder())
            {
                scriptBefore.Emit(VM.OpCode.PUSH11);
                scriptBefore.Emit(VM.OpCode.PUSH10);
                scriptBefore.Emit(VM.OpCode.SUB);

                using (var scriptAfter = new ScriptBuilder())
                {
                    scriptAfter.EmitPush(1);

                    var optimized = NefOptimizeTool.Optimize(scriptBefore.ToArray(), OptimizeParserType.DELETE_CONST_EXECUTION);
                    CollectionAssert.AreEqual(scriptAfter.ToArray(), optimized);
                }
            }

            using (var scriptBefore = new ScriptBuilder())
            {
                scriptBefore.EmitPush(ushort.MaxValue);
                scriptBefore.EmitPush(short.MaxValue);
                scriptBefore.Emit(VM.OpCode.SUB);

                using (var scriptAfter = new ScriptBuilder())
                {
                    scriptAfter.EmitPush(ushort.MaxValue - short.MaxValue);

                    var optimized = NefOptimizeTool.Optimize(scriptBefore.ToArray(), OptimizeParserType.DELETE_CONST_EXECUTION);
                    CollectionAssert.AreEqual(scriptAfter.ToArray(), optimized);
                }
            }
        }

        [TestMethod]
        public void Test_Optimize_StaticMath_DIV()
        {
            using (var scriptBefore = new ScriptBuilder())
            {
                scriptBefore.Emit(VM.OpCode.PUSH10);
                scriptBefore.Emit(VM.OpCode.PUSH11);
                scriptBefore.Emit(VM.OpCode.DIV);

                using (var scriptAfter = new ScriptBuilder())
                {
                    scriptAfter.EmitPush(10 / 11);

                    var optimized = NefOptimizeTool.Optimize(scriptBefore.ToArray(), OptimizeParserType.DELETE_CONST_EXECUTION);
                    CollectionAssert.AreEqual(scriptAfter.ToArray(), optimized);
                }
            }

            using (var scriptBefore = new ScriptBuilder())
            {
                scriptBefore.Emit(VM.OpCode.PUSH11);
                scriptBefore.Emit(VM.OpCode.PUSH10);
                scriptBefore.Emit(VM.OpCode.DIV);

                using (var scriptAfter = new ScriptBuilder())
                {
                    scriptAfter.EmitPush(11 / 10);

                    var optimized = NefOptimizeTool.Optimize(scriptBefore.ToArray(), OptimizeParserType.DELETE_CONST_EXECUTION);
                    CollectionAssert.AreEqual(scriptAfter.ToArray(), optimized);
                }
            }

            using (var scriptBefore = new ScriptBuilder())
            {
                scriptBefore.EmitPush(ushort.MaxValue);
                scriptBefore.EmitPush(short.MaxValue);
                scriptBefore.Emit(VM.OpCode.DIV);

                using (var scriptAfter = new ScriptBuilder())
                {
                    scriptAfter.EmitPush(BigInteger.Divide(new BigInteger(ushort.MaxValue), new BigInteger(short.MaxValue)));

                    var optimized = NefOptimizeTool.Optimize(scriptBefore.ToArray(), OptimizeParserType.DELETE_CONST_EXECUTION);
                    CollectionAssert.AreEqual(scriptAfter.ToArray(), optimized);
                }
            }
        }

        [TestMethod]
        public void Test_Optimize_StaticMath_MOD()
        {
            using (var scriptBefore = new ScriptBuilder())
            {
                scriptBefore.Emit(VM.OpCode.PUSH10);
                scriptBefore.Emit(VM.OpCode.PUSH11);
                scriptBefore.Emit(VM.OpCode.MOD);

                using (var scriptAfter = new ScriptBuilder())
                {
                    scriptAfter.EmitPush(10 % 11);

                    var optimized = NefOptimizeTool.Optimize(scriptBefore.ToArray(), OptimizeParserType.DELETE_CONST_EXECUTION);
                    CollectionAssert.AreEqual(scriptAfter.ToArray(), optimized);
                }
            }

            using (var scriptBefore = new ScriptBuilder())
            {
                scriptBefore.Emit(VM.OpCode.PUSH10);
                scriptBefore.Emit(VM.OpCode.PUSH4);
                scriptBefore.Emit(VM.OpCode.MOD);

                using (var scriptAfter = new ScriptBuilder())
                {
                    scriptAfter.EmitPush(10 / 4);

                    var optimized = NefOptimizeTool.Optimize(scriptBefore.ToArray(), OptimizeParserType.DELETE_CONST_EXECUTION);
                    CollectionAssert.AreEqual(scriptAfter.ToArray(), optimized);
                }
            }

            using (var scriptBefore = new ScriptBuilder())
            {
                scriptBefore.EmitPush(ushort.MaxValue);
                scriptBefore.EmitPush(short.MaxValue);
                scriptBefore.Emit(VM.OpCode.MOD);

                using (var scriptAfter = new ScriptBuilder())
                {
                    scriptAfter.EmitPush(new BigInteger(ushort.MaxValue) % new BigInteger(short.MaxValue));

                    var optimized = NefOptimizeTool.Optimize(scriptBefore.ToArray(), OptimizeParserType.DELETE_CONST_EXECUTION);
                    CollectionAssert.AreEqual(scriptAfter.ToArray(), optimized);
                }
            }
        }

        [TestMethod]
        public void Test_Optimize_StaticMath_ABS()
        {
            using (var scriptBefore = new ScriptBuilder())
            {
                scriptBefore.Emit(VM.OpCode.PUSH0);
                scriptBefore.Emit(VM.OpCode.ABS);

                using (var scriptAfter = new ScriptBuilder())
                {
                    scriptAfter.EmitPush(0);

                    var optimized = NefOptimizeTool.Optimize(scriptBefore.ToArray(), OptimizeParserType.DELETE_CONST_EXECUTION);
                    CollectionAssert.AreEqual(scriptAfter.ToArray(), optimized);
                }
            }

            using (var scriptBefore = new ScriptBuilder())
            {
                scriptBefore.EmitPush(1);
                scriptBefore.Emit(VM.OpCode.ABS);

                using (var scriptAfter = new ScriptBuilder())
                {
                    scriptAfter.EmitPush(1);

                    var optimized = NefOptimizeTool.Optimize(scriptBefore.ToArray(), OptimizeParserType.DELETE_CONST_EXECUTION);
                    CollectionAssert.AreEqual(scriptAfter.ToArray(), optimized);
                }
            }

            using (var scriptBefore = new ScriptBuilder())
            {
                scriptBefore.EmitPush(-1);
                scriptBefore.Emit(VM.OpCode.ABS);

                using (var scriptAfter = new ScriptBuilder())
                {
                    scriptAfter.EmitPush(1);

                    var optimized = NefOptimizeTool.Optimize(scriptBefore.ToArray(), OptimizeParserType.DELETE_CONST_EXECUTION);
                    CollectionAssert.AreEqual(scriptAfter.ToArray(), optimized);
                }
            }
        }

        [TestMethod]
        public void Test_Optimize_StaticMath_MUL()
        {
            using (var scriptBefore = new ScriptBuilder())
            {
                scriptBefore.Emit(VM.OpCode.PUSH1);
                scriptBefore.Emit(VM.OpCode.PUSH2);
                scriptBefore.Emit(VM.OpCode.MUL);

                using (var scriptAfter = new ScriptBuilder())
                {
                    scriptAfter.Emit(VM.OpCode.PUSH2);

                    var optimized = NefOptimizeTool.Optimize(scriptBefore.ToArray(), OptimizeParserType.DELETE_CONST_EXECUTION);
                    CollectionAssert.AreEqual(scriptAfter.ToArray(), optimized);
                }
            }

            using (var scriptBefore = new ScriptBuilder())
            {
                scriptBefore.EmitPush(int.MaxValue);
                scriptBefore.EmitPush(int.MaxValue);
                scriptBefore.Emit(VM.OpCode.MUL);

                using (var scriptAfter = new ScriptBuilder())
                {
                    scriptAfter.EmitPush(BigInteger.Multiply(new BigInteger(int.MaxValue), new BigInteger(int.MaxValue)));

                    var optimized = NefOptimizeTool.Optimize(scriptBefore.ToArray(), OptimizeParserType.DELETE_CONST_EXECUTION);
                    CollectionAssert.AreEqual(scriptAfter.ToArray(), optimized);
                }
            }
        }

        [TestMethod]
        public void Test_Optimize_Recalculate_BoolEqualTrue()
        {
            using var scriptBefore = new ScriptBuilder();
            scriptBefore.Emit(VM.OpCode.PUSH1);
            scriptBefore.Emit(VM.OpCode.PUSH1);
            scriptBefore.Emit(VM.OpCode.EQUAL);
            scriptBefore.Emit(VM.OpCode.NOP);

            using var scriptAfter = new ScriptBuilder();
            scriptAfter.Emit(VM.OpCode.PUSH1);
            scriptAfter.Emit(VM.OpCode.NOP);

            var optimized = NefOptimizeTool.Optimize(scriptBefore.ToArray(), OptimizeParserType.DELETE_USELESS_EQUAL);

            CollectionAssert.AreEqual(scriptAfter.ToArray(), optimized);
        }

        [TestMethod]
        public void Test_Optimize_Recalculate_BoolNotEqualTrue()
        {
            using var scriptBefore = new ScriptBuilder();
            scriptBefore.Emit(VM.OpCode.PUSH1);
            scriptBefore.Emit(VM.OpCode.PUSH1);
            scriptBefore.Emit(VM.OpCode.NOTEQUAL);
            scriptBefore.Emit(VM.OpCode.NOP);

            using var scriptAfter = new ScriptBuilder();
            scriptAfter.Emit(VM.OpCode.PUSH0);
            scriptAfter.Emit(VM.OpCode.NOP);

            var optimized = NefOptimizeTool.Optimize(scriptBefore.ToArray(), OptimizeParserType.DELETE_USELESS_EQUAL);

            CollectionAssert.AreEqual(scriptAfter.ToArray(), optimized);
        }

        [TestMethod]
        public void Test_OptimizeSkip_Recalculate_BoolEqualTrue()
        {
            //jmp will cause skip this equal optimize
            using var scriptBefore = new ScriptBuilder();
            scriptBefore.Emit(VM.OpCode.JMP, new byte[2] { 0x04, 0x00 });
            scriptBefore.Emit(VM.OpCode.PUSH1);
            scriptBefore.Emit(VM.OpCode.PUSH1);
            scriptBefore.Emit(VM.OpCode.EQUAL);
            scriptBefore.Emit(VM.OpCode.NOP);

            using var scriptAfter = new ScriptBuilder();
            scriptAfter.Emit(VM.OpCode.PUSH1);
            scriptAfter.Emit(VM.OpCode.NOP);

            var optimized = NefOptimizeTool.Optimize(scriptBefore.ToArray(), OptimizeParserType.DELETE_USELESS_EQUAL);

            CollectionAssert.AreNotEqual(scriptAfter.ToArray(), optimized);
            CollectionAssert.AreEqual(scriptBefore.ToArray(), optimized);
        }

        [TestMethod]
        public void Test_Optimize_Recalculate_BoolEqualFalse()
        {
            using (var scriptBefore = new ScriptBuilder())
            using (var scriptAfter = new ScriptBuilder())
            {
                scriptBefore.Emit(VM.OpCode.NOP);
                scriptBefore.Emit(VM.OpCode.PUSH1);
                scriptBefore.Emit(VM.OpCode.PUSH0);
                scriptBefore.Emit(VM.OpCode.EQUAL);

                var optimized = NefOptimizeTool.Optimize(scriptBefore.ToArray(), OptimizeParserType.DELETE_USELESS_EQUAL);

                scriptAfter.Emit(VM.OpCode.NOP);
                scriptAfter.Emit(VM.OpCode.PUSH0);

                CollectionAssert.AreEqual(scriptAfter.ToArray(), optimized);
            }

            using (var scriptBefore = new ScriptBuilder())
            using (var scriptAfter = new ScriptBuilder())
            {
                scriptBefore.Emit(VM.OpCode.NOP);
                scriptBefore.Emit(VM.OpCode.PUSH0);
                scriptBefore.Emit(VM.OpCode.PUSH1);
                scriptBefore.Emit(VM.OpCode.EQUAL);

                var optimized = NefOptimizeTool.Optimize(scriptBefore.ToArray(), OptimizeParserType.DELETE_USELESS_EQUAL);

                scriptAfter.Emit(VM.OpCode.NOP);
                scriptAfter.Emit(VM.OpCode.PUSH0);

                CollectionAssert.AreEqual(scriptAfter.ToArray(), optimized);
            }
        }

        [TestMethod]
<<<<<<< HEAD
=======
        public void Test_Optimize_Recalculate_BoolNotEqualFalse()
        {
            using (var scriptBefore = new ScriptBuilder())
            using (var scriptAfter = new ScriptBuilder())
            {
                scriptBefore.Emit(VM.OpCode.NOP);
                scriptBefore.Emit(VM.OpCode.PUSH1);
                scriptBefore.Emit(VM.OpCode.PUSH0);
                scriptBefore.Emit(VM.OpCode.NOTEQUAL);

                var optimized = NefOptimizeTool.Optimize(scriptBefore.ToArray(), OptimizeParserType.DELETE_USELESS_EQUAL);

                scriptAfter.Emit(VM.OpCode.NOP);
                scriptAfter.Emit(VM.OpCode.PUSH1);

                CollectionAssert.AreEqual(scriptAfter.ToArray(), optimized);
            }

            using (var scriptBefore = new ScriptBuilder())
            using (var scriptAfter = new ScriptBuilder())
            {
                scriptBefore.Emit(VM.OpCode.NOP);
                scriptBefore.Emit(VM.OpCode.PUSH0);
                scriptBefore.Emit(VM.OpCode.PUSH1);
                scriptBefore.Emit(VM.OpCode.NOTEQUAL);

                var optimized = NefOptimizeTool.Optimize(scriptBefore.ToArray(), OptimizeParserType.DELETE_USELESS_EQUAL);

                scriptAfter.Emit(VM.OpCode.NOP);
                scriptAfter.Emit(VM.OpCode.PUSH1);

                CollectionAssert.AreEqual(scriptAfter.ToArray(), optimized);
            }
        }

        [TestMethod]
>>>>>>> 12f385f1
        public void Test_Optimize_Recalculate_Positive_PUSHA()
        {
            using var scriptBefore = new ScriptBuilder();
            scriptBefore.Emit(VM.OpCode.PUSHA, ToJumpLArg(7));  // ─┐
            scriptBefore.Emit(VM.OpCode.NOP);                   //  │
            scriptBefore.Emit(VM.OpCode.NOP);                   //  │
            scriptBefore.Emit(VM.OpCode.RET);                   // <┘

<<<<<<< HEAD
            var optimized = NefOptimizeTool.Optimize(scriptBefore.ToArray());
=======
            var optimized = NefOptimizeTool.Optimize(scriptBefore.ToArray(),
                OptimizeParserType.DELETE_DEAD_CODE,
                OptimizeParserType.USE_SHORT_ADDRESS
                );
>>>>>>> 12f385f1

            using var scriptAfter = new ScriptBuilder();
            scriptAfter.Emit(VM.OpCode.PUSHA, ToJumpLArg(5));   // ─┐
            scriptAfter.Emit(VM.OpCode.RET);                    // <┘

            CollectionAssert.AreEqual(scriptAfter.ToArray(), optimized);
        }

        [TestMethod]
        public void Test_Optimize_Recalculate_Negative_PUSHA()
        {
            using var scriptBefore = new ScriptBuilder();
            scriptBefore.Emit(VM.OpCode.PUSHA, ToJumpLArg(9));      // ───┐
            scriptBefore.Emit(VM.OpCode.PUSH1);                     // <┐ │
            scriptBefore.Emit(VM.OpCode.RET);                       //  │ │
            scriptBefore.Emit(VM.OpCode.NOP);                       //  │ │
            scriptBefore.Emit(VM.OpCode.NOP);                       //  │ │
            scriptBefore.Emit(VM.OpCode.PUSHA, ToJumpLArg(-4));     //  x<┘

            using var scriptAfter = new ScriptBuilder();
            scriptAfter.Emit(VM.OpCode.PUSHA, ToJumpLArg(7));       // ───┐
            scriptAfter.Emit(VM.OpCode.PUSH1);                      // <┐ │
            scriptAfter.Emit(VM.OpCode.RET);                        //  │ │
            scriptAfter.Emit(VM.OpCode.PUSHA, ToJumpLArg(-2));      //  x<┘

<<<<<<< HEAD
            var optimized = NefOptimizeTool.Optimize(scriptBefore.ToArray());
=======
            var optimized = NefOptimizeTool.Optimize(scriptBefore.ToArray(),
                OptimizeParserType.DELETE_DEAD_CODE,
                OptimizeParserType.USE_SHORT_ADDRESS
                );
>>>>>>> 12f385f1

            CollectionAssert.AreEqual(scriptAfter.ToArray(), optimized);
        }

        private void Test_Optimize_Recalculate_Positive_JMPX_L(VM.OpCode biGJumpOpCode)
        {
            var smallJumpOpCode = (VM.OpCode)(biGJumpOpCode - 1);

            using var scriptBefore = new ScriptBuilder();
            scriptBefore.Emit(biGJumpOpCode, ToJumpLArg(7));    // ─┐
            scriptBefore.Emit(VM.OpCode.NOP);                   //  │
            scriptBefore.Emit(VM.OpCode.NOP);                   //  │
            scriptBefore.Emit(VM.OpCode.RET);                   // <┘

<<<<<<< HEAD
            var optimized = NefOptimizeTool.Optimize(scriptBefore.ToArray());
=======
            var optimized = NefOptimizeTool.Optimize(scriptBefore.ToArray(),
                OptimizeParserType.DELETE_DEAD_CODE,
                OptimizeParserType.USE_SHORT_ADDRESS
                );
>>>>>>> 12f385f1

            using var scriptAfter = new ScriptBuilder();
            scriptAfter.Emit(smallJumpOpCode, ToJumpArg(2));    // ─┐
            scriptAfter.Emit(VM.OpCode.RET);                    // <┘

            CollectionAssert.AreEqual(scriptAfter.ToArray(), optimized);
        }

        private void Test_Optimize_Recalculate_Negative_JMPX_L(VM.OpCode biGJumpOpCode)
        {
            var smallJumpOpCode = (VM.OpCode)(biGJumpOpCode - 1);

            using var scriptBefore = new ScriptBuilder();
            scriptBefore.Emit(biGJumpOpCode, ToJumpLArg(9));        // ───┐
            scriptBefore.Emit(VM.OpCode.PUSH1);                     // <┐ │
            scriptBefore.Emit(VM.OpCode.RET);                       //  │ │
            scriptBefore.Emit(VM.OpCode.NOP);                       //  │ │
            scriptBefore.Emit(VM.OpCode.NOP);                       //  │ │
            scriptBefore.Emit(biGJumpOpCode, ToJumpLArg(-4));       //  x<┘

            using var scriptAfter = new ScriptBuilder();
            scriptAfter.Emit(smallJumpOpCode, ToJumpArg(4));        // ───┐
            scriptAfter.Emit(VM.OpCode.PUSH1);                      // <┐ │
            scriptAfter.Emit(VM.OpCode.RET);                        //  │ │
            scriptAfter.Emit(smallJumpOpCode, ToJumpArg(-2));       //  x<┘

<<<<<<< HEAD
            var optimized = NefOptimizeTool.Optimize(scriptBefore.ToArray());
=======
            var optimized = NefOptimizeTool.Optimize(scriptBefore.ToArray(),
                OptimizeParserType.DELETE_DEAD_CODE,
                OptimizeParserType.USE_SHORT_ADDRESS
                );
>>>>>>> 12f385f1

            CollectionAssert.AreEqual(scriptAfter.ToArray(), optimized);
        }

        [TestMethod]
        public void Test_Optimize_JMP_LNext()
        {
            using var scriptBefore = new ScriptBuilder();
            scriptBefore.Emit(VM.OpCode.JMP_L, ToJumpLArg(5));       // ───┐
            scriptBefore.Emit(VM.OpCode.PUSH1);                      // <──┘

<<<<<<< HEAD
            //useshortaddress before deleteuselessjmp
=======
            // useshortaddress before deleteuselessjmp
>>>>>>> 12f385f1
            var optimized = NefOptimizeTool.Optimize(scriptBefore.ToArray(), new OptimizeParserType[] { OptimizeParserType.USE_SHORT_ADDRESS, OptimizeParserType.DELETE_USELESS_JMP });

            using var scriptAfter = new ScriptBuilder();
            scriptAfter.Emit(VM.OpCode.PUSH1);
            CollectionAssert.AreEqual(scriptAfter.ToArray(), optimized);

<<<<<<< HEAD
            //deleteuselessjmp before useshortaddress
            optimized = NefOptimizeTool.Optimize(scriptBefore.ToArray(), new OptimizeParserType[] { OptimizeParserType.DELETE_USELESS_JMP, OptimizeParserType.USE_SHORT_ADDRESS });
            CollectionAssert.AreEqual(scriptAfter.ToArray(), optimized);

            //use deleteuselessjmp only
=======
            // deleteuselessjmp before useshortaddress
            optimized = NefOptimizeTool.Optimize(scriptBefore.ToArray(), new OptimizeParserType[] { OptimizeParserType.DELETE_USELESS_JMP, OptimizeParserType.USE_SHORT_ADDRESS });
            CollectionAssert.AreEqual(scriptAfter.ToArray(), optimized);

            // use deleteuselessjmp only
>>>>>>> 12f385f1
            optimized = NefOptimizeTool.Optimize(scriptBefore.ToArray(), new OptimizeParserType[] { OptimizeParserType.DELETE_USELESS_JMP });
            CollectionAssert.AreEqual(scriptAfter.ToArray(), optimized);
        }

        [TestMethod]
        public void Test_Optimize_JMP_Next()
        {
            using var scriptBefore = new ScriptBuilder();
            scriptBefore.Emit(VM.OpCode.JMP, ToJumpArg(2));        // ───┐
            scriptBefore.Emit(VM.OpCode.PUSH1);                    // <──┘

            var optimized = NefOptimizeTool.Optimize(scriptBefore.ToArray(), new OptimizeParserType[] { OptimizeParserType.DELETE_USELESS_JMP });

            using var scriptAfter = new ScriptBuilder();
            scriptAfter.Emit(VM.OpCode.PUSH1);

            CollectionAssert.AreEqual(scriptAfter.ToArray(), optimized);
        }

        private byte[] ToJumpLArg(int value)
        {
            var ret = new byte[4];
            BinaryPrimitives.WriteInt32LittleEndian(ret, value);
            return ret;
        }

        private byte[] ToJumpArg(int value)
        {
            return new byte[1] { (byte)value };
        }
    }
}<|MERGE_RESOLUTION|>--- conflicted
+++ resolved
@@ -16,14 +16,10 @@
             scriptBefore.Emit(VM.OpCode.NOP);
             scriptBefore.Emit(VM.OpCode.NOP);
 
-<<<<<<< HEAD
-            var optimized = NefOptimizeTool.Optimize(scriptBefore.ToArray());
-=======
             var optimized = NefOptimizeTool.Optimize(scriptBefore.ToArray(),
                 OptimizeParserType.DELETE_DEAD_CODE,
                 OptimizeParserType.USE_SHORT_ADDRESS
                 );
->>>>>>> 12f385f1
 
             using var scriptAfter = new ScriptBuilder();
 
@@ -665,8 +661,6 @@
         }
 
         [TestMethod]
-<<<<<<< HEAD
-=======
         public void Test_Optimize_Recalculate_BoolNotEqualFalse()
         {
             using (var scriptBefore = new ScriptBuilder())
@@ -703,7 +697,6 @@
         }
 
         [TestMethod]
->>>>>>> 12f385f1
         public void Test_Optimize_Recalculate_Positive_PUSHA()
         {
             using var scriptBefore = new ScriptBuilder();
@@ -712,14 +705,10 @@
             scriptBefore.Emit(VM.OpCode.NOP);                   //  │
             scriptBefore.Emit(VM.OpCode.RET);                   // <┘
 
-<<<<<<< HEAD
-            var optimized = NefOptimizeTool.Optimize(scriptBefore.ToArray());
-=======
             var optimized = NefOptimizeTool.Optimize(scriptBefore.ToArray(),
                 OptimizeParserType.DELETE_DEAD_CODE,
                 OptimizeParserType.USE_SHORT_ADDRESS
                 );
->>>>>>> 12f385f1
 
             using var scriptAfter = new ScriptBuilder();
             scriptAfter.Emit(VM.OpCode.PUSHA, ToJumpLArg(5));   // ─┐
@@ -745,14 +734,10 @@
             scriptAfter.Emit(VM.OpCode.RET);                        //  │ │
             scriptAfter.Emit(VM.OpCode.PUSHA, ToJumpLArg(-2));      //  x<┘
 
-<<<<<<< HEAD
-            var optimized = NefOptimizeTool.Optimize(scriptBefore.ToArray());
-=======
             var optimized = NefOptimizeTool.Optimize(scriptBefore.ToArray(),
                 OptimizeParserType.DELETE_DEAD_CODE,
                 OptimizeParserType.USE_SHORT_ADDRESS
                 );
->>>>>>> 12f385f1
 
             CollectionAssert.AreEqual(scriptAfter.ToArray(), optimized);
         }
@@ -767,14 +752,10 @@
             scriptBefore.Emit(VM.OpCode.NOP);                   //  │
             scriptBefore.Emit(VM.OpCode.RET);                   // <┘
 
-<<<<<<< HEAD
-            var optimized = NefOptimizeTool.Optimize(scriptBefore.ToArray());
-=======
             var optimized = NefOptimizeTool.Optimize(scriptBefore.ToArray(),
                 OptimizeParserType.DELETE_DEAD_CODE,
                 OptimizeParserType.USE_SHORT_ADDRESS
                 );
->>>>>>> 12f385f1
 
             using var scriptAfter = new ScriptBuilder();
             scriptAfter.Emit(smallJumpOpCode, ToJumpArg(2));    // ─┐
@@ -801,14 +782,10 @@
             scriptAfter.Emit(VM.OpCode.RET);                        //  │ │
             scriptAfter.Emit(smallJumpOpCode, ToJumpArg(-2));       //  x<┘
 
-<<<<<<< HEAD
-            var optimized = NefOptimizeTool.Optimize(scriptBefore.ToArray());
-=======
             var optimized = NefOptimizeTool.Optimize(scriptBefore.ToArray(),
                 OptimizeParserType.DELETE_DEAD_CODE,
                 OptimizeParserType.USE_SHORT_ADDRESS
                 );
->>>>>>> 12f385f1
 
             CollectionAssert.AreEqual(scriptAfter.ToArray(), optimized);
         }
@@ -820,30 +797,18 @@
             scriptBefore.Emit(VM.OpCode.JMP_L, ToJumpLArg(5));       // ───┐
             scriptBefore.Emit(VM.OpCode.PUSH1);                      // <──┘
 
-<<<<<<< HEAD
-            //useshortaddress before deleteuselessjmp
-=======
             // useshortaddress before deleteuselessjmp
->>>>>>> 12f385f1
             var optimized = NefOptimizeTool.Optimize(scriptBefore.ToArray(), new OptimizeParserType[] { OptimizeParserType.USE_SHORT_ADDRESS, OptimizeParserType.DELETE_USELESS_JMP });
 
             using var scriptAfter = new ScriptBuilder();
             scriptAfter.Emit(VM.OpCode.PUSH1);
             CollectionAssert.AreEqual(scriptAfter.ToArray(), optimized);
 
-<<<<<<< HEAD
-            //deleteuselessjmp before useshortaddress
-            optimized = NefOptimizeTool.Optimize(scriptBefore.ToArray(), new OptimizeParserType[] { OptimizeParserType.DELETE_USELESS_JMP, OptimizeParserType.USE_SHORT_ADDRESS });
-            CollectionAssert.AreEqual(scriptAfter.ToArray(), optimized);
-
-            //use deleteuselessjmp only
-=======
             // deleteuselessjmp before useshortaddress
             optimized = NefOptimizeTool.Optimize(scriptBefore.ToArray(), new OptimizeParserType[] { OptimizeParserType.DELETE_USELESS_JMP, OptimizeParserType.USE_SHORT_ADDRESS });
             CollectionAssert.AreEqual(scriptAfter.ToArray(), optimized);
 
             // use deleteuselessjmp only
->>>>>>> 12f385f1
             optimized = NefOptimizeTool.Optimize(scriptBefore.ToArray(), new OptimizeParserType[] { OptimizeParserType.DELETE_USELESS_JMP });
             CollectionAssert.AreEqual(scriptAfter.ToArray(), optimized);
         }
