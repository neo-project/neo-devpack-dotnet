--- conflicted
+++ resolved
@@ -8,7 +8,6 @@
     [TestClass]
     public class UnitTest_NefOptimizer
     {
-<<<<<<< HEAD
         //[TestMethod]
         //public void Test_Optimize_RemoveNOPS()
         //{
@@ -92,222 +91,6 @@
         //    Test_Optimize_Recalculate_Negative_JMPX_L(VM.OpCode.JMPNE_L);
         //    Test_Optimize_Recalculate_Positive_JMPX_L(VM.OpCode.JMPNE_L);
         //}
-
-        //[TestMethod]
-        //public void Test_Optimize_Recalculate_Positive_PUSHA()
-        //{
-        //    using var scriptBefore = new ScriptBuilder();
-        //    scriptBefore.Emit(VM.OpCode.PUSHA, ToJumpLArg(7));  // ─┐
-        //    scriptBefore.Emit(VM.OpCode.NOP);                   //  │
-        //    scriptBefore.Emit(VM.OpCode.NOP);                   //  │
-        //    scriptBefore.Emit(VM.OpCode.RET);                   // <┘
-
-        //    var optimized = NefOptimizeTool.Optimize(scriptBefore.ToArray());
-
-        //    using var scriptAfter = new ScriptBuilder();
-        //    scriptAfter.Emit(VM.OpCode.PUSHA, ToJumpLArg(5));   // ─┐
-        //    scriptAfter.Emit(VM.OpCode.RET);                    // <┘
-
-        //    CollectionAssert.AreEqual(scriptAfter.ToArray(), optimized);
-        //}
-
-        //[TestMethod]
-        //public void Test_Optimize_Recalculate_Negative_PUSHA()
-        //{
-        //    using var scriptBefore = new ScriptBuilder();
-        //    scriptBefore.Emit(VM.OpCode.PUSHA, ToJumpLArg(9));      // ───┐
-        //    scriptBefore.Emit(VM.OpCode.PUSH1);                     // <┐ │
-        //    scriptBefore.Emit(VM.OpCode.RET);                       //  │ │
-        //    scriptBefore.Emit(VM.OpCode.NOP);                       //  │ │
-        //    scriptBefore.Emit(VM.OpCode.NOP);                       //  │ │
-        //    scriptBefore.Emit(VM.OpCode.PUSHA, ToJumpLArg(-4));     //  x<┘
-
-        //    using var scriptAfter = new ScriptBuilder();
-        //    scriptAfter.Emit(VM.OpCode.PUSHA, ToJumpLArg(7));       // ───┐
-        //    scriptAfter.Emit(VM.OpCode.PUSH1);                      // <┐ │
-        //    scriptAfter.Emit(VM.OpCode.RET);                        //  │ │
-        //    scriptAfter.Emit(VM.OpCode.PUSHA, ToJumpLArg(-2));      //  x<┘
-
-        //    var optimized = NefOptimizeTool.Optimize(scriptBefore.ToArray());
-
-        //    CollectionAssert.AreEqual(scriptAfter.ToArray(), optimized);
-        //}
-
-        //private void Test_Optimize_Recalculate_Positive_JMPX_L(VM.OpCode biGJumpOpCode)
-        //{
-        //    var smallJumpOpCode = (VM.OpCode)(biGJumpOpCode - 1);
-
-        //    using var scriptBefore = new ScriptBuilder();
-        //    scriptBefore.Emit(biGJumpOpCode, ToJumpLArg(7));    // ─┐
-        //    scriptBefore.Emit(VM.OpCode.NOP);                   //  │
-        //    scriptBefore.Emit(VM.OpCode.NOP);                   //  │
-        //    scriptBefore.Emit(VM.OpCode.RET);                   // <┘
-
-        //    var optimized = NefOptimizeTool.Optimize(scriptBefore.ToArray());
-
-        //    using var scriptAfter = new ScriptBuilder();
-        //    scriptAfter.Emit(smallJumpOpCode, ToJumpArg(2));    // ─┐
-        //    scriptAfter.Emit(VM.OpCode.RET);                    // <┘
-
-        //    CollectionAssert.AreEqual(scriptAfter.ToArray(), optimized);
-        //}
-
-        //private void Test_Optimize_Recalculate_Negative_JMPX_L(VM.OpCode biGJumpOpCode)
-        //{
-        //    var smallJumpOpCode = (VM.OpCode)(biGJumpOpCode - 1);
-
-        //    using var scriptBefore = new ScriptBuilder();
-        //    scriptBefore.Emit(biGJumpOpCode, ToJumpLArg(9));        // ───┐
-        //    scriptBefore.Emit(VM.OpCode.PUSH1);                     // <┐ │
-        //    scriptBefore.Emit(VM.OpCode.RET);                       //  │ │
-        //    scriptBefore.Emit(VM.OpCode.NOP);                       //  │ │
-        //    scriptBefore.Emit(VM.OpCode.NOP);                       //  │ │
-        //    scriptBefore.Emit(biGJumpOpCode, ToJumpLArg(-4));       //  x<┘
-
-        //    using var scriptAfter = new ScriptBuilder();
-        //    scriptAfter.Emit(smallJumpOpCode, ToJumpArg(4));        // ───┐
-        //    scriptAfter.Emit(VM.OpCode.PUSH1);                      // <┐ │
-        //    scriptAfter.Emit(VM.OpCode.RET);                        //  │ │
-        //    scriptAfter.Emit(smallJumpOpCode, ToJumpArg(-2));       //  x<┘
-
-        //    var optimized = NefOptimizeTool.Optimize(scriptBefore.ToArray());
-
-        //    CollectionAssert.AreEqual(scriptAfter.ToArray(), optimized);
-        //}
-
-        //[TestMethod]
-        //public void Test_Optimize_JMP_LNext()
-        //{
-        //    using var scriptBefore = new ScriptBuilder();
-        //    scriptBefore.Emit(VM.OpCode.JMP_L, ToJumpLArg(5));       // ───┐
-        //    scriptBefore.Emit(VM.OpCode.PUSH1);                      // <──┘
-
-        //    // useshortaddress before deleteuselessjmp
-        //    var optimized = NefOptimizeTool.Optimize(scriptBefore.ToArray(), new OptimizeParserType[] { OptimizeParserType.USE_SHORT_ADDRESS, OptimizeParserType.DELETE_USERLESS_JMP });
-
-        //    using var scriptAfter = new ScriptBuilder();
-        //    scriptAfter.Emit(VM.OpCode.PUSH1);
-        //    CollectionAssert.AreEqual(scriptAfter.ToArray(), optimized);
-
-        //    // deleteuselessjmp before useshortaddress
-        //    optimized = NefOptimizeTool.Optimize(scriptBefore.ToArray(), new OptimizeParserType[] { OptimizeParserType.DELETE_USERLESS_JMP, OptimizeParserType.USE_SHORT_ADDRESS });
-        //    CollectionAssert.AreEqual(scriptAfter.ToArray(), optimized);
-
-        //    // use deleteuselessjmp only
-        //    optimized = NefOptimizeTool.Optimize(scriptBefore.ToArray(), new OptimizeParserType[] { OptimizeParserType.DELETE_USERLESS_JMP });
-        //    CollectionAssert.AreEqual(scriptAfter.ToArray(), optimized);
-        //}
-
-        //[TestMethod]
-        //public void Test_Optimize_JMP_Next()
-        //{
-        //    using var scriptBefore = new ScriptBuilder();
-        //    scriptBefore.Emit(VM.OpCode.JMP, ToJumpArg(2));        // ───┐
-        //    scriptBefore.Emit(VM.OpCode.PUSH1);                    // <──┘
-
-        //    var optimized = NefOptimizeTool.Optimize(scriptBefore.ToArray(), new OptimizeParserType[] { OptimizeParserType.DELETE_USERLESS_JMP });
-
-        //    using var scriptAfter = new ScriptBuilder();
-        //    scriptAfter.Emit(VM.OpCode.PUSH1);
-
-        //    CollectionAssert.AreEqual(scriptAfter.ToArray(), optimized);
-        //}
-
-        //private byte[] ToJumpLArg(int value)
-        //{
-        //    var ret = new byte[4];
-        //    BinaryPrimitives.WriteInt32LittleEndian(ret, value);
-        //    return ret;
-        //}
-
-        //private byte[] ToJumpArg(int value)
-        //{
-        //    return new byte[1] { (byte)value };
-        //}
-=======
-        [TestMethod]
-        public void Test_Optimize_RemoveNOPS()
-        {
-            using var scriptBefore = new ScriptBuilder();
-            scriptBefore.Emit(VM.OpCode.NOP);
-            scriptBefore.Emit(VM.OpCode.NOP);
-
-            var optimized = NefOptimizeTool.Optimize(scriptBefore.ToArray());
-
-            using var scriptAfter = new ScriptBuilder();
-
-            CollectionAssert.AreEqual(scriptAfter.ToArray(), optimized);
-        }
-
-        [TestMethod]
-        public void Test_Optimize_Recalculate_JMP_L()
-        {
-            Test_Optimize_Recalculate_Negative_JMPX_L(VM.OpCode.JMP_L);
-            Test_Optimize_Recalculate_Positive_JMPX_L(VM.OpCode.JMP_L);
-        }
-
-        [TestMethod]
-        public void Test_Optimize_Recalculate_CALL_L()
-        {
-            Test_Optimize_Recalculate_Negative_JMPX_L(VM.OpCode.CALL_L);
-            Test_Optimize_Recalculate_Positive_JMPX_L(VM.OpCode.CALL_L);
-        }
-
-        [TestMethod]
-        public void Test_Optimize_Recalculate_JMPEQ_L()
-        {
-            Test_Optimize_Recalculate_Negative_JMPX_L(VM.OpCode.JMPEQ_L);
-            Test_Optimize_Recalculate_Positive_JMPX_L(VM.OpCode.JMPEQ_L);
-        }
-
-        [TestMethod]
-        public void Test_Optimize_Recalculate_JMPGE_L()
-        {
-            Test_Optimize_Recalculate_Negative_JMPX_L(VM.OpCode.JMPGE_L);
-            Test_Optimize_Recalculate_Positive_JMPX_L(VM.OpCode.JMPGE_L);
-        }
-
-        [TestMethod]
-        public void Test_Optimize_Recalculate_JMPGT_L()
-        {
-            Test_Optimize_Recalculate_Negative_JMPX_L(VM.OpCode.JMPGT_L);
-            Test_Optimize_Recalculate_Positive_JMPX_L(VM.OpCode.JMPGT_L);
-        }
-
-        [TestMethod]
-        public void Test_Optimize_Recalculate_JMPIFNOT_L()
-        {
-            Test_Optimize_Recalculate_Negative_JMPX_L(VM.OpCode.JMPIFNOT_L);
-            Test_Optimize_Recalculate_Positive_JMPX_L(VM.OpCode.JMPIFNOT_L);
-        }
-
-        [TestMethod]
-        public void Test_Optimize_Recalculate_JMPIF_L()
-        {
-            Test_Optimize_Recalculate_Negative_JMPX_L(VM.OpCode.JMPIF_L);
-            Test_Optimize_Recalculate_Positive_JMPX_L(VM.OpCode.JMPIF_L);
-        }
-
-        [TestMethod]
-        public void Test_Optimize_Recalculate_JMPLE_L()
-        {
-            Test_Optimize_Recalculate_Negative_JMPX_L(VM.OpCode.JMPLE_L);
-            Test_Optimize_Recalculate_Positive_JMPX_L(VM.OpCode.JMPLE_L);
-        }
-
-        [TestMethod]
-        public void Test_Optimize_Recalculate_JMPLT_L()
-        {
-            Test_Optimize_Recalculate_Negative_JMPX_L(VM.OpCode.JMPLT_L);
-            Test_Optimize_Recalculate_Positive_JMPX_L(VM.OpCode.JMPLT_L);
-        }
-
-        [TestMethod]
-        public void Test_Optimize_Recalculate_JMPNE_L()
-        {
-            Test_Optimize_Recalculate_Negative_JMPX_L(VM.OpCode.JMPNE_L);
-            Test_Optimize_Recalculate_Positive_JMPX_L(VM.OpCode.JMPNE_L);
-        }
 
         [TestMethod]
         public void Test_Optimize_Recalculate_BoolEqualTrue()
@@ -382,137 +165,136 @@
             }
         }
 
-        [TestMethod]
-        public void Test_Optimize_Recalculate_Positive_PUSHA()
-        {
-            using var scriptBefore = new ScriptBuilder();
-            scriptBefore.Emit(VM.OpCode.PUSHA, ToJumpLArg(7));  // ─┐
-            scriptBefore.Emit(VM.OpCode.NOP);                   //  │
-            scriptBefore.Emit(VM.OpCode.NOP);                   //  │
-            scriptBefore.Emit(VM.OpCode.RET);                   // <┘
-
-            var optimized = NefOptimizeTool.Optimize(scriptBefore.ToArray());
-
-            using var scriptAfter = new ScriptBuilder();
-            scriptAfter.Emit(VM.OpCode.PUSHA, ToJumpLArg(5));   // ─┐
-            scriptAfter.Emit(VM.OpCode.RET);                    // <┘
-
-            CollectionAssert.AreEqual(scriptAfter.ToArray(), optimized);
-        }
-
-        [TestMethod]
-        public void Test_Optimize_Recalculate_Negative_PUSHA()
-        {
-            using var scriptBefore = new ScriptBuilder();
-            scriptBefore.Emit(VM.OpCode.PUSHA, ToJumpLArg(9));      // ───┐
-            scriptBefore.Emit(VM.OpCode.PUSH1);                     // <┐ │
-            scriptBefore.Emit(VM.OpCode.RET);                       //  │ │
-            scriptBefore.Emit(VM.OpCode.NOP);                       //  │ │
-            scriptBefore.Emit(VM.OpCode.NOP);                       //  │ │
-            scriptBefore.Emit(VM.OpCode.PUSHA, ToJumpLArg(-4));     //  x<┘
-
-            using var scriptAfter = new ScriptBuilder();
-            scriptAfter.Emit(VM.OpCode.PUSHA, ToJumpLArg(7));       // ───┐
-            scriptAfter.Emit(VM.OpCode.PUSH1);                      // <┐ │
-            scriptAfter.Emit(VM.OpCode.RET);                        //  │ │
-            scriptAfter.Emit(VM.OpCode.PUSHA, ToJumpLArg(-2));      //  x<┘
-
-            var optimized = NefOptimizeTool.Optimize(scriptBefore.ToArray());
-
-            CollectionAssert.AreEqual(scriptAfter.ToArray(), optimized);
-        }
-
-        private void Test_Optimize_Recalculate_Positive_JMPX_L(VM.OpCode biGJumpOpCode)
-        {
-            var smallJumpOpCode = (VM.OpCode)(biGJumpOpCode - 1);
-
-            using var scriptBefore = new ScriptBuilder();
-            scriptBefore.Emit(biGJumpOpCode, ToJumpLArg(7));    // ─┐
-            scriptBefore.Emit(VM.OpCode.NOP);                   //  │
-            scriptBefore.Emit(VM.OpCode.NOP);                   //  │
-            scriptBefore.Emit(VM.OpCode.RET);                   // <┘
-
-            var optimized = NefOptimizeTool.Optimize(scriptBefore.ToArray());
-
-            using var scriptAfter = new ScriptBuilder();
-            scriptAfter.Emit(smallJumpOpCode, ToJumpArg(2));    // ─┐
-            scriptAfter.Emit(VM.OpCode.RET);                    // <┘
-
-            CollectionAssert.AreEqual(scriptAfter.ToArray(), optimized);
-        }
-
-        private void Test_Optimize_Recalculate_Negative_JMPX_L(VM.OpCode biGJumpOpCode)
-        {
-            var smallJumpOpCode = (VM.OpCode)(biGJumpOpCode - 1);
-
-            using var scriptBefore = new ScriptBuilder();
-            scriptBefore.Emit(biGJumpOpCode, ToJumpLArg(9));        // ───┐
-            scriptBefore.Emit(VM.OpCode.PUSH1);                     // <┐ │
-            scriptBefore.Emit(VM.OpCode.RET);                       //  │ │
-            scriptBefore.Emit(VM.OpCode.NOP);                       //  │ │
-            scriptBefore.Emit(VM.OpCode.NOP);                       //  │ │
-            scriptBefore.Emit(biGJumpOpCode, ToJumpLArg(-4));       //  x<┘
-
-            using var scriptAfter = new ScriptBuilder();
-            scriptAfter.Emit(smallJumpOpCode, ToJumpArg(4));        // ───┐
-            scriptAfter.Emit(VM.OpCode.PUSH1);                      // <┐ │
-            scriptAfter.Emit(VM.OpCode.RET);                        //  │ │
-            scriptAfter.Emit(smallJumpOpCode, ToJumpArg(-2));       //  x<┘
-
-            var optimized = NefOptimizeTool.Optimize(scriptBefore.ToArray());
-
-            CollectionAssert.AreEqual(scriptAfter.ToArray(), optimized);
-        }
-
-        [TestMethod]
-        public void Test_Optimize_JMP_LNext()
-        {
-            using var scriptBefore = new ScriptBuilder();
-            scriptBefore.Emit(VM.OpCode.JMP_L, ToJumpLArg(5));       // ───┐
-            scriptBefore.Emit(VM.OpCode.PUSH1);                      // <──┘
+        //[TestMethod]
+        //public void Test_Optimize_Recalculate_Positive_PUSHA()
+        //{
+        //    using var scriptBefore = new ScriptBuilder();
+        //    scriptBefore.Emit(VM.OpCode.PUSHA, ToJumpLArg(7));  // ─┐
+        //    scriptBefore.Emit(VM.OpCode.NOP);                   //  │
+        //    scriptBefore.Emit(VM.OpCode.NOP);                   //  │
+        //    scriptBefore.Emit(VM.OpCode.RET);                   // <┘
+
+        //    var optimized = NefOptimizeTool.Optimize(scriptBefore.ToArray());
+
+        //    using var scriptAfter = new ScriptBuilder();
+        //    scriptAfter.Emit(VM.OpCode.PUSHA, ToJumpLArg(5));   // ─┐
+        //    scriptAfter.Emit(VM.OpCode.RET);                    // <┘
+
+        //    CollectionAssert.AreEqual(scriptAfter.ToArray(), optimized);
+        //}
+
+        //[TestMethod]
+        //public void Test_Optimize_Recalculate_Negative_PUSHA()
+        //{
+        //    using var scriptBefore = new ScriptBuilder();
+        //    scriptBefore.Emit(VM.OpCode.PUSHA, ToJumpLArg(9));      // ───┐
+        //    scriptBefore.Emit(VM.OpCode.PUSH1);                     // <┐ │
+        //    scriptBefore.Emit(VM.OpCode.RET);                       //  │ │
+        //    scriptBefore.Emit(VM.OpCode.NOP);                       //  │ │
+        //    scriptBefore.Emit(VM.OpCode.NOP);                       //  │ │
+        //    scriptBefore.Emit(VM.OpCode.PUSHA, ToJumpLArg(-4));     //  x<┘
+
+        //    using var scriptAfter = new ScriptBuilder();
+        //    scriptAfter.Emit(VM.OpCode.PUSHA, ToJumpLArg(7));       // ───┐
+        //    scriptAfter.Emit(VM.OpCode.PUSH1);                      // <┐ │
+        //    scriptAfter.Emit(VM.OpCode.RET);                        //  │ │
+        //    scriptAfter.Emit(VM.OpCode.PUSHA, ToJumpLArg(-2));      //  x<┘
+
+        //    var optimized = NefOptimizeTool.Optimize(scriptBefore.ToArray());
+
+        //    CollectionAssert.AreEqual(scriptAfter.ToArray(), optimized);
+        //}
+
+        //private void Test_Optimize_Recalculate_Positive_JMPX_L(VM.OpCode biGJumpOpCode)
+        //{
+        //    var smallJumpOpCode = (VM.OpCode)(biGJumpOpCode - 1);
+
+        //    using var scriptBefore = new ScriptBuilder();
+        //    scriptBefore.Emit(biGJumpOpCode, ToJumpLArg(7));    // ─┐
+        //    scriptBefore.Emit(VM.OpCode.NOP);                   //  │
+        //    scriptBefore.Emit(VM.OpCode.NOP);                   //  │
+        //    scriptBefore.Emit(VM.OpCode.RET);                   // <┘
+
+        //    var optimized = NefOptimizeTool.Optimize(scriptBefore.ToArray());
+
+        //    using var scriptAfter = new ScriptBuilder();
+        //    scriptAfter.Emit(smallJumpOpCode, ToJumpArg(2));    // ─┐
+        //    scriptAfter.Emit(VM.OpCode.RET);                    // <┘
+
+        //    CollectionAssert.AreEqual(scriptAfter.ToArray(), optimized);
+        //}
+
+        //private void Test_Optimize_Recalculate_Negative_JMPX_L(VM.OpCode biGJumpOpCode)
+        //{
+        //    var smallJumpOpCode = (VM.OpCode)(biGJumpOpCode - 1);
+
+        //    using var scriptBefore = new ScriptBuilder();
+        //    scriptBefore.Emit(biGJumpOpCode, ToJumpLArg(9));        // ───┐
+        //    scriptBefore.Emit(VM.OpCode.PUSH1);                     // <┐ │
+        //    scriptBefore.Emit(VM.OpCode.RET);                       //  │ │
+        //    scriptBefore.Emit(VM.OpCode.NOP);                       //  │ │
+        //    scriptBefore.Emit(VM.OpCode.NOP);                       //  │ │
+        //    scriptBefore.Emit(biGJumpOpCode, ToJumpLArg(-4));       //  x<┘
+
+        //    using var scriptAfter = new ScriptBuilder();
+        //    scriptAfter.Emit(smallJumpOpCode, ToJumpArg(4));        // ───┐
+        //    scriptAfter.Emit(VM.OpCode.PUSH1);                      // <┐ │
+        //    scriptAfter.Emit(VM.OpCode.RET);                        //  │ │
+        //    scriptAfter.Emit(smallJumpOpCode, ToJumpArg(-2));       //  x<┘
+
+        //    var optimized = NefOptimizeTool.Optimize(scriptBefore.ToArray());
+
+        //    CollectionAssert.AreEqual(scriptAfter.ToArray(), optimized);
+        //}
+
+        //[TestMethod]
+        //public void Test_Optimize_JMP_LNext()
+        //{
+        //    using var scriptBefore = new ScriptBuilder();
+        //    scriptBefore.Emit(VM.OpCode.JMP_L, ToJumpLArg(5));       // ───┐
+        //    scriptBefore.Emit(VM.OpCode.PUSH1);                      // <──┘
 
             // useshortaddress before deleteuselessjmp
-            var optimized = NefOptimizeTool.Optimize(scriptBefore.ToArray(), new OptimizeParserType[] { OptimizeParserType.USE_SHORT_ADDRESS, OptimizeParserType.DELETE_USELESS_JMP });
-
-            using var scriptAfter = new ScriptBuilder();
-            scriptAfter.Emit(VM.OpCode.PUSH1);
-            CollectionAssert.AreEqual(scriptAfter.ToArray(), optimized);
+            // var optimized = NefOptimizeTool.Optimize(scriptBefore.ToArray(), new OptimizeParserType[] { OptimizeParserType.USE_SHORT_ADDRESS, OptimizeParserType.DELETE_USELESS_JMP });
+
+        //    using var scriptAfter = new ScriptBuilder();
+        //    scriptAfter.Emit(VM.OpCode.PUSH1);
+        //    CollectionAssert.AreEqual(scriptAfter.ToArray(), optimized);
 
             // deleteuselessjmp before useshortaddress
-            optimized = NefOptimizeTool.Optimize(scriptBefore.ToArray(), new OptimizeParserType[] { OptimizeParserType.DELETE_USELESS_JMP, OptimizeParserType.USE_SHORT_ADDRESS });
-            CollectionAssert.AreEqual(scriptAfter.ToArray(), optimized);
+            // optimized = NefOptimizeTool.Optimize(scriptBefore.ToArray(), new OptimizeParserType[] { OptimizeParserType.DELETE_USELESS_JMP, OptimizeParserType.USE_SHORT_ADDRESS });
+            // CollectionAssert.AreEqual(scriptAfter.ToArray(), optimized);
 
             // use deleteuselessjmp only
-            optimized = NefOptimizeTool.Optimize(scriptBefore.ToArray(), new OptimizeParserType[] { OptimizeParserType.DELETE_USELESS_JMP });
-            CollectionAssert.AreEqual(scriptAfter.ToArray(), optimized);
-        }
-
-        [TestMethod]
-        public void Test_Optimize_JMP_Next()
-        {
-            using var scriptBefore = new ScriptBuilder();
-            scriptBefore.Emit(VM.OpCode.JMP, ToJumpArg(2));        // ───┐
-            scriptBefore.Emit(VM.OpCode.PUSH1);                    // <──┘
-
-            var optimized = NefOptimizeTool.Optimize(scriptBefore.ToArray(), new OptimizeParserType[] { OptimizeParserType.DELETE_USELESS_JMP });
-
-            using var scriptAfter = new ScriptBuilder();
-            scriptAfter.Emit(VM.OpCode.PUSH1);
-
-            CollectionAssert.AreEqual(scriptAfter.ToArray(), optimized);
-        }
-
-        private byte[] ToJumpLArg(int value)
-        {
-            var ret = new byte[4];
-            BinaryPrimitives.WriteInt32LittleEndian(ret, value);
-            return ret;
-        }
-
-        private byte[] ToJumpArg(int value)
-        {
-            return new byte[1] { (byte)value };
-        }
->>>>>>> b7ee4544
+            // optimized = NefOptimizeTool.Optimize(scriptBefore.ToArray(), new OptimizeParserType[] { OptimizeParserType.DELETE_USELESS_JMP });
+            // CollectionAssert.AreEqual(scriptAfter.ToArray(), optimized);
+        // }
+
+        //[TestMethod]
+        //public void Test_Optimize_JMP_Next()
+        //{
+        //    using var scriptBefore = new ScriptBuilder();
+        //    scriptBefore.Emit(VM.OpCode.JMP, ToJumpArg(2));        // ───┐
+        //    scriptBefore.Emit(VM.OpCode.PUSH1);                    // <──┘
+
+            // var optimized = NefOptimizeTool.Optimize(scriptBefore.ToArray(), new OptimizeParserType[] { OptimizeParserType.DELETE_USELESS_JMP });
+
+        //    using var scriptAfter = new ScriptBuilder();
+        //    scriptAfter.Emit(VM.OpCode.PUSH1);
+
+        //    CollectionAssert.AreEqual(scriptAfter.ToArray(), optimized);
+        //}
+
+        //private byte[] ToJumpLArg(int value)
+        //{
+        //    var ret = new byte[4];
+        //    BinaryPrimitives.WriteInt32LittleEndian(ret, value);
+        //    return ret;
+        //}
+
+        //private byte[] ToJumpArg(int value)
+        //{
+        //    return new byte[1] { (byte)value };
+        //}
     }
 }