--- conflicted
+++ resolved
@@ -550,7 +550,6 @@
             CollectionAssert.AreEqual(scriptAfter.ToArray(), optimized);
         }
 
-<<<<<<< HEAD
         [TestMethod]
         public void Test_Optimize_Recalculate_BoolNotEqualTrue()
         {
@@ -569,8 +568,6 @@
             CollectionAssert.AreEqual(scriptAfter.ToArray(), optimized);
         }
 
-=======
->>>>>>> 0c68a4f5
         [TestMethod]
         public void Test_OptimizeSkip_Recalculate_BoolEqualTrue()
         {
@@ -628,7 +625,6 @@
             }
         }
 
-<<<<<<< HEAD
         [TestMethod]
         public void Test_Optimize_Recalculate_BoolNotEqualFalse()
         {
@@ -796,7 +792,7 @@
         {
             return new byte[1] { (byte)value };
         }
-=======
+
         //[TestMethod]
         //public void Test_Optimize_Recalculate_Positive_PUSHA()
         //{
@@ -928,6 +924,5 @@
         //{
         //    return new byte[1] { (byte)value };
         //}
->>>>>>> 0c68a4f5
     }
 }