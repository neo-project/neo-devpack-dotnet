using Neo.Cryptography.ECC;
using System;
using System.Collections.Generic;
using System.ComponentModel;
using System.Numerics;

namespace Neo.SmartContract.Testing;

public abstract class OwnableTemplate(Neo.SmartContract.Testing.SmartContractInitialize initialize) : Neo.SmartContract.Testing.SmartContract(initialize), Neo.SmartContract.Testing.TestingStandards.IOwnable, IContractInfo
{
    #region Compiled data

    public static Neo.SmartContract.Manifest.ContractManifest Manifest => Neo.SmartContract.Manifest.ContractManifest.Parse(@"{""name"":""Ownable"",""groups"":[],""features"":{},""supportedstandards"":[],""abi"":{""methods"":[{""name"":""getOwner"",""parameters"":[],""returntype"":""Hash160"",""offset"":0,""safe"":true},{""name"":""setOwner"",""parameters"":[{""name"":""newOwner"",""type"":""Hash160""}],""returntype"":""Void"",""offset"":42,""safe"":false},{""name"":""myMethod"",""parameters"":[],""returntype"":""String"",""offset"":157,""safe"":false},{""name"":""_deploy"",""parameters"":[{""name"":""data"",""type"":""Any""},{""name"":""update"",""type"":""Boolean""}],""returntype"":""Void"",""offset"":175,""safe"":false},{""name"":""update"",""parameters"":[{""name"":""nefFile"",""type"":""ByteArray""},{""name"":""manifest"",""type"":""String""},{""name"":""data"",""type"":""Any""}],""returntype"":""Void"",""offset"":289,""safe"":false},{""name"":""destroy"",""parameters"":[],""returntype"":""Void"",""offset"":326,""safe"":false}],""events"":[{""name"":""SetOwner"",""parameters"":[{""name"":""previousOwner"",""type"":""Hash160""},{""name"":""newOwner"",""type"":""Hash160""}]}]},""permissions"":[{""contract"":""*"",""methods"":""*""}],""trusts"":[],""extra"":{""Author"":""\u003CYour Name Or Company Here\u003E"",""Description"":""\u003CDescription Here\u003E"",""Version"":""\u003CVersion String Here\u003E"",""Sourcecode"":""https://github.com/neo-project/neo-devpack-dotnet/tree/master/src/Neo.SmartContract.Template/templates/neocontractowner/Ownable.cs"",""nef"":{""optimization"":""All""}}}");

    /// <summary>
    /// Optimization: "All"
    /// </summary>
    public static Neo.SmartContract.NefFile Nef => Neo.IO.Helper.AsSerializable<Neo.SmartContract.NefFile>(Convert.FromBase64String(@"TkVGM1Rlc3RpbmdFbmdpbmUAAAAAAAAAAAAAAAAAAAAAAAAAAAAAAAAAAAAAAAAAAAAAAAAAAAAAAAAAAAAAAAAAAAAAAAL9o/pDRupTKiWPxJfdrdtkN8n9/wZ1cGRhdGUDAAAP/aP6Q0bqUyolj8SX3a3bZDfJ/f8HZGVzdHJveQAAAA8AAP1lAQwB/9swNA5K2CQJSsoAFCgDOkBXAAF4Qfa0a+JBkl3oMUA03kH4J+yMQFcBATT1JBYMEU5vIEF1dGhvcml6YXRpb24hOnhK2ShQygAUs6skBQkiBHixJBgME293bmVyIG11c3QgYmUgdmFsaWTgNJJweAwB/9swNBZ4aBLADAhTZXRPd25lckGVAW9hQFcAAnl4QZv2Z85B5j8YhEAMBUhlbGxvQZv2Z85Bkl3oMUBXAQJ5JgNAeHBo2CYKQS1RCDATzoB4cGhK2ShQygAUs6skBQkiBGixJBYMEW93bmVyIG11c3QgZXhpc3Rz4GgMAf/bMDSaaAsSwAwIU2V0T3duZXJBlQFvYQwFV29ybGQMBUhlbGxvQZv2Z85B5j8YhEBXAAM1/v7//yQWDBFObyBhdXRob3JpemF0aW9uLjp6eXg3AABANdz+//8kFgwRTm8gYXV0aG9yaXphdGlvbi46NwEAQBhiY0M="));

    #endregion

    #region Events

    [DisplayName("SetOwner")]
    public event Neo.SmartContract.Testing.TestingStandards.IOwnable.delSetOwner? OnSetOwner;

    #endregion

    #region Properties

    /// <summary>
    /// Safe property
    /// </summary>
    public abstract UInt160? Owner { [DisplayName("getOwner")] get; [DisplayName("setOwner")] set; }

    #endregion

    #region Unsafe methods

    /// <summary>
    /// Unsafe method
    /// </summary>
    /// <remarks>
<<<<<<< HEAD
    /// Script: Ndz+//8kFgwRTm8gYXV0aG9yaXphdGlvbi46NwEAQA==
    /// 00 : OpCode.CALL_L DCFEFFFF [512 datoshi]
    /// 05 : OpCode.JMPIF 16 [2 datoshi]
    /// 07 : OpCode.PUSHDATA1 4E6F20617574686F72697A6174696F6E2E [8 datoshi]
    /// 1A : OpCode.THROW [512 datoshi]
    /// 1B : OpCode.CALLT 0100 [32768 datoshi]
    /// 1E : OpCode.RET [0 datoshi]
=======
    /// Script: Ndj+//8kFgwRTm8gYXV0aG9yaXphdGlvbi46NwEAQA==
    /// 00 : CALL_L D8FEFFFF [512 datoshi]
    /// 05 : JMPIF 16 [2 datoshi]
    /// 07 : PUSHDATA1 4E6F20617574686F72697A6174696F6E2E [8 datoshi]
    /// 1A : THROW [512 datoshi]
    /// 1B : CALLT 0100 [32768 datoshi]
    /// 1E : RET [0 datoshi]
>>>>>>> 234dcb50
    /// </remarks>
    [DisplayName("destroy")]
    public abstract void Destroy();

    /// <summary>
    /// Unsafe method
    /// </summary>
    /// <remarks>
    /// Script: DAVIZWxsb0Gb9mfOQZJd6DFA
    /// 00 : PUSHDATA1 48656C6C6F 'Hello' [8 datoshi]
    /// 07 : SYSCALL 9BF667CE 'System.Storage.GetContext' [16 datoshi]
    /// 0C : SYSCALL 925DE831 'System.Storage.Get' [32768 datoshi]
    /// 11 : RET [0 datoshi]
    /// </remarks>
    [DisplayName("myMethod")]
    public abstract string? MyMethod();

    /// <summary>
    /// Unsafe method
    /// </summary>
    /// <remarks>
<<<<<<< HEAD
    /// Script: VwADNf7+//8kFgwRTm8gYXV0aG9yaXphdGlvbi46enl4NwAAQA==
    /// 00 : OpCode.INITSLOT 0003 [64 datoshi]
    /// 03 : OpCode.CALL_L FEFEFFFF [512 datoshi]
    /// 08 : OpCode.JMPIF 16 [2 datoshi]
    /// 0A : OpCode.PUSHDATA1 4E6F20617574686F72697A6174696F6E2E [8 datoshi]
    /// 1D : OpCode.THROW [512 datoshi]
    /// 1E : OpCode.LDARG2 [2 datoshi]
    /// 1F : OpCode.LDARG1 [2 datoshi]
    /// 20 : OpCode.LDARG0 [2 datoshi]
    /// 21 : OpCode.CALLT 0000 [32768 datoshi]
    /// 24 : OpCode.RET [0 datoshi]
=======
    /// Script: VwADNfz+//8JlyYWDBFObyBhdXRob3JpemF0aW9uLjp6eXg3AABA
    /// 00 : INITSLOT 0003 [64 datoshi]
    /// 03 : CALL_L FCFEFFFF [512 datoshi]
    /// 08 : PUSHF [1 datoshi]
    /// 09 : EQUAL [32 datoshi]
    /// 0A : JMPIFNOT 16 [2 datoshi]
    /// 0C : PUSHDATA1 4E6F20617574686F72697A6174696F6E2E [8 datoshi]
    /// 1F : THROW [512 datoshi]
    /// 20 : LDARG2 [2 datoshi]
    /// 21 : LDARG1 [2 datoshi]
    /// 22 : LDARG0 [2 datoshi]
    /// 23 : CALLT 0000 [32768 datoshi]
    /// 26 : RET [0 datoshi]
>>>>>>> 234dcb50
    /// </remarks>
    [DisplayName("update")]
    public abstract void Update(byte[]? nefFile, string? manifest, object? data = null);

    #endregion
}<|MERGE_RESOLUTION|>--- conflicted
+++ resolved
@@ -41,23 +41,13 @@
     /// Unsafe method
     /// </summary>
     /// <remarks>
-<<<<<<< HEAD
     /// Script: Ndz+//8kFgwRTm8gYXV0aG9yaXphdGlvbi46NwEAQA==
-    /// 00 : OpCode.CALL_L DCFEFFFF [512 datoshi]
-    /// 05 : OpCode.JMPIF 16 [2 datoshi]
-    /// 07 : OpCode.PUSHDATA1 4E6F20617574686F72697A6174696F6E2E [8 datoshi]
-    /// 1A : OpCode.THROW [512 datoshi]
-    /// 1B : OpCode.CALLT 0100 [32768 datoshi]
-    /// 1E : OpCode.RET [0 datoshi]
-=======
-    /// Script: Ndj+//8kFgwRTm8gYXV0aG9yaXphdGlvbi46NwEAQA==
-    /// 00 : CALL_L D8FEFFFF [512 datoshi]
+    /// 00 : CALL_L DCFEFFFF [512 datoshi]
     /// 05 : JMPIF 16 [2 datoshi]
     /// 07 : PUSHDATA1 4E6F20617574686F72697A6174696F6E2E [8 datoshi]
     /// 1A : THROW [512 datoshi]
     /// 1B : CALLT 0100 [32768 datoshi]
     /// 1E : RET [0 datoshi]
->>>>>>> 234dcb50
     /// </remarks>
     [DisplayName("destroy")]
     public abstract void Destroy();
@@ -79,33 +69,17 @@
     /// Unsafe method
     /// </summary>
     /// <remarks>
-<<<<<<< HEAD
     /// Script: VwADNf7+//8kFgwRTm8gYXV0aG9yaXphdGlvbi46enl4NwAAQA==
-    /// 00 : OpCode.INITSLOT 0003 [64 datoshi]
-    /// 03 : OpCode.CALL_L FEFEFFFF [512 datoshi]
-    /// 08 : OpCode.JMPIF 16 [2 datoshi]
-    /// 0A : OpCode.PUSHDATA1 4E6F20617574686F72697A6174696F6E2E [8 datoshi]
-    /// 1D : OpCode.THROW [512 datoshi]
-    /// 1E : OpCode.LDARG2 [2 datoshi]
-    /// 1F : OpCode.LDARG1 [2 datoshi]
-    /// 20 : OpCode.LDARG0 [2 datoshi]
-    /// 21 : OpCode.CALLT 0000 [32768 datoshi]
-    /// 24 : OpCode.RET [0 datoshi]
-=======
-    /// Script: VwADNfz+//8JlyYWDBFObyBhdXRob3JpemF0aW9uLjp6eXg3AABA
     /// 00 : INITSLOT 0003 [64 datoshi]
-    /// 03 : CALL_L FCFEFFFF [512 datoshi]
-    /// 08 : PUSHF [1 datoshi]
-    /// 09 : EQUAL [32 datoshi]
-    /// 0A : JMPIFNOT 16 [2 datoshi]
-    /// 0C : PUSHDATA1 4E6F20617574686F72697A6174696F6E2E [8 datoshi]
-    /// 1F : THROW [512 datoshi]
-    /// 20 : LDARG2 [2 datoshi]
-    /// 21 : LDARG1 [2 datoshi]
-    /// 22 : LDARG0 [2 datoshi]
-    /// 23 : CALLT 0000 [32768 datoshi]
-    /// 26 : RET [0 datoshi]
->>>>>>> 234dcb50
+    /// 03 : CALL_L FEFEFFFF [512 datoshi]
+    /// 08 : JMPIF 16 [2 datoshi]
+    /// 0A : PUSHDATA1 4E6F20617574686F72697A6174696F6E2E [8 datoshi]
+    /// 1D : THROW [512 datoshi]
+    /// 1E : LDARG2 [2 datoshi]
+    /// 1F : LDARG1 [2 datoshi]
+    /// 20 : LDARG0 [2 datoshi]
+    /// 21 : CALLT 0000 [32768 datoshi]
+    /// 24 : RET [0 datoshi]
     /// </remarks>
     [DisplayName("update")]
     public abstract void Update(byte[]? nefFile, string? manifest, object? data = null);
