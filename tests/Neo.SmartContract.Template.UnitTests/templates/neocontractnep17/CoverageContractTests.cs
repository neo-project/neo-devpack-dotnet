using Microsoft.VisualStudio.TestTools.UnitTesting;

namespace Neo.SmartContract.Template.UnitTests.templates.neocontractnep17
{
    [TestClass]
    public class CoverageContractTests
    {
        /// <summary>
        /// Required coverage to be success
        /// </summary>
        public static float RequiredCoverage { get; set; } = 1F;

        [AssemblyCleanup]
        public static void EnsureCoverage()
        {
<<<<<<< HEAD
            // Ensure that the coverage is more than X% at the end of the tests
=======
            // Join here all of your Coverage sources
>>>>>>> 470d9a86

            var coverage = Nep17ContractTests.Coverage;
            coverage?.Join(OwnerContractTests.Coverage);

            // Ensure that the coverage is more than X% at the end of the tests

            Assert.IsNotNull(coverage);
            Console.WriteLine(coverage.Dump());

            File.WriteAllText("coverage.html", coverage.Dump(Testing.Coverage.DumpFormat.Html));
            Assert.IsTrue(coverage.CoveredPercentage >= RequiredCoverage, $"Coverage is less than {RequiredCoverage:P2}");
        }
    }
}<|MERGE_RESOLUTION|>--- conflicted
+++ resolved
@@ -13,11 +13,7 @@
         [AssemblyCleanup]
         public static void EnsureCoverage()
         {
-<<<<<<< HEAD
-            // Ensure that the coverage is more than X% at the end of the tests
-=======
             // Join here all of your Coverage sources
->>>>>>> 470d9a86
 
             var coverage = Nep17ContractTests.Coverage;
             coverage?.Join(OwnerContractTests.Coverage);
