using Neo.Cryptography.ECC;
using System;
using System.Collections.Generic;
using System.ComponentModel;
using System.Numerics;

namespace Neo.SmartContract.Testing;

public abstract class Nep17ContractTemplate(Neo.SmartContract.Testing.SmartContractInitialize initialize) : Neo.SmartContract.Testing.SmartContract(initialize), Neo.SmartContract.Testing.TestingStandards.INep17Standard, Neo.SmartContract.Testing.TestingStandards.IOwnable, Neo.SmartContract.Testing.TestingStandards.IVerificable, IContractInfo
{
    #region Compiled data

    public static Neo.SmartContract.Manifest.ContractManifest Manifest => Neo.SmartContract.Manifest.ContractManifest.Parse(@"{""name"":""Nep17Contract"",""groups"":[],""features"":{},""supportedstandards"":[""NEP-17""],""abi"":{""methods"":[{""name"":""symbol"",""parameters"":[],""returntype"":""String"",""offset"":0,""safe"":true},{""name"":""decimals"",""parameters"":[],""returntype"":""Integer"",""offset"":10,""safe"":true},{""name"":""totalSupply"",""parameters"":[],""returntype"":""Integer"",""offset"":12,""safe"":true},{""name"":""balanceOf"",""parameters"":[{""name"":""owner"",""type"":""Hash160""}],""returntype"":""Integer"",""offset"":58,""safe"":true},{""name"":""transfer"",""parameters"":[{""name"":""from"",""type"":""Hash160""},{""name"":""to"",""type"":""Hash160""},{""name"":""amount"",""type"":""Integer""},{""name"":""data"",""type"":""Any""}],""returntype"":""Boolean"",""offset"":239,""safe"":false},{""name"":""getOwner"",""parameters"":[],""returntype"":""Hash160"",""offset"":633,""safe"":true},{""name"":""setOwner"",""parameters"":[{""name"":""newOwner"",""type"":""Hash160""}],""returntype"":""Void"",""offset"":675,""safe"":false},{""name"":""burn"",""parameters"":[{""name"":""account"",""type"":""Hash160""},{""name"":""amount"",""type"":""Integer""}],""returntype"":""Void"",""offset"":792,""safe"":false},{""name"":""mint"",""parameters"":[{""name"":""to"",""type"":""Hash160""},{""name"":""amount"",""type"":""Integer""}],""returntype"":""Void"",""offset"":829,""safe"":false},{""name"":""verify"",""parameters"":[],""returntype"":""Boolean"",""offset"":869,""safe"":true},{""name"":""myMethod"",""parameters"":[],""returntype"":""String"",""offset"":875,""safe"":false},{""name"":""_deploy"",""parameters"":[{""name"":""data"",""type"":""Any""},{""name"":""update"",""type"":""Boolean""}],""returntype"":""Void"",""offset"":893,""safe"":false},{""name"":""update"",""parameters"":[{""name"":""nefFile"",""type"":""ByteArray""},{""name"":""manifest"",""type"":""String""},{""name"":""data"",""type"":""Any""}],""returntype"":""Void"",""offset"":1010,""safe"":false},{""name"":""_initialize"",""parameters"":[],""returntype"":""Void"",""offset"":1049,""safe"":false}],""events"":[{""name"":""Transfer"",""parameters"":[{""name"":""from"",""type"":""Hash160""},{""name"":""to"",""type"":""Hash160""},{""name"":""amount"",""type"":""Integer""}]},{""name"":""SetOwner"",""parameters"":[{""name"":""previousOwner"",""type"":""Hash160""},{""name"":""newOwner"",""type"":""Hash160""}]}]},""permissions"":[{""contract"":""*"",""methods"":""*""}],""trusts"":[],""extra"":{""Author"":""\u003CYour Name Or Company Here\u003E"",""Description"":""\u003CDescription Here\u003E"",""Version"":""\u003CVersion String Here\u003E"",""Sourcecode"":""https://github.com/neo-project/neo-devpack-dotnet/tree/master/src/Neo.SmartContract.Template/templates/neocontractnep17/Nep17Contract.cs"",""nef"":{""optimization"":""All""}}}");

    /// <summary>
    /// Optimization: "All"
    /// </summary>
    public static Neo.SmartContract.NefFile Nef => Neo.IO.Helper.AsSerializable<Neo.SmartContract.NefFile>(Convert.FromBase64String(@"TkVGM1Rlc3RpbmdFbmdpbmUAAAAAAAAAAAAAAAAAAAAAAAAAAAAAAAAAAAAAAAAAAAAAAAAAAAAAAAAAAAAAAAAAAAAAAAL9o/pDRupTKiWPxJfdrdtkN8n9/wtnZXRDb250cmFjdAEAAQ/9o/pDRupTKiWPxJfdrdtkN8n9/wZ1cGRhdGUDAAAPAAD9HAQMB0VYQU1QTEVAGEBY2CYXDAEAQfa0a+JBkl3oMUrYJgRFEEpgQFcAAXhgeAwBAEGb9mfOQeY/GIRAVwEBeHBo2CYFCCINeErZKFDKABSzq6omJQwgVGhlIGFyZ3VtZW50ICJvd25lciIgaXMgaW52YWxpZC46QZv2Z84REYhOEFHQUBLAcHhowUVTi1BBkl3oMUrYJgRFENshQFcCAkGb9mfOERGIThBR0FASwHB4aMFFU4tQQZJd6DFK2CYERRDbIXFpeZ5xaRC1JgQJQGmxJBB4aMFFU4tQQS9Yxe0iD2l4aMFFU4tQQeY/GIQIQFcBBHhwaNgmBQgiDXhK2ShQygAUs6uqJiQMH1RoZSBhcmd1bWVudCAiZnJvbSIgaXMgaW52YWxpZC46eXBo2CYFCCINeUrZKFDKABSzq6omIgwdVGhlIGFyZ3VtZW50ICJ0byIgaXMgaW52YWxpZC46ehC1JioMJVRoZSBhbW91bnQgbXVzdCBiZSBhIHBvc2l0aXZlIG51bWJlci46eEH4J+yMJAQJQHoQmCYWept4Nfz+//8kBAlAenk18f7//0V7enl4NAQIQFcBBHp5eBPADAhUcmFuc2ZlckGVAW9heXBo2CYFCSIKeTcAAHBo2KomH3t6eBPAHwwOb25ORVAxN1BheW1lbnR5QWJ9W1JFQFcAAnmZELUmCwwGYW1vdW50OnmxJANAeXg1gv7//0U17f3//3meSjX//f//RQt5eAs0h0BXAAJ5mRC1JgsMBmFtb3VudDp5sSQDQHmbeDVN/v//JA4MCWV4Y2VwdGlvbjo1q/3//3mfSjW9/f//RQt5C3g1Rf///0AMAf/bMDQOStgkCUrKABQoAzpAVwABeEH2tGviQZJd6DFANN5B+CfsjEBXAQE09QmXJhYMEU5vIEF1dGhvcml6YXRpb24hOnhK2ShQygAUs6skBQkiBHixJBgME293bmVyIG11c3QgYmUgdmFsaWTgNJBweAwB/9swNBZ4aBLADAhTZXRPd25lckGVAW9hQFcAAnl4QZv2Z85B5j8YhEBXAAI0gAmXJhYMEU5vIEF1dGhvcml6YXRpb24hOnl4Nf3+//9AVwACNVv///8JlyYWDBFObyBBdXRob3JpemF0aW9uITp5eDWh/v//QDU2////QAwFSGVsbG9Bm/ZnzkGSXegxQFcBAnkmA0B4cGjYJgpBLVEIMBPOgHhwaErZKFDKABSzqyQFCSIEaLEkFgwRb3duZXIgbXVzdCBleGlzdHPgaAwB/9swNUf///9oCxLADAhTZXRPd25lckGVAW9hDAVXb3JsZAwFSGVsbG9Bm/ZnzkHmPxiEQFcAAzWm/v//CZcmFgwRTm8gYXV0aG9yaXphdGlvbi46enl4NwEAQFYBQIjmRUU="));

    #endregion

    #region Events

    [DisplayName("SetOwner")]
    public event Neo.SmartContract.Testing.TestingStandards.IOwnable.delSetOwner? OnSetOwner;

    [DisplayName("Transfer")]
    public event Neo.SmartContract.Testing.TestingStandards.INep17Standard.delTransfer? OnTransfer;

    #endregion

    #region Properties

    /// <summary>
    /// Safe property
    /// </summary>
    public abstract BigInteger? Decimals { [DisplayName("decimals")] get; }

    /// <summary>
    /// Safe property
    /// </summary>
    public abstract UInt160? Owner { [DisplayName("getOwner")] get; [DisplayName("setOwner")] set; }

    /// <summary>
    /// Safe property
    /// </summary>
    public abstract string? Symbol { [DisplayName("symbol")] get; }

    /// <summary>
    /// Safe property
    /// </summary>
    public abstract BigInteger? TotalSupply { [DisplayName("totalSupply")] get; }

    /// <summary>
    /// Safe property
    /// </summary>
    public abstract bool? Verify { [DisplayName("verify")] get; }

    #endregion

    #region Safe methods

    /// <summary>
    /// Safe method
    /// </summary>
    /// <remarks>
    /// Script: VwEBeHBo2CYFCCINeErZKFDKABSzq6omJQwgVGhlIGFyZ3VtZW50ICJvd25lciIgaXMgaW52YWxpZC46QZv2Z84REYhOEFHQUBLAcHhowUVTi1BBkl3oMUrYJgRFENshQA==
    /// 00 : INITSLOT 0101 [64 datoshi]
    /// 03 : LDARG0 [2 datoshi]
    /// 04 : STLOC0 [2 datoshi]
    /// 05 : LDLOC0 [2 datoshi]
    /// 06 : ISNULL [2 datoshi]
    /// 07 : JMPIFNOT 05 [2 datoshi]
    /// 09 : PUSHT [1 datoshi]
    /// 0A : JMP 0D [2 datoshi]
    /// 0C : LDARG0 [2 datoshi]
    /// 0D : DUP [2 datoshi]
    /// 0E : ISTYPE 28 'ByteString' [2 datoshi]
    /// 10 : SWAP [2 datoshi]
    /// 11 : SIZE [4 datoshi]
    /// 12 : PUSHINT8 14 [1 datoshi]
    /// 14 : NUMEQUAL [8 datoshi]
    /// 15 : BOOLAND [8 datoshi]
    /// 16 : NOT [4 datoshi]
    /// 17 : JMPIFNOT 25 [2 datoshi]
    /// 19 : PUSHDATA1 54686520617267756D656E7420226F776E65722220697320696E76616C69642E [8 datoshi]
    /// 3B : THROW [512 datoshi]
    /// 3C : SYSCALL 9BF667CE 'System.Storage.GetContext' [16 datoshi]
    /// 41 : PUSH1 [1 datoshi]
    /// 42 : PUSH1 [1 datoshi]
    /// 43 : NEWBUFFER [256 datoshi]
    /// 44 : TUCK [2 datoshi]
    /// 45 : PUSH0 [1 datoshi]
    /// 46 : ROT [2 datoshi]
    /// 47 : SETITEM [8192 datoshi]
    /// 48 : SWAP [2 datoshi]
    /// 49 : PUSH2 [1 datoshi]
    /// 4A : PACK [2048 datoshi]
    /// 4B : STLOC0 [2 datoshi]
    /// 4C : LDARG0 [2 datoshi]
    /// 4D : LDLOC0 [2 datoshi]
    /// 4E : UNPACK [2048 datoshi]
    /// 4F : DROP [2 datoshi]
    /// 50 : REVERSE3 [2 datoshi]
    /// 51 : CAT [2048 datoshi]
    /// 52 : SWAP [2 datoshi]
    /// 53 : SYSCALL 925DE831 'System.Storage.Get' [32768 datoshi]
    /// 58 : DUP [2 datoshi]
    /// 59 : ISNULL [2 datoshi]
    /// 5A : JMPIFNOT 04 [2 datoshi]
    /// 5C : DROP [2 datoshi]
    /// 5D : PUSH0 [1 datoshi]
    /// 5E : CONVERT 21 'Integer' [8192 datoshi]
    /// 60 : RET [0 datoshi]
    /// </remarks>
    [DisplayName("balanceOf")]
    public abstract BigInteger? BalanceOf(UInt160? owner);

    #endregion

    #region Unsafe methods

    /// <summary>
    /// Unsafe method
    /// </summary>
    /// <remarks>
<<<<<<< HEAD
    /// Script: VwACNIAJlyYWDBFObyBBdXRob3JpemF0aW9uITp5eDX9/v//QA==
    /// 00 : OpCode.INITSLOT 0002 [64 datoshi]
    /// 03 : OpCode.CALL 80 [512 datoshi]
    /// 05 : OpCode.PUSHF [1 datoshi]
    /// 06 : OpCode.EQUAL [32 datoshi]
    /// 07 : OpCode.JMPIFNOT 16 [2 datoshi]
    /// 09 : OpCode.PUSHDATA1 4E6F20417574686F72697A6174696F6E21 [8 datoshi]
    /// 1C : OpCode.THROW [512 datoshi]
    /// 1D : OpCode.LDARG1 [2 datoshi]
    /// 1E : OpCode.LDARG0 [2 datoshi]
    /// 1F : OpCode.CALL_L FDFEFFFF [512 datoshi]
    /// 24 : OpCode.RET [0 datoshi]
=======
    /// Script: VwACeZkQtSYLDAZhbW91bnQ6ebEkA0B5m3g1Tf7//yQODAlleGNlcHRpb246Nav9//95n0o1vf3//0ULeQt4NUX///9A
    /// 00 : INITSLOT 0002 [64 datoshi]
    /// 03 : LDARG1 [2 datoshi]
    /// 04 : SIGN [4 datoshi]
    /// 05 : PUSH0 [1 datoshi]
    /// 06 : LT [8 datoshi]
    /// 07 : JMPIFNOT 0B [2 datoshi]
    /// 09 : PUSHDATA1 616D6F756E74 'amount' [8 datoshi]
    /// 11 : THROW [512 datoshi]
    /// 12 : LDARG1 [2 datoshi]
    /// 13 : NZ [4 datoshi]
    /// 14 : JMPIF 03 [2 datoshi]
    /// 16 : RET [0 datoshi]
    /// 17 : LDARG1 [2 datoshi]
    /// 18 : NEGATE [4 datoshi]
    /// 19 : LDARG0 [2 datoshi]
    /// 1A : CALL_L 4DFEFFFF [512 datoshi]
    /// 1F : JMPIF 0E [2 datoshi]
    /// 21 : PUSHDATA1 657863657074696F6E 'exception' [8 datoshi]
    /// 2C : THROW [512 datoshi]
    /// 2D : CALL_L ABFDFFFF [512 datoshi]
    /// 32 : LDARG1 [2 datoshi]
    /// 33 : SUB [8 datoshi]
    /// 34 : DUP [2 datoshi]
    /// 35 : CALL_L BDFDFFFF [512 datoshi]
    /// 3A : DROP [2 datoshi]
    /// 3B : PUSHNULL [1 datoshi]
    /// 3C : LDARG1 [2 datoshi]
    /// 3D : PUSHNULL [1 datoshi]
    /// 3E : LDARG0 [2 datoshi]
    /// 3F : CALL_L 45FFFFFF [512 datoshi]
    /// 44 : RET [0 datoshi]
>>>>>>> b297dd47
    /// </remarks>
    [DisplayName("burn")]
    public abstract void Burn(UInt160? account, BigInteger? amount);

    /// <summary>
    /// Unsafe method
    /// </summary>
    /// <remarks>
<<<<<<< HEAD
    /// Script: VwACNVv///8JlyYWDBFObyBBdXRob3JpemF0aW9uITp5eDWh/v//QA==
    /// 00 : OpCode.INITSLOT 0002 [64 datoshi]
    /// 03 : OpCode.CALL_L 5BFFFFFF [512 datoshi]
    /// 08 : OpCode.PUSHF [1 datoshi]
    /// 09 : OpCode.EQUAL [32 datoshi]
    /// 0A : OpCode.JMPIFNOT 16 [2 datoshi]
    /// 0C : OpCode.PUSHDATA1 4E6F20417574686F72697A6174696F6E21 [8 datoshi]
    /// 1F : OpCode.THROW [512 datoshi]
    /// 20 : OpCode.LDARG1 [2 datoshi]
    /// 21 : OpCode.LDARG0 [2 datoshi]
    /// 22 : OpCode.CALL_L A1FEFFFF [512 datoshi]
    /// 27 : OpCode.RET [0 datoshi]
=======
    /// Script: VwACeZkQtSYLDAZhbW91bnQ6ebEkA0B5eDWC/v//RTXt/f//eZ5KNf/9//9FC3l4CzSHQA==
    /// 00 : INITSLOT 0002 [64 datoshi]
    /// 03 : LDARG1 [2 datoshi]
    /// 04 : SIGN [4 datoshi]
    /// 05 : PUSH0 [1 datoshi]
    /// 06 : LT [8 datoshi]
    /// 07 : JMPIFNOT 0B [2 datoshi]
    /// 09 : PUSHDATA1 616D6F756E74 'amount' [8 datoshi]
    /// 11 : THROW [512 datoshi]
    /// 12 : LDARG1 [2 datoshi]
    /// 13 : NZ [4 datoshi]
    /// 14 : JMPIF 03 [2 datoshi]
    /// 16 : RET [0 datoshi]
    /// 17 : LDARG1 [2 datoshi]
    /// 18 : LDARG0 [2 datoshi]
    /// 19 : CALL_L 82FEFFFF [512 datoshi]
    /// 1E : DROP [2 datoshi]
    /// 1F : CALL_L EDFDFFFF [512 datoshi]
    /// 24 : LDARG1 [2 datoshi]
    /// 25 : ADD [8 datoshi]
    /// 26 : DUP [2 datoshi]
    /// 27 : CALL_L FFFDFFFF [512 datoshi]
    /// 2C : DROP [2 datoshi]
    /// 2D : PUSHNULL [1 datoshi]
    /// 2E : LDARG1 [2 datoshi]
    /// 2F : LDARG0 [2 datoshi]
    /// 30 : PUSHNULL [1 datoshi]
    /// 31 : CALL 87 [512 datoshi]
    /// 33 : RET [0 datoshi]
>>>>>>> b297dd47
    /// </remarks>
    [DisplayName("mint")]
    public abstract void Mint(UInt160? to, BigInteger? amount);

    /// <summary>
    /// Unsafe method
    /// </summary>
    /// <remarks>
    /// Script: DAVIZWxsb0Gb9mfOQZJd6DFA
    /// 00 : PUSHDATA1 48656C6C6F 'Hello' [8 datoshi]
    /// 07 : SYSCALL 9BF667CE 'System.Storage.GetContext' [16 datoshi]
    /// 0C : SYSCALL 925DE831 'System.Storage.Get' [32768 datoshi]
    /// 11 : RET [0 datoshi]
    /// </remarks>
    [DisplayName("myMethod")]
    public abstract string? MyMethod();

    /// <summary>
    /// Unsafe method
    /// </summary>
    /// <remarks>
    /// Script: VwEEeHBo2CYFCCINeErZKFDKABSzq6omJAwfVGhlIGFyZ3VtZW50ICJmcm9tIiBpcyBpbnZhbGlkLjp5cGjYJgUIIg15StkoUMoAFLOrqiYiDB1UaGUgYXJndW1lbnQgInRvIiBpcyBpbnZhbGlkLjp6ELUmKgwlVGhlIGFtb3VudCBtdXN0IGJlIGEgcG9zaXRpdmUgbnVtYmVyLjp4Qfgn7IwkBAlAehCYJhZ6m3g1/P7//yQECUB6eTXx/v//RXt6eXg0BAhA
    /// 00 : INITSLOT 0104 [64 datoshi]
    /// 03 : LDARG0 [2 datoshi]
    /// 04 : STLOC0 [2 datoshi]
    /// 05 : LDLOC0 [2 datoshi]
    /// 06 : ISNULL [2 datoshi]
    /// 07 : JMPIFNOT 05 [2 datoshi]
    /// 09 : PUSHT [1 datoshi]
    /// 0A : JMP 0D [2 datoshi]
    /// 0C : LDARG0 [2 datoshi]
    /// 0D : DUP [2 datoshi]
    /// 0E : ISTYPE 28 'ByteString' [2 datoshi]
    /// 10 : SWAP [2 datoshi]
    /// 11 : SIZE [4 datoshi]
    /// 12 : PUSHINT8 14 [1 datoshi]
    /// 14 : NUMEQUAL [8 datoshi]
    /// 15 : BOOLAND [8 datoshi]
    /// 16 : NOT [4 datoshi]
    /// 17 : JMPIFNOT 24 [2 datoshi]
    /// 19 : PUSHDATA1 54686520617267756D656E74202266726F6D2220697320696E76616C69642E [8 datoshi]
    /// 3A : THROW [512 datoshi]
    /// 3B : LDARG1 [2 datoshi]
    /// 3C : STLOC0 [2 datoshi]
    /// 3D : LDLOC0 [2 datoshi]
    /// 3E : ISNULL [2 datoshi]
    /// 3F : JMPIFNOT 05 [2 datoshi]
    /// 41 : PUSHT [1 datoshi]
    /// 42 : JMP 0D [2 datoshi]
    /// 44 : LDARG1 [2 datoshi]
    /// 45 : DUP [2 datoshi]
    /// 46 : ISTYPE 28 'ByteString' [2 datoshi]
    /// 48 : SWAP [2 datoshi]
    /// 49 : SIZE [4 datoshi]
    /// 4A : PUSHINT8 14 [1 datoshi]
    /// 4C : NUMEQUAL [8 datoshi]
    /// 4D : BOOLAND [8 datoshi]
    /// 4E : NOT [4 datoshi]
    /// 4F : JMPIFNOT 22 [2 datoshi]
    /// 51 : PUSHDATA1 54686520617267756D656E742022746F2220697320696E76616C69642E [8 datoshi]
    /// 70 : THROW [512 datoshi]
    /// 71 : LDARG2 [2 datoshi]
    /// 72 : PUSH0 [1 datoshi]
    /// 73 : LT [8 datoshi]
    /// 74 : JMPIFNOT 2A [2 datoshi]
    /// 76 : PUSHDATA1 54686520616D6F756E74206D757374206265206120706F736974697665206E756D6265722E [8 datoshi]
    /// 9D : THROW [512 datoshi]
    /// 9E : LDARG0 [2 datoshi]
    /// 9F : SYSCALL F827EC8C 'System.Runtime.CheckWitness' [1024 datoshi]
    /// A4 : JMPIF 04 [2 datoshi]
    /// A6 : PUSHF [1 datoshi]
    /// A7 : RET [0 datoshi]
    /// A8 : LDARG2 [2 datoshi]
    /// A9 : PUSH0 [1 datoshi]
    /// AA : NOTEQUAL [32 datoshi]
    /// AB : JMPIFNOT 16 [2 datoshi]
    /// AD : LDARG2 [2 datoshi]
    /// AE : NEGATE [4 datoshi]
    /// AF : LDARG0 [2 datoshi]
    /// B0 : CALL_L FCFEFFFF [512 datoshi]
    /// B5 : JMPIF 04 [2 datoshi]
    /// B7 : PUSHF [1 datoshi]
    /// B8 : RET [0 datoshi]
    /// B9 : LDARG2 [2 datoshi]
    /// BA : LDARG1 [2 datoshi]
    /// BB : CALL_L F1FEFFFF [512 datoshi]
    /// C0 : DROP [2 datoshi]
    /// C1 : LDARG3 [2 datoshi]
    /// C2 : LDARG2 [2 datoshi]
    /// C3 : LDARG1 [2 datoshi]
    /// C4 : LDARG0 [2 datoshi]
    /// C5 : CALL 04 [512 datoshi]
    /// C7 : PUSHT [1 datoshi]
    /// C8 : RET [0 datoshi]
    /// </remarks>
    [DisplayName("transfer")]
    public abstract bool? Transfer(UInt160? from, UInt160? to, BigInteger? amount, object? data = null);

    /// <summary>
    /// Unsafe method
    /// </summary>
    /// <remarks>
    /// Script: VwADNab+//8JlyYWDBFObyBhdXRob3JpemF0aW9uLjp6eXg3AQBA
    /// 00 : INITSLOT 0003 [64 datoshi]
    /// 03 : CALL_L A6FEFFFF [512 datoshi]
    /// 08 : PUSHF [1 datoshi]
    /// 09 : EQUAL [32 datoshi]
    /// 0A : JMPIFNOT 16 [2 datoshi]
    /// 0C : PUSHDATA1 4E6F20617574686F72697A6174696F6E2E [8 datoshi]
    /// 1F : THROW [512 datoshi]
    /// 20 : LDARG2 [2 datoshi]
    /// 21 : LDARG1 [2 datoshi]
    /// 22 : LDARG0 [2 datoshi]
    /// 23 : CALLT 0100 [32768 datoshi]
    /// 26 : RET [0 datoshi]
    /// </remarks>
    [DisplayName("update")]
    public abstract void Update(byte[]? nefFile, string? manifest, object? data = null);

    #endregion
}<|MERGE_RESOLUTION|>--- conflicted
+++ resolved
@@ -124,20 +124,6 @@
     /// Unsafe method
     /// </summary>
     /// <remarks>
-<<<<<<< HEAD
-    /// Script: VwACNIAJlyYWDBFObyBBdXRob3JpemF0aW9uITp5eDX9/v//QA==
-    /// 00 : OpCode.INITSLOT 0002 [64 datoshi]
-    /// 03 : OpCode.CALL 80 [512 datoshi]
-    /// 05 : OpCode.PUSHF [1 datoshi]
-    /// 06 : OpCode.EQUAL [32 datoshi]
-    /// 07 : OpCode.JMPIFNOT 16 [2 datoshi]
-    /// 09 : OpCode.PUSHDATA1 4E6F20417574686F72697A6174696F6E21 [8 datoshi]
-    /// 1C : OpCode.THROW [512 datoshi]
-    /// 1D : OpCode.LDARG1 [2 datoshi]
-    /// 1E : OpCode.LDARG0 [2 datoshi]
-    /// 1F : OpCode.CALL_L FDFEFFFF [512 datoshi]
-    /// 24 : OpCode.RET [0 datoshi]
-=======
     /// Script: VwACeZkQtSYLDAZhbW91bnQ6ebEkA0B5m3g1Tf7//yQODAlleGNlcHRpb246Nav9//95n0o1vf3//0ULeQt4NUX///9A
     /// 00 : INITSLOT 0002 [64 datoshi]
     /// 03 : LDARG1 [2 datoshi]
@@ -170,7 +156,6 @@
     /// 3E : LDARG0 [2 datoshi]
     /// 3F : CALL_L 45FFFFFF [512 datoshi]
     /// 44 : RET [0 datoshi]
->>>>>>> b297dd47
     /// </remarks>
     [DisplayName("burn")]
     public abstract void Burn(UInt160? account, BigInteger? amount);
@@ -179,20 +164,6 @@
     /// Unsafe method
     /// </summary>
     /// <remarks>
-<<<<<<< HEAD
-    /// Script: VwACNVv///8JlyYWDBFObyBBdXRob3JpemF0aW9uITp5eDWh/v//QA==
-    /// 00 : OpCode.INITSLOT 0002 [64 datoshi]
-    /// 03 : OpCode.CALL_L 5BFFFFFF [512 datoshi]
-    /// 08 : OpCode.PUSHF [1 datoshi]
-    /// 09 : OpCode.EQUAL [32 datoshi]
-    /// 0A : OpCode.JMPIFNOT 16 [2 datoshi]
-    /// 0C : OpCode.PUSHDATA1 4E6F20417574686F72697A6174696F6E21 [8 datoshi]
-    /// 1F : OpCode.THROW [512 datoshi]
-    /// 20 : OpCode.LDARG1 [2 datoshi]
-    /// 21 : OpCode.LDARG0 [2 datoshi]
-    /// 22 : OpCode.CALL_L A1FEFFFF [512 datoshi]
-    /// 27 : OpCode.RET [0 datoshi]
-=======
     /// Script: VwACeZkQtSYLDAZhbW91bnQ6ebEkA0B5eDWC/v//RTXt/f//eZ5KNf/9//9FC3l4CzSHQA==
     /// 00 : INITSLOT 0002 [64 datoshi]
     /// 03 : LDARG1 [2 datoshi]
@@ -222,7 +193,6 @@
     /// 30 : PUSHNULL [1 datoshi]
     /// 31 : CALL 87 [512 datoshi]
     /// 33 : RET [0 datoshi]
->>>>>>> b297dd47
     /// </remarks>
     [DisplayName("mint")]
     public abstract void Mint(UInt160? to, BigInteger? amount);
