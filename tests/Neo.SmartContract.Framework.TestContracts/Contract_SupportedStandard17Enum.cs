--- conflicted
+++ resolved
@@ -11,15 +11,9 @@
     [ManifestExtra("Email", "<Your Public Email Here>")]
     [ManifestExtra("Version", "<Version String Here>")]
     [ContractSourceCode("https://github.com/neo-project/neo-devpack-dotnet/tree/master/src/Neo.SmartContract.Template")]
-<<<<<<< HEAD
     [ContractPermission(Permission.WildCard, Method.WildCard)]
     [SupportedStandards(NepStandard.Nep17)]
-    public class Contract_SupportedStandard17Enum : Nep17Token, INep17Payment
-=======
-    [ContractPermission("*", "*")]
-    [SupportedStandards(NEPStandard.NEP17)]
     public class Contract_SupportedStandard17Enum : Nep17Token, INep17Payable
->>>>>>> 277c9525
     {
         public override string Symbol { [Safe] get; }
         public override byte Decimals { [Safe] get; }
