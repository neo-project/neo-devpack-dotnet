using System.Numerics;
using Neo.SmartContract.Framework.Attributes;
using Neo.SmartContract.Framework.Interfaces;

namespace Neo.SmartContract.Framework.UnitTests.TestClasses
{
<<<<<<< HEAD
    [SupportedStandards(NepStandard.Nep11)]
    public class Contract_SupportedStandard11Enum : Nep11Token<Nep11TokenState>
=======
    [SupportedStandards(NEPStandard.NEP11)]
    public class Contract_SupportedStandard11Enum : Nep11Token<Nep11TokenState>, INep11Payment
>>>>>>> fd14cb2e
    {
        public static bool TestStandard()
        {
            return true;
        }

        public override string Symbol { [Safe] get; }

        public void OnNEP11Payment(UInt160 from, BigInteger amount, object? data = null)
        {
        }
    }
}<|MERGE_RESOLUTION|>--- conflicted
+++ resolved
@@ -4,13 +4,9 @@
 
 namespace Neo.SmartContract.Framework.UnitTests.TestClasses
 {
-<<<<<<< HEAD
+
     [SupportedStandards(NepStandard.Nep11)]
-    public class Contract_SupportedStandard11Enum : Nep11Token<Nep11TokenState>
-=======
-    [SupportedStandards(NEPStandard.NEP11)]
     public class Contract_SupportedStandard11Enum : Nep11Token<Nep11TokenState>, INep11Payment
->>>>>>> fd14cb2e
     {
         public static bool TestStandard()
         {
