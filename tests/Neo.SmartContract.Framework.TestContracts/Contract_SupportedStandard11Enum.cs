using System.Numerics;
using Neo.SmartContract.Framework.Attributes;
using Neo.SmartContract.Framework.Interfaces;

namespace Neo.SmartContract.Framework.UnitTests.TestClasses
{
<<<<<<< HEAD
    [SupportedStandards(NepStandard.Nep11)]
    public class Contract_SupportedStandard11Enum : Nep11Token<Nep11TokenState>, INep11Payment
=======
    [SupportedStandards(NEPStandard.NEP11)]
    public class Contract_SupportedStandard11Enum : Nep11Token<Nep11TokenState>, INep11Payable
>>>>>>> 277c9525
    {
        public static bool TestStandard()
        {
            return true;
        }

        public override string Symbol { [Safe] get; }

        public void OnNEP11Payment(UInt160 from, BigInteger amount, object? data = null)
        {
        }
    }
}<|MERGE_RESOLUTION|>--- conflicted
+++ resolved
@@ -4,13 +4,8 @@
 
 namespace Neo.SmartContract.Framework.UnitTests.TestClasses
 {
-<<<<<<< HEAD
     [SupportedStandards(NepStandard.Nep11)]
-    public class Contract_SupportedStandard11Enum : Nep11Token<Nep11TokenState>, INep11Payment
-=======
-    [SupportedStandards(NEPStandard.NEP11)]
     public class Contract_SupportedStandard11Enum : Nep11Token<Nep11TokenState>, INep11Payable
->>>>>>> 277c9525
     {
         public static bool TestStandard()
         {
