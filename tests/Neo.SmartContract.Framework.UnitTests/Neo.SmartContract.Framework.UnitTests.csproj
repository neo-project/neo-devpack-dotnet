﻿<Project Sdk="Microsoft.NET.Sdk">

  <PropertyGroup>
    <TargetFramework>net6.0</TargetFramework>
    <IsPackable>false</IsPackable>
    <RootNamespace>Neo.SmartContract.Framework.UnitTests</RootNamespace>
  </PropertyGroup>

  <ItemGroup>
<<<<<<< HEAD
    <PackageReference Include="Microsoft.NET.Test.Sdk" Version="17.0.0" />
    <PackageReference Include="MSTest.TestAdapter" Version="2.2.7" />
    <PackageReference Include="MSTest.TestFramework" Version="2.2.7" />
    <PackageReference Include="Moq" Version="4.16.1" />
=======
    <PackageReference Include="Microsoft.NET.Test.Sdk" Version="17.1.0" />
    <PackageReference Include="Moq" Version="4.17.2" />
>>>>>>> 4aad4532
  </ItemGroup>

  <ItemGroup>
    <ProjectReference Include="..\..\src\Neo.SmartContract.Framework\Neo.SmartContract.Framework.csproj">
      <Aliases>scfx</Aliases>
    </ProjectReference>
    <ProjectReference Include="..\..\src\Neo.TestEngine\Neo.TestEngine.csproj" />
  </ItemGroup>

  <ItemGroup>
    <Compile Remove="TestClasses\*.cs" />
    <None Include="TestClasses\*.cs">
      <CopyToOutputDirectory>PreserveNewest</CopyToOutputDirectory>
    </None>
  </ItemGroup>

</Project><|MERGE_RESOLUTION|>--- conflicted
+++ resolved
@@ -7,15 +7,10 @@
   </PropertyGroup>
 
   <ItemGroup>
-<<<<<<< HEAD
-    <PackageReference Include="Microsoft.NET.Test.Sdk" Version="17.0.0" />
-    <PackageReference Include="MSTest.TestAdapter" Version="2.2.7" />
-    <PackageReference Include="MSTest.TestFramework" Version="2.2.7" />
-    <PackageReference Include="Moq" Version="4.16.1" />
-=======
     <PackageReference Include="Microsoft.NET.Test.Sdk" Version="17.1.0" />
+    <PackageReference Include="MSTest.TestAdapter" Version="2.2.8" />
+    <PackageReference Include="MSTest.TestFramework" Version="2.2.8" />
     <PackageReference Include="Moq" Version="4.17.2" />
->>>>>>> 4aad4532
   </ItemGroup>
 
   <ItemGroup>
