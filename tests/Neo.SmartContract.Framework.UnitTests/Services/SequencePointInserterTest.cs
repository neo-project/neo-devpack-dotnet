--- conflicted
+++ resolved
@@ -10,10 +10,6 @@
         : TestBase2<Contract_SequencePointInserter>(Contract_SequencePointInserter.Nef,
             Contract_SequencePointInserter.Manifest)
     {
-<<<<<<< HEAD
-
-=======
->>>>>>> d9ac3eb5
         [TestMethod]
         public void Test_SequencePointInserter()
         {
