using Microsoft.VisualStudio.TestTools.UnitTesting;
using Neo.IO;
using Neo.Network.P2P.Payloads;
using Neo.Persistence;
<<<<<<< HEAD
=======
using Neo.SmartContract.Framework.UnitTests.Utils;
>>>>>>> 8aadc0ab
using Neo.VM;
using Neo.VM.Types;
using Neo.Wallets;
using System;
using System.IO;
using System.Numerics;
<<<<<<< HEAD
using Neo.SmartContract.Framework.UnitTests.Utils;
using Neo.SmartContract.TestEngine;
=======
using Array = Neo.VM.Types.Array;
>>>>>>> 8aadc0ab

namespace Neo.SmartContract.Framework.UnitTests.Services
{
    [TestClass]
    public class RuntimeTest
    {
        class DummyVerificable : IVerifiable
        {
            public Witness[] Witnesses { get; set; }

            public int Size => 0;

            public void Deserialize(ref MemoryReader reader) { }

            public void DeserializeUnsigned(ref MemoryReader reader) { }

            public UInt160[] GetScriptHashesForVerifying(DataCache snapshot)
            {
                return new UInt160[]
                {
                    UInt160.Parse("FFFFFFFFFFFFFFFFFFFFFFFFFFFFFFFFFFFFFFFF")
                };
            }

            public void Serialize(BinaryWriter writer) { }

            public void SerializeUnsigned(BinaryWriter writer) { }
        }

        private TestEngine.TestEngine _engine;

        [TestInitialize]
        public void Init()
        {
            _engine = new TestEngine.TestEngine(TriggerType.Application, new DummyVerificable(), persistingBlock: new Block()
            {
                Header = new Header()
                {
                    Index = 123,
                    Timestamp = 1234,
                    Witness = new Witness()
                    {
                        InvocationScript = System.Array.Empty<byte>(),
                        VerificationScript = System.Array.Empty<byte>()
                    },
                    NextConsensus = UInt160.Zero,
                    MerkleRoot = UInt256.Zero,
                    PrevHash = UInt256.Zero
                },

                Transactions = System.Array.Empty<Transaction>(),

            });
            _engine.AddEntryScript(Utils.Extensions.TestContractRoot + "Contract_Runtime.cs");
        }

        [TestMethod]
        public void Test_InvocationCounter()
        {
            _engine.AddEntryScript(Utils.Extensions.TestContractRoot + "Contract_Runtime.cs");

            // We need a new TestEngine because invocationCounter it's shared between them

            var contract = _engine.EntryScriptHash;
            var engine = new TestEngine.TestEngine(TriggerType.Application, new DummyVerificable(), new TestDataCache());
            engine.Snapshot.ContractAdd(new ContractState()
            {
                Hash = contract,
                Nef = _engine.Nef,
                Manifest = _engine.Manifest,
            });

            using (ScriptBuilder sb = new())
            {
                // First
                sb.EmitDynamicCall(contract, "getInvocationCounter");
                // Second
                sb.EmitDynamicCall(contract, "getInvocationCounter");
                engine.LoadScript(sb.ToArray());
            }

            // Check

            Assert.AreEqual(VMState.HALT, engine.Execute());
            Assert.AreEqual(2, engine.ResultStack.Count);

            var item = engine.ResultStack.Pop();
            Assert.IsInstanceOfType(item, typeof(Integer));
            Assert.AreEqual(0x02, item.GetInteger());

            item = engine.ResultStack.Pop();
            Assert.IsInstanceOfType(item, typeof(Integer));
            Assert.AreEqual(0x01, item.GetInteger());
        }

        [TestMethod]
        public void Test_LoadScript()
        {
            var result = _engine.ExecuteTestCaseStandard("dynamicSum", new StackItem[] { new Integer(1), new Integer(3) });
            Assert.AreEqual(1, result.Count);

            var item = result.Pop();
            Assert.IsInstanceOfType(item, typeof(Integer));
            Assert.AreEqual(4, item.GetInteger());
        }

        [TestMethod]
        public void Test_Time()
        {
            var result = _engine.ExecuteTestCaseStandard("getTime");
            Assert.AreEqual(1, result.Count);

            var item = result.Pop();
            Assert.IsInstanceOfType(item, typeof(Integer));
            Assert.AreEqual(1234, item.GetInteger());
        }

        [TestMethod]
        public void Test_Platform()
        {
            var result = _engine.ExecuteTestCaseStandard("getPlatform");
            Assert.AreEqual(1, result.Count);

            var item = result.Pop();
            Assert.IsInstanceOfType(item, typeof(VM.Types.ByteString));
            Assert.AreEqual("NEO", item.GetString());
        }

        [TestMethod]
        public void Test_Trigger()
        {
            var result = _engine.ExecuteTestCaseStandard("getTrigger");
            Assert.AreEqual(1, result.Count);

            var item = result.Pop();
            Assert.IsInstanceOfType(item, typeof(Integer));
            Assert.AreEqual((byte)TriggerType.Application, item.GetInteger());
        }

        [TestMethod]
        public void Test_Random()
        {
            var result = _engine.ExecuteTestCaseStandard("getRandom");
            Assert.AreEqual(1, result.Count);

            var item = result.Pop();
            Assert.IsInstanceOfType(item, typeof(Integer));
            Assert.AreEqual(BigInteger.Parse("89561548688769503120083555307813062965"), item.GetInteger());
        }

        [TestMethod]
        public void Test_GetNetwork()
        {
            var result = _engine.ExecuteTestCaseStandard("getNetwork");
            Assert.AreEqual(1, result.Count);

            var item = result.Pop();
            Assert.IsInstanceOfType(item, typeof(Integer));
            Assert.AreEqual(BigInteger.Parse("860833102"), item.GetInteger());
        }

        [TestMethod]
        public void Test_GetAddressVersion()
        {
            var result = _engine.ExecuteTestCaseStandard("getAddressVersion");
            Assert.AreEqual(1, result.Count);

            var item = result.Pop();
            Assert.IsInstanceOfType(item, typeof(Integer));
            Assert.AreEqual((BigInteger)ProtocolSettings.Default.AddressVersion, item.GetInteger());
        }

        [TestMethod]
        public void Test_GasLeft()
        {
            var result = _engine.ExecuteTestCaseStandard("getGasLeft");
            Assert.AreEqual(1, result.Count);

            var item = result.Pop();
            Assert.IsInstanceOfType(item, typeof(Integer));
        }

        [TestMethod]
        public void Test_Log()
        {
            var list = new System.Collections.Generic.List<LogEventArgs>();
            var method = new EventHandler<LogEventArgs>((s, e) => list.Add(e));

            ApplicationEngine.Log += method;
            var result = _engine.ExecuteTestCaseStandard("log", new VM.Types.ByteString(Utility.StrictUTF8.GetBytes("LogTest")));
            ApplicationEngine.Log -= method;

            Assert.AreEqual(1, list.Count);

            var item = list[0];
            Assert.AreEqual("LogTest", item.Message);
        }

        [TestMethod]
        public void Test_CheckWitness()
        {
            // True

            var result = _engine.ExecuteTestCaseStandard("checkWitness", new VM.Types.ByteString(
                new byte[] { 0xFF, 0xFF, 0xFF, 0xFF, 0xFF, 0xFF, 0xFF, 0xFF, 0xFF, 0xFF, 0xFF, 0xFF, 0xFF, 0xFF, 0xFF, 0xFF, 0xFF, 0xFF, 0xFF, 0xFF, }
                ));
            Assert.AreEqual(1, result.Count);

            var item = result.Pop();
            Assert.IsInstanceOfType(item, typeof(VM.Types.Boolean));
            Assert.IsTrue(item.GetBoolean());

            // False

            _engine.Reset();
            result = _engine.ExecuteTestCaseStandard("checkWitness", new VM.Types.ByteString(
                new byte[] { 0xFA, 0xFF, 0xFF, 0xFF, 0xFF, 0xFF, 0xFF, 0xFF, 0xFF, 0xFF, 0xFF, 0xFF, 0xFF, 0xFF, 0xFF, 0xFF, 0xFF, 0xFF, 0xFF, 0xFF, }
                ));
            Assert.AreEqual(1, result.Count);

            item = result.Pop();
            Assert.IsInstanceOfType(item, typeof(VM.Types.Boolean));
            Assert.IsFalse(item.GetBoolean());
        }

        [TestMethod]
        public void Test_GetNotificationsCount()
        {
            _engine.ClearNotifications();
            _engine.SendTestNotification(UInt160.Zero, "", new VM.Types.Array(_engine.ReferenceCounter, new StackItem[] { new Integer(0x01) }));
            _engine.SendTestNotification(UInt160.Parse("0xFFFFFFFFFFFFFFFFFFFFFFFFFFFFFFFFFFFFFFFF"), "", new VM.Types.Array(_engine.ReferenceCounter, new StackItem[] { new Integer(0x02) }));

            var result = _engine.ExecuteTestCaseStandard("getNotificationsCount", new VM.Types.ByteString(UInt160.Parse("0xFFFFFFFFFFFFFFFFFFFFFFFFFFFFFFFFFFFFFFFF").ToArray()));
            Assert.AreEqual(1, result.Count);

            var item = result.Pop();
            Assert.IsInstanceOfType(item, typeof(Integer));
            Assert.AreEqual(0x01, item.GetInteger());

            _engine.Reset();
            result = _engine.ExecuteTestCaseStandard("getNotificationsCount", StackItem.Null);
            Assert.AreEqual(1, result.Count);

            item = result.Pop();
            Assert.IsInstanceOfType(item, typeof(Integer));
            Assert.AreEqual(0x02, item.GetInteger());
        }

        [TestMethod]
        public void Test_GetNotifications()
        {
            _engine.ClearNotifications();
            _engine.SendTestNotification(UInt160.Zero, "", new VM.Types.Array(_engine.ReferenceCounter, new StackItem[] { new Integer(0x01) }));
            _engine.SendTestNotification(UInt160.Parse("0xFFFFFFFFFFFFFFFFFFFFFFFFFFFFFFFFFFFFFFFF"), "", new VM.Types.Array(_engine.ReferenceCounter, new StackItem[] { new Integer(0x02) }));

            var result = _engine.ExecuteTestCaseStandard("getNotifications", new VM.Types.ByteString(UInt160.Parse("0xFFFFFFFFFFFFFFFFFFFFFFFFFFFFFFFFFFFFFFFF").ToArray()));
            Assert.AreEqual(1, result.Count);

            var item = result.Pop();
            Assert.IsInstanceOfType(item, typeof(Integer));
            Assert.AreEqual(0x02, item.GetInteger());

            _engine.Reset();
            result = _engine.ExecuteTestCaseStandard("getAllNotifications");
            Assert.AreEqual(1, result.Count);

            item = result.Pop();
            Assert.IsInstanceOfType(item, typeof(Integer));
            Assert.AreEqual(0x03, item.GetInteger());
        }

        [TestMethod]
        public void Test_GetTransactionHash()
        {
            var contract = _engine.EntryScriptHash;

            using ScriptBuilder sb = new();
            sb.EmitDynamicCall(contract, "getTransactionHash");

            var tx = BuildTransaction(UInt160.Zero, sb.ToArray());
            var engine = new TestEngine.TestEngine(TriggerType.Application, tx, new TestDataCache());
            engine.Snapshot.ContractAdd(new ContractState()
            {
                Hash = contract,
                Nef = _engine.Nef,
                Manifest = _engine.Manifest
            });
            engine.LoadScript(sb.ToArray());

            Assert.AreEqual(VMState.HALT, engine.Execute());
            Assert.AreEqual(1, engine.ResultStack.Count);

            var item = engine.ResultStack.Pop();
            Assert.IsInstanceOfType(item, typeof(Neo.VM.Types.ByteString));
            Assert.AreEqual(tx.Hash, new UInt256(item.GetSpan()));
        }

        [TestMethod]
        public void Test_GetTransactionVersion()
        {
            var contract = _engine.EntryScriptHash;

            using ScriptBuilder sb = new();
            sb.EmitDynamicCall(contract, "getTransactionVersion");

            var tx = BuildTransaction(UInt160.Zero, sb.ToArray());
            tx.Version = 77;
            var engine = new TestEngine.TestEngine(TriggerType.Application, tx, new TestDataCache());
            engine.Snapshot.ContractAdd(new ContractState()
            {
                Hash = contract,
                Nef = _engine.Nef,
                Manifest = _engine.Manifest
            });
            engine.LoadScript(sb.ToArray());

            Assert.AreEqual(VMState.HALT, engine.Execute());
            Assert.AreEqual(1, engine.ResultStack.Count);

            var item = engine.ResultStack.Pop();
            Assert.IsInstanceOfType(item, typeof(Neo.VM.Types.Integer));
            Assert.AreEqual(tx.Version, item.GetInteger());
        }

        [TestMethod]
        public void Test_GetTransactionNonce()
        {
            var contract = _engine.EntryScriptHash;

            using ScriptBuilder sb = new();
            sb.EmitDynamicCall(contract, "getTransactionNonce");

            var tx = BuildTransaction(UInt160.Zero, sb.ToArray());
            var engine = new TestEngine.TestEngine(TriggerType.Application, tx, new TestDataCache());
            engine.Snapshot.ContractAdd(new ContractState()
            {
                Hash = contract,
                Nef = _engine.Nef,
                Manifest = _engine.Manifest
            });
            engine.LoadScript(sb.ToArray());

            Assert.AreEqual(VMState.HALT, engine.Execute());
            Assert.AreEqual(1, engine.ResultStack.Count);

            var item = engine.ResultStack.Pop();
            Assert.IsInstanceOfType(item, typeof(Neo.VM.Types.Integer));
            Assert.AreEqual(tx.Nonce, item.GetInteger());
        }

        [TestMethod]
        public void Test_GetTransactionSender()
        {
            var contract = _engine.EntryScriptHash;

            using ScriptBuilder sb = new();
            sb.EmitDynamicCall(contract, "getTransactionSender");
            var sender = "NMA2FKN8up2cEwaJgtmAiDrZWB69ApnDfp".ToScriptHash(ProtocolSettings.Default.AddressVersion);
            var tx = BuildTransaction(sender, sb.ToArray());
            var engine = new TestEngine.TestEngine(TriggerType.Application, tx, new TestDataCache());
            engine.Snapshot.ContractAdd(new ContractState()
            {
                Hash = contract,
                Nef = _engine.Nef,
                Manifest = _engine.Manifest
            });
            engine.LoadScript(sb.ToArray());

            Assert.AreEqual(VMState.HALT, engine.Execute());
            Assert.AreEqual(1, engine.ResultStack.Count);

            var item = engine.ResultStack.Pop();
            Assert.IsInstanceOfType(item, typeof(Neo.VM.Types.ByteString));
            Assert.AreEqual(tx.Sender, new UInt160(item.GetSpan()));
        }

        [TestMethod]
        public void Test_GetTransaction()
        {
            var contract = _engine.EntryScriptHash;

            using ScriptBuilder sb = new();
            sb.EmitDynamicCall(contract, "getTransaction");
            var sender = "NMA2FKN8up2cEwaJgtmAiDrZWB69ApnDfp".ToScriptHash(ProtocolSettings.Default.AddressVersion);
            var tx = BuildTransaction(sender, sb.ToArray());
            var engine = new TestEngine(TriggerType.Application, tx, new TestDataCache());
            engine.Snapshot.ContractAdd(new ContractState()
            {
                Hash = contract,
                Nef = _engine.Nef,
                Manifest = _engine.Manifest
            });
            engine.LoadScript(sb.ToArray());

            Assert.AreEqual(VMState.HALT, engine.Execute());
            Assert.AreEqual(1, engine.ResultStack.Count);

            var item = engine.ResultStack.Pop();
            Assert.IsInstanceOfType(item, typeof(Array));
        }

        [TestMethod]
        public void Test_GetTransactionSystemFee()
        {
            var contract = _engine.EntryScriptHash;

            using ScriptBuilder sb = new();
            sb.EmitDynamicCall(contract, "getTransactionSystemFee");

            var tx = BuildTransaction(UInt160.Zero, sb.ToArray());
            tx.SystemFee = 10;
            var engine = new TestEngine.TestEngine(TriggerType.Application, tx, new TestDataCache());
            engine.Snapshot.ContractAdd(new ContractState()
            {
                Hash = contract,
                Nef = _engine.Nef,
                Manifest = _engine.Manifest
            });
            engine.LoadScript(sb.ToArray());

            Assert.AreEqual(VMState.HALT, engine.Execute());
            Assert.AreEqual(1, engine.ResultStack.Count);

            var item = engine.ResultStack.Pop();
            Assert.IsInstanceOfType(item, typeof(Neo.VM.Types.Integer));
            Assert.AreEqual(tx.SystemFee, item.GetInteger());
        }

        [TestMethod]
        public void Test_GetTransactionNetworkFee()
        {
            var contract = _engine.EntryScriptHash;

            using ScriptBuilder sb = new();
            sb.EmitDynamicCall(contract, "getTransactionNetworkFee");

            var tx = BuildTransaction(UInt160.Zero, sb.ToArray());
            tx.NetworkFee = 200;
            var engine = new TestEngine.TestEngine(TriggerType.Application, tx, new TestDataCache());
            engine.Snapshot.ContractAdd(new ContractState()
            {
                Hash = contract,
                Nef = _engine.Nef,
                Manifest = _engine.Manifest
            });
            engine.LoadScript(sb.ToArray());

            Assert.AreEqual(VMState.HALT, engine.Execute());
            Assert.AreEqual(1, engine.ResultStack.Count);

            var item = engine.ResultStack.Pop();
            Assert.IsInstanceOfType(item, typeof(Neo.VM.Types.Integer));
            Assert.AreEqual(tx.NetworkFee, item.GetInteger());
        }

        [TestMethod]
        public void Test_GetTransactionValidUntilBlock()
        {
            var contract = _engine.EntryScriptHash;

            using ScriptBuilder sb = new();
            sb.EmitDynamicCall(contract, "getTransactionValidUntilBlock");

            var tx = BuildTransaction(UInt160.Zero, sb.ToArray());
            tx.ValidUntilBlock = 1111;
            var engine = new TestEngine.TestEngine(TriggerType.Application, tx, new TestDataCache());
            engine.Snapshot.ContractAdd(new ContractState()
            {
                Hash = contract,
                Nef = _engine.Nef,
                Manifest = _engine.Manifest
            });
            engine.LoadScript(sb.ToArray());

            Assert.AreEqual(VMState.HALT, engine.Execute());
            Assert.AreEqual(1, engine.ResultStack.Count);

            var item = engine.ResultStack.Pop();
            Assert.IsInstanceOfType(item, typeof(Neo.VM.Types.Integer));
            Assert.AreEqual(tx.ValidUntilBlock, item.GetInteger());
        }

        [TestMethod]
        public void Test_GetTransactionScript()
        {
            var contract = _engine.EntryScriptHash;

            using ScriptBuilder sb = new();
            sb.EmitDynamicCall(contract, "getTransactionScript");

            var tx = BuildTransaction(UInt160.Zero, sb.ToArray());
            tx.NetworkFee = 200;
            var engine = new TestEngine.TestEngine(TriggerType.Application, tx, new TestDataCache());
            engine.Snapshot.ContractAdd(new ContractState()
            {
                Hash = contract,
                Nef = _engine.Nef,
                Manifest = _engine.Manifest
            });
            engine.LoadScript(sb.ToArray());

            Assert.AreEqual(VMState.HALT, engine.Execute());
            Assert.AreEqual(1, engine.ResultStack.Count);

            var item = engine.ResultStack.Pop();
            Assert.IsInstanceOfType(item, typeof(ByteString));
            Assert.AreEqual(tx.Script.Span.ToHexString(), item.GetSpan().ToHexString());
        }

        private static Transaction BuildTransaction(UInt160 sender, byte[] script)
        {
            Transaction tx = new()
            {
                Script = script,
                Nonce = (uint)new Random().Next(1000, 9999),
                Signers = new Signer[]
                {
                    new() { Account = sender, Scopes = WitnessScope.Global }
                },
                Attributes = System.Array.Empty<TransactionAttribute>()
            };
            return tx;
        }
    }
}<|MERGE_RESOLUTION|>--- conflicted
+++ resolved
@@ -2,22 +2,15 @@
 using Neo.IO;
 using Neo.Network.P2P.Payloads;
 using Neo.Persistence;
-<<<<<<< HEAD
-=======
-using Neo.SmartContract.Framework.UnitTests.Utils;
->>>>>>> 8aadc0ab
 using Neo.VM;
 using Neo.VM.Types;
 using Neo.Wallets;
 using System;
 using System.IO;
 using System.Numerics;
-<<<<<<< HEAD
 using Neo.SmartContract.Framework.UnitTests.Utils;
 using Neo.SmartContract.TestEngine;
-=======
 using Array = Neo.VM.Types.Array;
->>>>>>> 8aadc0ab
 
 namespace Neo.SmartContract.Framework.UnitTests.Services
 {
@@ -403,7 +396,7 @@
             sb.EmitDynamicCall(contract, "getTransaction");
             var sender = "NMA2FKN8up2cEwaJgtmAiDrZWB69ApnDfp".ToScriptHash(ProtocolSettings.Default.AddressVersion);
             var tx = BuildTransaction(sender, sb.ToArray());
-            var engine = new TestEngine(TriggerType.Application, tx, new TestDataCache());
+            var engine = new TestEngine.TestEngine(TriggerType.Application, tx, new TestDataCache());
             engine.Snapshot.ContractAdd(new ContractState()
             {
                 Hash = contract,
