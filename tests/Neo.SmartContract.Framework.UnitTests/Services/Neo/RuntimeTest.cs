using Microsoft.VisualStudio.TestTools.UnitTesting;
using Neo.Compiler.MSIL.UnitTests.Utils;
using Neo.IO;
using Neo.IO.Json;
using Neo.Network.P2P.Payloads;
using Neo.Persistence;
using Neo.SmartContract.Manifest;
using Neo.VM;
using Neo.VM.Types;
using System;
using System.Collections.Generic;
using System.IO;
using System.Text;

namespace Neo.SmartContract.Framework.UnitTests.Services.Neo
{
    [TestClass]
    public class RuntimeTest
    {
        class DummyVerificable : IVerifiable
        {
            public Witness[] Witnesses { get; set; }

            public int Size => 0;

            public void Deserialize(BinaryReader reader) { }

            public void DeserializeUnsigned(BinaryReader reader) { }

            public UInt160[] GetScriptHashesForVerifying(StoreView snapshot)
            {
                return new UInt160[]
                {
                    UInt160.Parse("FFFFFFFFFFFFFFFFFFFFFFFFFFFFFFFFFFFFFFFF")
                };
            }

            public void Serialize(BinaryWriter writer) { }

            public void SerializeUnsigned(BinaryWriter writer) { }
        }

        private TestEngine _engine;

        [TestInitialize]
        public void Init()
        {
            _engine = new TestEngine(TriggerType.Application, new DummyVerificable());
            _engine.AddEntryScript("./TestClasses/Contract_Runtime.cs");
        }

        [TestMethod]
        public void Test_InvocationCounter()
        {
            // Build script

            _engine.Reset();

            var contract = _engine.EntryScriptHash;
            _engine.Snapshot.Contracts.Add(contract, new Ledger.ContractState()
            {
                Script = _engine.InvocationStack.Peek().Script,
                Manifest = ContractManifest.FromJson(JObject.Parse(_engine.Build("./TestClasses/Contract_Runtime.cs").finalManifest)),
            });

            _engine.InvocationStack.Clear();

            using (ScriptBuilder sb = new ScriptBuilder())
            {
                // First
                sb.EmitAppCall(contract, "getInvocationCounter");
                // Second
                sb.EmitAppCall(contract, "getInvocationCounter");

                _engine.LoadScript(sb.ToArray());
            }

            // Check

            Assert.AreEqual(VMState.HALT, _engine.Execute());
            Assert.AreEqual(2, _engine.ResultStack.Count);

            var item = _engine.ResultStack.Pop();
            Assert.IsInstanceOfType(item, typeof(Integer));
            Assert.AreEqual(0x02, item.GetInteger());

            item = _engine.ResultStack.Pop();
            Assert.IsInstanceOfType(item, typeof(Integer));
            Assert.AreEqual(0x01, item.GetInteger());
        }

        [TestMethod]
        public void Test_Time()
        {
            ((TestSnapshot)_engine.Snapshot).SetPersistingBlock(new Block()
            {
                Index = 123,
                Timestamp = 1234,
                ConsensusData = new ConsensusData(),
                Transactions = new Transaction[0],
                Witness = new Witness()
                {
                    InvocationScript = new byte[0],
                    VerificationScript = new byte[0]
                },
                NextConsensus = UInt160.Zero,
                MerkleRoot = UInt256.Zero,
                PrevHash = UInt256.Zero
            });

            var result = _engine.ExecuteTestCaseStandard("getTime");
            Assert.AreEqual(1, result.Count);

            var item = result.Pop();
            Assert.IsInstanceOfType(item, typeof(Integer));
            Assert.AreEqual(1234, item.GetInteger());
        }

        [TestMethod]
        public void Test_Platform()
        {
            var result = _engine.ExecuteTestCaseStandard("getPlatform");
            Assert.AreEqual(1, result.Count);

            var item = result.Pop();
            Assert.IsInstanceOfType(item, typeof(ByteString));
            Assert.AreEqual("NEO", item.GetString());
        }

        [TestMethod]
        public void Test_Trigger()
        {
            var result = _engine.ExecuteTestCaseStandard("getTrigger");
            Assert.AreEqual(1, result.Count);

            var item = result.Pop();
            Assert.IsInstanceOfType(item, typeof(Integer));
            Assert.AreEqual((byte)TriggerType.Application, item.GetInteger());
        }

        [TestMethod]
        public void Test_GasLeft()
        {
            var result = _engine.ExecuteTestCaseStandard("getGasLeft");
            Assert.AreEqual(1, result.Count);

            var item = result.Pop();
            Assert.IsInstanceOfType(item, typeof(Integer));
            Assert.AreEqual(-1, item.GetInteger());
        }

        [TestMethod]
        public void Test_Log()
        {
            var list = new List<LogEventArgs>();
            var method = new EventHandler<LogEventArgs>((s, e) => list.Add(e));

            ApplicationEngine.Log += method;
            var result = _engine.ExecuteTestCaseStandard("log", new ByteString(Utility.StrictUTF8.GetBytes("LogTest")));
            ApplicationEngine.Log -= method;

            Assert.AreEqual(1, list.Count);

            var item = list[0];
            Assert.AreEqual("LogTest", item.Message);
        }

        [TestMethod]
        public void Test_CheckWitness()
        {
            // True

            var result = _engine.ExecuteTestCaseStandard("checkWitness", new ByteString(
                new byte[] { 0xFF, 0xFF, 0xFF, 0xFF, 0xFF, 0xFF, 0xFF, 0xFF, 0xFF, 0xFF, 0xFF, 0xFF, 0xFF, 0xFF, 0xFF, 0xFF, 0xFF, 0xFF, 0xFF, 0xFF, }
                ));
            Assert.AreEqual(1, result.Count);

            var item = result.Pop();
            Assert.IsInstanceOfType(item, typeof(VM.Types.Boolean));
            Assert.IsTrue(item.GetBoolean());

            // False

            _engine.Reset();
            result = _engine.ExecuteTestCaseStandard("checkWitness", new ByteString(
                new byte[] { 0xFA, 0xFF, 0xFF, 0xFF, 0xFF, 0xFF, 0xFF, 0xFF, 0xFF, 0xFF, 0xFF, 0xFF, 0xFF, 0xFF, 0xFF, 0xFF, 0xFF, 0xFF, 0xFF, 0xFF, }
                ));
            Assert.AreEqual(1, result.Count);

            item = result.Pop();
            Assert.IsInstanceOfType(item, typeof(VM.Types.Boolean));
<<<<<<< HEAD
            Assert.IsFalse(item.GetBoolean());
=======
            Assert.IsFalse(item.ToBoolean());
>>>>>>> cfd4357e
        }

        [TestMethod]
        public void Test_GetNotificationsCount()
        {
<<<<<<< HEAD
            _engine.ClearNotifications();
            _engine.SendNotification(UInt160.Zero, "", new VM.Types.Array(new StackItem[] { new Integer(0x01) }));
            _engine.SendNotification(UInt160.Parse("0xFFFFFFFFFFFFFFFFFFFFFFFFFFFFFFFFFFFFFFFF"), "", new VM.Types.Array(new StackItem[] { new Integer(0x02) }));
=======
            var notifications = ((List<NotifyEventArgs>)_engine.Notifications);
            notifications.Clear();
            notifications.AddRange(new NotifyEventArgs[]
            {
                new NotifyEventArgs(null, UInt160.Zero,"", new VM.Types.Array(new StackItem[] {new Integer(0x01)})),
                new NotifyEventArgs(null, UInt160.Parse("0xFFFFFFFFFFFFFFFFFFFFFFFFFFFFFFFFFFFFFFFF"), "", new VM.Types.Array(new StackItem[] {new Integer(0x02)}))
            });
>>>>>>> cfd4357e

            var result = _engine.ExecuteTestCaseStandard("getNotificationsCount", new ByteString(UInt160.Parse("0xFFFFFFFFFFFFFFFFFFFFFFFFFFFFFFFFFFFFFFFF").ToArray()));
            Assert.AreEqual(1, result.Count);

            var item = result.Pop();
            Assert.IsInstanceOfType(item, typeof(Integer));
            Assert.AreEqual(0x01, item.GetInteger());

            _engine.Reset();
            result = _engine.ExecuteTestCaseStandard("getNotificationsCount", StackItem.Null);
            Assert.AreEqual(1, result.Count);

            item = result.Pop();
            Assert.IsInstanceOfType(item, typeof(Integer));
            Assert.AreEqual(0x02, item.GetInteger());
        }

        [TestMethod]
        public void Test_GetNotifications()
        {
<<<<<<< HEAD
            _engine.ClearNotifications();
            _engine.SendNotification(UInt160.Zero, "", new VM.Types.Array(new StackItem[] { new Integer(0x01) }));
            _engine.SendNotification(UInt160.Parse("0xFFFFFFFFFFFFFFFFFFFFFFFFFFFFFFFFFFFFFFFF"), "", new VM.Types.Array(new StackItem[] { new Integer(0x02) }));
=======
            var notifications = ((List<NotifyEventArgs>)_engine.Notifications);
            notifications.Clear();
            notifications.AddRange(new NotifyEventArgs[]
            {
                new NotifyEventArgs(null, UInt160.Zero,"", new VM.Types.Array(new StackItem[] {new Integer(0x01)})),
                new NotifyEventArgs(null, UInt160.Parse("0xFFFFFFFFFFFFFFFFFFFFFFFFFFFFFFFFFFFFFFFF"), "", new VM.Types.Array(new StackItem[] {new Integer(0x02)}))
            });
>>>>>>> cfd4357e

            var result = _engine.ExecuteTestCaseStandard("getNotifications", new ByteString(UInt160.Parse("0xFFFFFFFFFFFFFFFFFFFFFFFFFFFFFFFFFFFFFFFF").ToArray()));
            Assert.AreEqual(1, result.Count);

            var item = result.Pop();
            Assert.IsInstanceOfType(item, typeof(Integer));
            Assert.AreEqual(0x02, item.GetInteger());

            _engine.Reset();
            result = _engine.ExecuteTestCaseStandard("getAllNotifications");
            Assert.AreEqual(1, result.Count);

            item = result.Pop();
            Assert.IsInstanceOfType(item, typeof(Integer));
            Assert.AreEqual(0x03, item.GetInteger());
        }
    }
}<|MERGE_RESOLUTION|>--- conflicted
+++ resolved
@@ -146,7 +146,7 @@
 
             var item = result.Pop();
             Assert.IsInstanceOfType(item, typeof(Integer));
-            Assert.AreEqual(-1, item.GetInteger());
+            Assert.AreEqual(TestEngine.TestGas - 1200, item.GetInteger());
         }
 
         [TestMethod]
@@ -189,29 +189,15 @@
 
             item = result.Pop();
             Assert.IsInstanceOfType(item, typeof(VM.Types.Boolean));
-<<<<<<< HEAD
             Assert.IsFalse(item.GetBoolean());
-=======
-            Assert.IsFalse(item.ToBoolean());
->>>>>>> cfd4357e
         }
 
         [TestMethod]
         public void Test_GetNotificationsCount()
         {
-<<<<<<< HEAD
             _engine.ClearNotifications();
-            _engine.SendNotification(UInt160.Zero, "", new VM.Types.Array(new StackItem[] { new Integer(0x01) }));
-            _engine.SendNotification(UInt160.Parse("0xFFFFFFFFFFFFFFFFFFFFFFFFFFFFFFFFFFFFFFFF"), "", new VM.Types.Array(new StackItem[] { new Integer(0x02) }));
-=======
-            var notifications = ((List<NotifyEventArgs>)_engine.Notifications);
-            notifications.Clear();
-            notifications.AddRange(new NotifyEventArgs[]
-            {
-                new NotifyEventArgs(null, UInt160.Zero,"", new VM.Types.Array(new StackItem[] {new Integer(0x01)})),
-                new NotifyEventArgs(null, UInt160.Parse("0xFFFFFFFFFFFFFFFFFFFFFFFFFFFFFFFFFFFFFFFF"), "", new VM.Types.Array(new StackItem[] {new Integer(0x02)}))
-            });
->>>>>>> cfd4357e
+            _engine.SendTestNotification(UInt160.Zero, "", new VM.Types.Array(new StackItem[] { new Integer(0x01) }));
+            _engine.SendTestNotification(UInt160.Parse("0xFFFFFFFFFFFFFFFFFFFFFFFFFFFFFFFFFFFFFFFF"), "", new VM.Types.Array(new StackItem[] { new Integer(0x02) }));
 
             var result = _engine.ExecuteTestCaseStandard("getNotificationsCount", new ByteString(UInt160.Parse("0xFFFFFFFFFFFFFFFFFFFFFFFFFFFFFFFFFFFFFFFF").ToArray()));
             Assert.AreEqual(1, result.Count);
@@ -232,19 +218,9 @@
         [TestMethod]
         public void Test_GetNotifications()
         {
-<<<<<<< HEAD
             _engine.ClearNotifications();
-            _engine.SendNotification(UInt160.Zero, "", new VM.Types.Array(new StackItem[] { new Integer(0x01) }));
-            _engine.SendNotification(UInt160.Parse("0xFFFFFFFFFFFFFFFFFFFFFFFFFFFFFFFFFFFFFFFF"), "", new VM.Types.Array(new StackItem[] { new Integer(0x02) }));
-=======
-            var notifications = ((List<NotifyEventArgs>)_engine.Notifications);
-            notifications.Clear();
-            notifications.AddRange(new NotifyEventArgs[]
-            {
-                new NotifyEventArgs(null, UInt160.Zero,"", new VM.Types.Array(new StackItem[] {new Integer(0x01)})),
-                new NotifyEventArgs(null, UInt160.Parse("0xFFFFFFFFFFFFFFFFFFFFFFFFFFFFFFFFFFFFFFFF"), "", new VM.Types.Array(new StackItem[] {new Integer(0x02)}))
-            });
->>>>>>> cfd4357e
+            _engine.SendTestNotification(UInt160.Zero, "", new VM.Types.Array(new StackItem[] { new Integer(0x01) }));
+            _engine.SendTestNotification(UInt160.Parse("0xFFFFFFFFFFFFFFFFFFFFFFFFFFFFFFFFFFFFFFFF"), "", new VM.Types.Array(new StackItem[] { new Integer(0x02) }));
 
             var result = _engine.ExecuteTestCaseStandard("getNotifications", new ByteString(UInt160.Parse("0xFFFFFFFFFFFFFFFFFFFFFFFFFFFFFFFFFFFFFFFF").ToArray()));
             Assert.AreEqual(1, result.Count);
