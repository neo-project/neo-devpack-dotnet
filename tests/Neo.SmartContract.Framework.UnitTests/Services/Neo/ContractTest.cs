using Microsoft.VisualStudio.TestTools.UnitTesting;
using Neo.Compiler.MSIL.UnitTests.Utils;
using Neo.IO;
using Neo.IO.Json;
using Neo.SmartContract.Manifest;
using Neo.VM;
using Neo.VM.Types;
using Array = Neo.VM.Types.Array;

namespace Neo.SmartContract.Framework.UnitTests.Services.Neo
{
    [TestClass]
    public class ContractTest
    {
        private TestEngine _engine;

        [TestInitialize]
        public void Init()
        {
            _engine = new TestEngine();
            _engine.AddEntryScript("./TestClasses/Contract_Contract.cs");
        }

        [TestMethod]
        public void Test_CreateCallDestroy()
        {
            // Create

            var script = _engine.Build("./TestClasses/Contract_Create.cs");
            var manifest = ContractManifest.FromJson(JObject.Parse(script.finalManifest));

            // Check first

            _engine.Reset();
            var result = _engine.ExecuteTestCaseStandard("call", manifest.Hash.ToArray(), "oldContract", new Array());
            Assert.AreEqual(VMState.FAULT, _engine.State);
            Assert.AreEqual(0, result.Count);

            // Create

            _engine.Reset();
            result = _engine.ExecuteTestCaseStandard("create", script.finalNEF, manifest.ToJson().ToString());
            Assert.AreEqual(VMState.HALT, _engine.State);
            Assert.AreEqual(1, result.Count);

            var item = result.Pop();
            Assert.IsTrue(item.Type == VM.Types.StackItemType.InteropInterface);
            var ledger = (item as InteropInterface).GetInterface<Ledger.ContractState>();
            Assert.AreEqual(manifest.Hash, ledger.ScriptHash);

            // Call

            _engine.Reset();
            result = _engine.ExecuteTestCaseStandard("call", manifest.Hash.ToArray(), "oldContract", new Array());
            Assert.AreEqual(VMState.HALT, _engine.State);
            Assert.AreEqual(1, result.Count);

            item = result.Pop();
            Assert.IsInstanceOfType(item, typeof(Integer));
            Assert.AreEqual(123, item.GetBigInteger());

            // Destroy

            _engine.Reset();
            result = _engine.ExecuteTestCaseStandard("destroy");
            Assert.AreEqual(VMState.HALT, _engine.State);
            Assert.AreEqual(1, result.Count);

            item = result.Pop();
            Assert.IsInstanceOfType(item, typeof(Integer));
            Assert.AreEqual(0, item.GetByteLength());

            // Check again for failures

            _engine.Reset();
            result = _engine.ExecuteTestCaseStandard("call", manifest.Hash.ToArray());
            Assert.AreEqual(VMState.FAULT, _engine.State);
            Assert.AreEqual(0, result.Count);
        }

        [TestMethod]
        public void Test_Update()
        {
            // Create

            var script = _engine.Build("./TestClasses/Contract_CreateAndUpdate.cs");
            var manifest = ContractManifest.FromJson(JObject.Parse(script.finalManifest));

            var scriptUpdate = _engine.Build("./TestClasses/Contract_Update.cs");
            var manifestUpdate = ContractManifest.FromJson(JObject.Parse(scriptUpdate.finalManifest));

            // Check first

            _engine.Reset();
            var result = _engine.ExecuteTestCaseStandard("call", manifest.Hash.ToArray(), "oldContract", new Array());
            Assert.AreEqual(VMState.FAULT, _engine.State);
            Assert.AreEqual(0, result.Count);

            _engine.Reset();
            _ = _engine.ExecuteTestCaseStandard("call", manifestUpdate.Hash.ToArray(), "newContract", new Array());
            Assert.AreEqual(VMState.FAULT, _engine.State);

            // Create

            _engine.Reset();
            result = _engine.ExecuteTestCaseStandard("create", script.finalNEF, manifest.ToJson().ToString());
            Assert.AreEqual(VMState.HALT, _engine.State);
            Assert.AreEqual(1, result.Count);

            var item = result.Pop();
            Assert.IsTrue(item.Type == VM.Types.StackItemType.InteropInterface);
            var ledger = (item as InteropInterface).GetInterface<Ledger.ContractState>();
            Assert.AreEqual(manifest.Hash, ledger.ScriptHash);

            // Call & Update

            _engine.Reset();
            var args = new Array
            {
                scriptUpdate.finalNEF,
                manifestUpdate.ToJson().ToString()
            };
            result = _engine.ExecuteTestCaseStandard("call", manifest.Hash.ToArray(), "oldContract", args);
            Assert.AreEqual(VMState.HALT, _engine.State);
            Assert.AreEqual(1, result.Count);

            item = result.Pop();
            Assert.IsInstanceOfType(item, typeof(Integer));
            Assert.AreEqual(123, item.GetBigInteger());

            // Call Again

            _engine.Reset();
            result = _engine.ExecuteTestCaseStandard("call", manifestUpdate.Hash.ToArray(), "newContract", new Array());
            Assert.AreEqual(VMState.HALT, _engine.State);
            Assert.AreEqual(1, result.Count);

            item = result.Pop();
            Assert.IsInstanceOfType(item, typeof(Integer));
            Assert.AreEqual(124, item.GetBigInteger());

            // Check again for failures

            _engine.Reset();
            result = _engine.ExecuteTestCaseStandard("call", manifest.Hash.ToArray(), "oldContract", new Array());
            Assert.AreEqual(VMState.FAULT, _engine.State);
            Assert.AreEqual(0, result.Count);
        }

        [TestMethod]
<<<<<<< HEAD
        public void Test_GetCallFlags()
        {
            _engine.Reset();
            var result = _engine.ExecuteTestCaseStandard("getCallFlags").Pop();
            StackItem wantResult = 0b00000111;
            Assert.AreEqual(wantResult, result);
        }

        [TestMethod]
        public void Test_CreateStandardAccount()
        {
            _engine.Reset();
            var pubkey = new byte[] { 0x03, 0x2d, 0xf7, 0x2f, 0x6e, 0x05, 0xc8, 0x6a, 0xc9, 0x2a, 0x35, 0x05, 0x53, 0x24, 0x6a, 0x76, 0x65, 0x18, 0x4a, 0x98, 0x9a, 0x3e, 0x8a, 0xe6, 0xaa, 0x69, 0x21, 0x3e, 0x57, 0xbe, 0xc6, 0xbe, 0x53 };
            var result = _engine.ExecuteTestCaseStandard("createStandardAccount", pubkey).Pop();
            StackItem wantResult = new byte[] { 0xFE, 0xCD, 0x5A, 0x2C, 0x4D, 0xE9, 0xD7, 0xFD, 0x32, 0x80, 0xBB, 0x08, 0xF2, 0xB1, 0x6D, 0xAC, 0xA7, 0x0A, 0x59, 0xE3 };
            Assert.AreEqual(wantResult.ConvertTo(StackItemType.ByteString), result);
=======
        public void Test_CreateStandardAccount()
        {
            // Wrong pubKey

            _engine.Reset();
            var result = _engine.ExecuteTestCaseStandard("createStandardAccount", new byte[] { 0x01, 0x02 });
            Assert.AreEqual(VMState.FAULT, _engine.State);
            Assert.AreEqual(0, result.Count);

            _engine.Reset();

            // Good pubKey (compressed)

            _engine.Reset();
            result = _engine.ExecuteTestCaseStandard("createStandardAccount", new byte[] { 0x02, 0x48, 0x6f, 0xd1, 0x57, 0x02, 0xc4, 0x49, 0x0a, 0x26, 0x70, 0x31, 0x12, 0xa5, 0xcc, 0x1d, 0x09, 0x23, 0xfd, 0x69, 0x7a, 0x33, 0x40, 0x6b, 0xd5, 0xa1, 0xc0, 0x0e, 0x00, 0x13, 0xb0, 0x9a, 0x70 });
            Assert.AreEqual(VMState.HALT, _engine.State);
            Assert.AreEqual(1, result.Count);

            var item = result.Pop();
            Assert.IsTrue(item.Type == StackItemType.ByteString);
            Assert.AreEqual("e30262c57431d82b8295174f762fa36a5be973fd", item.GetSpan().ToHexString());

            // Good pubKey (uncompressed)

            _engine.Reset();
            result = _engine.ExecuteTestCaseStandard("createStandardAccount", new byte[] { 0x04, 0x48, 0x6f, 0xd1, 0x57, 0x02, 0xc4, 0x49, 0x0a, 0x26, 0x70, 0x31, 0x12, 0xa5, 0xcc, 0x1d, 0x09, 0x23, 0xfd, 0x69, 0x7a, 0x33, 0x40, 0x6b, 0xd5, 0xa1, 0xc0, 0x0e, 0x00, 0x13, 0xb0, 0x9a, 0x70, 0x05, 0x43, 0x6c, 0x08, 0x2c, 0x2c, 0x88, 0x08, 0x5b, 0x4b, 0x53, 0xd5, 0x4c, 0x55, 0x66, 0xba, 0x44, 0x8d, 0x5c, 0x3e, 0x2a, 0x2a, 0x5c, 0x3a, 0x3e, 0xa5, 0x00, 0xe1, 0x40, 0x77, 0x55, 0x9c });
            Assert.AreEqual(VMState.HALT, _engine.State);
            Assert.AreEqual(1, result.Count);

            item = result.Pop();
            Assert.IsTrue(item.Type == StackItemType.ByteString);
            Assert.AreEqual("e30262c57431d82b8295174f762fa36a5be973fd", item.GetSpan().ToHexString());
>>>>>>> 96b57b79
        }
    }
}<|MERGE_RESOLUTION|>--- conflicted
+++ resolved
@@ -148,24 +148,6 @@
         }
 
         [TestMethod]
-<<<<<<< HEAD
-        public void Test_GetCallFlags()
-        {
-            _engine.Reset();
-            var result = _engine.ExecuteTestCaseStandard("getCallFlags").Pop();
-            StackItem wantResult = 0b00000111;
-            Assert.AreEqual(wantResult, result);
-        }
-
-        [TestMethod]
-        public void Test_CreateStandardAccount()
-        {
-            _engine.Reset();
-            var pubkey = new byte[] { 0x03, 0x2d, 0xf7, 0x2f, 0x6e, 0x05, 0xc8, 0x6a, 0xc9, 0x2a, 0x35, 0x05, 0x53, 0x24, 0x6a, 0x76, 0x65, 0x18, 0x4a, 0x98, 0x9a, 0x3e, 0x8a, 0xe6, 0xaa, 0x69, 0x21, 0x3e, 0x57, 0xbe, 0xc6, 0xbe, 0x53 };
-            var result = _engine.ExecuteTestCaseStandard("createStandardAccount", pubkey).Pop();
-            StackItem wantResult = new byte[] { 0xFE, 0xCD, 0x5A, 0x2C, 0x4D, 0xE9, 0xD7, 0xFD, 0x32, 0x80, 0xBB, 0x08, 0xF2, 0xB1, 0x6D, 0xAC, 0xA7, 0x0A, 0x59, 0xE3 };
-            Assert.AreEqual(wantResult.ConvertTo(StackItemType.ByteString), result);
-=======
         public void Test_CreateStandardAccount()
         {
             // Wrong pubKey
@@ -198,7 +180,15 @@
             item = result.Pop();
             Assert.IsTrue(item.Type == StackItemType.ByteString);
             Assert.AreEqual("e30262c57431d82b8295174f762fa36a5be973fd", item.GetSpan().ToHexString());
->>>>>>> 96b57b79
+        }
+
+        [TestMethod]
+        public void Test_GetCallFlags()
+        {
+            _engine.Reset();
+            var result = _engine.ExecuteTestCaseStandard("getCallFlags").Pop();
+            StackItem wantResult = 0b00000111;
+            Assert.AreEqual(wantResult, result);
         }
     }
 }