using Microsoft.VisualStudio.TestTools.UnitTesting;
using Neo.Compiler;
using Neo.SmartContract.Testing.Coverage;
using Neo.SmartContract.Testing.Extensions;
using Neo.SmartContract.Testing.TestingStandards;
using System;
using System.Collections.Concurrent;
using System.IO;
using System.Linq;
using System.Reflection;
using System.Text.RegularExpressions;
<<<<<<< HEAD
using Neo.SmartContract.Testing;
=======
using System.Threading.Tasks;
using Akka.Util;
using Akka.Util.Internal;
>>>>>>> 5d04a3f5

namespace Neo.SmartContract.Framework.UnitTests
{
    [TestClass]
    public class TestCleanup : TestCleanupBase
    {
        private static readonly Regex WhiteSpaceRegex = new("\\s");
<<<<<<< HEAD
        private static bool _debugContract = false;
=======
        private static readonly object RootSync = new();
>>>>>>> 5d04a3f5

        [AssemblyCleanup]
        public static void EnsureCoverage()
        {
            if (!_debugContract)
            {
                EnsureCoverageInternal(Assembly.GetExecutingAssembly(), 0.75M);
            }
        }

        [TestMethod]
        public void EnsureArtifactsUpToDate() => EnsureArtifactsUpToDateInternal();

        internal static void EnsureArtifactsUpToDateInternal()
        {
            if (DebugInfos.Count > 0) return; // Maybe a UT call it

            // Define paths

            var testContractsPath = new FileInfo("../../../../Neo.SmartContract.Framework.TestContracts/Neo.SmartContract.Framework.TestContracts.csproj").FullName;
            var artifactsPath = new FileInfo("../../../TestingArtifacts").FullName;
            var root = new FileInfo(testContractsPath).FullName ?? "";

            // Compile

            // Compile
            var compilationEngine = new CompilationEngine(new CompilationOptions()
            {
                Debug = true,
                CompilerVersion = "TestingEngine",
                Optimize = CompilationOptions.OptimizationType.All,
                Nullable = Microsoft.CodeAnalysis.NullableContextOptions.Enable
            });

            // If you want to debug the compilation of a contact,
            // call the SetDebugContract to set the contract to be debugged, effect only under debug mode.
            // For a better debugging experience, you can comment out the `EnsureCoverage` method.
            // SetDebugContract(compilationEngine, nameof(Contract_Attribute));

            var results = compilationEngine.CompileProject(testContractsPath);

            // Ensure that all was well compiled

            if (!results.All(u => u.Success))
            {
                results.SelectMany(u => u.Diagnostics)
                    .Where(u => u.Severity == Microsoft.CodeAnalysis.DiagnosticSeverity.Error)
                    .ToList().ForEach(Console.Error.WriteLine);

                Assert.Fail("Error compiling templates");
            }

            // Get all artifacts loaded in this assembly
            var updatedArtifactNames = new ConcurrentSet<string>();
            Task.WhenAll(
                Enumerable.Range(0, Assembly.GetExecutingAssembly().GetTypes().Length).Select(i => Task.Run(() =>
                {
                    var type = Assembly.GetExecutingAssembly().GetTypes()[i];
                    if (!typeof(SmartContract.Testing.SmartContract).IsAssignableFrom(type)) return;

                    // Find result
                    CompilationContext? result;
                    lock (RootSync)
                    {
                        result = results.SingleOrDefault(u => u.ContractName == type.Name);
                        if (result == null) return;
                    }

                    // Ensure that it exists
                    var (debug, res) = CreateArtifact(result.ContractName!, result, root, Path.Combine(artifactsPath, $"{result.ContractName}.cs"));
                    if (debug != null)
                    {
                        DebugInfos[type] = debug!;
                        lock (RootSync)
                        {
                            results = results.Where(r => r != result).ToList();
                        }
                    }
                    else
                    {
                        updatedArtifactNames.TryAdd(res!);
                    }
                }))
            ).GetAwaiter().GetResult();

            if (updatedArtifactNames.Count != 0)
            {
                updatedArtifactNames.ForEach(p => Console.WriteLine($"Artifact {p} was updated"));
                Assert.Fail("There are artifacts being updated, please rerun the tests.");
            }
            // Ensure that all match

            if (results.Count > 0)
            {
                foreach (var result in results.Where(u => u.Success))
                {
                    CreateArtifact(result.ContractName!, result, root, Path.Combine(artifactsPath, $"{result.ContractName}.cs"));
                }

                Assert.Fail("Error compiling templates");
            }
        }

        private static (NeoDebugInfo?, string?) CreateArtifact(string typeName, CompilationContext context, string rootDebug, string artifactsPath)
        {
            var (nef, manifest, debugInfo) = context.CreateResults(rootDebug);
            var debug = NeoDebugInfo.FromDebugInfoJson(debugInfo);
            var artifact = manifest.GetArtifactsSource(typeName, nef, generateProperties: true);

            string writtenArtifact = File.Exists(artifactsPath) ? File.ReadAllText(artifactsPath) : "";
            if (string.IsNullOrEmpty(writtenArtifact) || WhiteSpaceRegex.Replace(artifact, "") != WhiteSpaceRegex.Replace(writtenArtifact, ""))
            {
                // Uncomment to overwrite the artifact file
                File.WriteAllText(artifactsPath, artifact);

                Console.Error.WriteLine($"{typeName} artifact was wrong");
                return (null, typeName);
            }

            return (debug, null);
        }

        private static void SetDebugContract(CompilationEngine engine, string contractName)
        {
            _debugContract = true;
            engine.SetDebugContract(contractName);
        }
    }
}<|MERGE_RESOLUTION|>--- conflicted
+++ resolved
@@ -9,13 +9,10 @@
 using System.Linq;
 using System.Reflection;
 using System.Text.RegularExpressions;
-<<<<<<< HEAD
 using Neo.SmartContract.Testing;
-=======
 using System.Threading.Tasks;
 using Akka.Util;
 using Akka.Util.Internal;
->>>>>>> 5d04a3f5
 
 namespace Neo.SmartContract.Framework.UnitTests
 {
@@ -23,11 +20,8 @@
     public class TestCleanup : TestCleanupBase
     {
         private static readonly Regex WhiteSpaceRegex = new("\\s");
-<<<<<<< HEAD
         private static bool _debugContract = false;
-=======
         private static readonly object RootSync = new();
->>>>>>> 5d04a3f5
 
         [AssemblyCleanup]
         public static void EnsureCoverage()
