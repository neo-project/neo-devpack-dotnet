--- conflicted
+++ resolved
@@ -10,12 +10,12 @@
 {
     #region Compiled data
 
-    public static Neo.SmartContract.Manifest.ContractManifest Manifest => Neo.SmartContract.Manifest.ContractManifest.Parse(@"{""name"":""Contract_SupportedStandard17Enum"",""groups"":[],""features"":{},""supportedstandards"":[""NEP-17""],""abi"":{""methods"":[{""name"":""symbol"",""parameters"":[],""returntype"":""String"",""offset"":0,""safe"":true},{""name"":""decimals"",""parameters"":[],""returntype"":""Integer"",""offset"":1,""safe"":true},{""name"":""totalSupply"",""parameters"":[],""returntype"":""Integer"",""offset"":2,""safe"":true},{""name"":""balanceOf"",""parameters"":[{""name"":""owner"",""type"":""Hash160""}],""returntype"":""Integer"",""offset"":36,""safe"":true},{""name"":""transfer"",""parameters"":[{""name"":""from"",""type"":""Hash160""},{""name"":""to"",""type"":""Hash160""},{""name"":""amount"",""type"":""Integer""},{""name"":""data"",""type"":""Any""}],""returntype"":""Boolean"",""offset"":179,""safe"":false},{""name"":""onNEP17Payment"",""parameters"":[{""name"":""from"",""type"":""Hash160""},{""name"":""amount"",""type"":""Integer""},{""name"":""data"",""type"":""Any""}],""returntype"":""Void"",""offset"":440,""safe"":false}],""events"":[{""name"":""Transfer"",""parameters"":[{""name"":""from"",""type"":""Hash160""},{""name"":""to"",""type"":""Hash160""},{""name"":""amount"",""type"":""Integer""}]}]},""permissions"":[{""contract"":""*"",""methods"":""*""}],""trusts"":[],""extra"":{""Author"":""\u003CYour Name Or Company Here\u003E"",""Description"":""\u003CDescription Here\u003E"",""Email"":""\u003CYour Public Email Here\u003E"",""Version"":""\u003CVersion String Here\u003E"",""Sourcecode"":""https://github.com/neo-project/neo-devpack-dotnet/tree/master/src/Neo.SmartContract.Template"",""nef"":{""optimization"":""All""}}}");
+    public static Neo.SmartContract.Manifest.ContractManifest Manifest => Neo.SmartContract.Manifest.ContractManifest.Parse(@"{""name"":""Contract_SupportedStandard17Enum"",""groups"":[],""features"":{},""supportedstandards"":[""NEP-17""],""abi"":{""methods"":[{""name"":""symbol"",""parameters"":[],""returntype"":""String"",""offset"":0,""safe"":true},{""name"":""decimals"",""parameters"":[],""returntype"":""Integer"",""offset"":1,""safe"":true},{""name"":""totalSupply"",""parameters"":[],""returntype"":""Integer"",""offset"":2,""safe"":true},{""name"":""balanceOf"",""parameters"":[{""name"":""owner"",""type"":""Hash160""}],""returntype"":""Integer"",""offset"":28,""safe"":true},{""name"":""transfer"",""parameters"":[{""name"":""from"",""type"":""Hash160""},{""name"":""to"",""type"":""Hash160""},{""name"":""amount"",""type"":""Integer""},{""name"":""data"",""type"":""Any""}],""returntype"":""Boolean"",""offset"":209,""safe"":false},{""name"":""onNEP17Payment"",""parameters"":[{""name"":""from"",""type"":""Hash160""},{""name"":""amount"",""type"":""Integer""},{""name"":""data"",""type"":""Any""}],""returntype"":""Void"",""offset"":482,""safe"":false},{""name"":""_initialize"",""parameters"":[],""returntype"":""Void"",""offset"":486,""safe"":false}],""events"":[{""name"":""Transfer"",""parameters"":[{""name"":""from"",""type"":""Hash160""},{""name"":""to"",""type"":""Hash160""},{""name"":""amount"",""type"":""Integer""}]}]},""permissions"":[{""contract"":""*"",""methods"":""*""}],""trusts"":[],""extra"":{""Author"":""\u003CYour Name Or Company Here\u003E"",""Description"":""\u003CDescription Here\u003E"",""Email"":""\u003CYour Public Email Here\u003E"",""Version"":""\u003CVersion String Here\u003E"",""Sourcecode"":""https://github.com/neo-project/neo-devpack-dotnet/tree/master/src/Neo.SmartContract.Template"",""nef"":{""optimization"":""All""}}}");
 
     /// <summary>
     /// Optimization: "All"
     /// </summary>
-    public static Neo.SmartContract.NefFile Nef => Neo.IO.Helper.AsSerializable<Neo.SmartContract.NefFile>(Convert.FromBase64String(@"TkVGM1Rlc3RpbmdFbmdpbmUAAAAAAAAAAAAAAAAAAAAAAAAAAAAAAAAAAAAAAAAAAAAAAAAAAAAAAAAAAAAAAAAAAAAAAAH9o/pDRupTKiWPxJfdrdtkN8n9/wtnZXRDb250cmFjdAEAAQ8AAP28AUBAVwEADAEANA1waErYJgRFENshQFcAAXhB9rRr4kGSXegxQFcBAXhK2SgkBkUJIgbKABSzJCUMIFRoZSBhcmd1bWVudCAib3duZXIiIGlzIGludmFsaWQuOgwBAXiL2yg0tHBoStgmBEUQ2yFAVwQCQZv2Z85wDAEBeIvbKHFpaEGSXegxcmpK2CYERRDbIXNreZ5zaxC1JgQJQGuxJAtpaEEvWMXtIgpraWhB5j8YhAhAVwAEeErZKCQGRQkiBsoAFLMkJAwfVGhlIGFyZ3VtZW50ICJmcm9tIiBpcyBpbnZhbGlkLjp5StkoJAZFCSIGygAUsyQiDB1UaGUgYXJndW1lbnQgInRvIiBpcyBpbnZhbGlkLjp6ELUmKgwlVGhlIGFtb3VudCBtdXN0IGJlIGEgcG9zaXRpdmUgbnVtYmVyLjp4Qfgn7IwkBAlAehCYJhZ6m3g1F////yQECUB6eTUM////RXt6eXg0BAhAVwEEenl4E8AMCFRyYW5zZmVyQZUBb2F5cGjYJgUJIgp5NwAAcGjYqiYfe3p4E8AfDA5vbk5FUDE3UGF5bWVudHlBYn1bUkVAVwADQIfs8Vg="));
+    public static Neo.SmartContract.NefFile Nef => Neo.IO.Helper.AsSerializable<Neo.SmartContract.NefFile>(Convert.FromBase64String(@"TkVGM1Rlc3RpbmdFbmdpbmUAAAAAAAAAAAAAAAAAAAAAAAAAAAAAAAAAAAAAAAAAAAAAAAAAAAAAAAAAAAAAAAAAAAAAAAH9o/pDRupTKiWPxJfdrdtkN8n9/wtnZXRDb250cmFjdAEAAQ8AAP3pAUBAWNgmFwwBAEH2tGviQZJd6DFK2CYERRBKYEBXAQF4cGjYJgUIIg14StkoUMoAFLOrqiYlDCBUaGUgYXJndW1lbnQgIm93bmVyIiBpcyBpbnZhbGlkLjpBm/ZnzhERiE4QUdBQEsBweGjBRVOLUEGSXegxStgmBEUQ2yFAVwICQZv2Z84REYhOEFHQUBLAcHhowUVTi1BBkl3oMUrYJgRFENshcWl5nnFpELUmBAlAabEkEHhowUVTi1BBL1jF7SIPaXhowUVTi1BB5j8YhAhAVwEEeHBo2CYFCCINeErZKFDKABSzq6omJAwfVGhlIGFyZ3VtZW50ICJmcm9tIiBpcyBpbnZhbGlkLjp5cGjYJgUIIg15StkoUMoAFLOrqiYiDB1UaGUgYXJndW1lbnQgInRvIiBpcyBpbnZhbGlkLjp6ELUmKgwlVGhlIGFtb3VudCBtdXN0IGJlIGEgcG9zaXRpdmUgbnVtYmVyLjp4Qfgn7IwkBAlAehCYJhZ6m3g1/P7//yQECUB6eTXx/v//RXt6eXg0BAhAVwEEenl4E8AMCFRyYW5zZmVyQZUBb2F5cGjYJgUJIgp5NwAAcGjYqiYfe3p4E8AfDA5vbk5FUDE3UGF5bWVudHlBYn1bUkVAVwADQFYBQH/4BXc="));
 
     #endregion
 
@@ -51,37 +51,6 @@
     /// Safe method
     /// </summary>
     /// <remarks>
-<<<<<<< HEAD
-    /// Script: VwEBeErZKCQGRQkiBsoAFLMkJQxUaGUgYXJndW1lbnQgIm93bmVyIiBpcyBpbnZhbGlkLjoMAXiL2yg0tHBoStgmBEUQ2yFA
-    /// 00 : OpCode.INITSLOT 0101
-    /// 03 : OpCode.LDARG0
-    /// 04 : OpCode.DUP
-    /// 05 : OpCode.ISTYPE 28
-    /// 07 : OpCode.JMPIF 06
-    /// 09 : OpCode.DROP
-    /// 0A : OpCode.PUSHF
-    /// 0B : OpCode.JMP 06
-    /// 0D : OpCode.SIZE
-    /// 0E : OpCode.PUSHINT8 14
-    /// 10 : OpCode.NUMEQUAL
-    /// 11 : OpCode.JMPIF 25
-    /// 13 : OpCode.PUSHDATA1 54686520617267756D656E7420226F776E65722220697320696E76616C69642E
-    /// 35 : OpCode.THROW
-    /// 36 : OpCode.PUSHDATA1 01
-    /// 39 : OpCode.LDARG0
-    /// 3A : OpCode.CAT
-    /// 3B : OpCode.CONVERT 28
-    /// 3D : OpCode.CALL B4
-    /// 3F : OpCode.STLOC0
-    /// 40 : OpCode.LDLOC0
-    /// 41 : OpCode.DUP
-    /// 42 : OpCode.ISNULL
-    /// 43 : OpCode.JMPIFNOT 04
-    /// 45 : OpCode.DROP
-    /// 46 : OpCode.PUSH0
-    /// 47 : OpCode.CONVERT 21
-    /// 49 : OpCode.RET
-=======
     /// Script: VwEBeHBo2CYFCCINeErZKFDKABSzq6omJQxUaGUgYXJndW1lbnQgIm93bmVyIiBpcyBpbnZhbGlkLjpBm/ZnzhERiE4QUdBQEsBweGjBRVOLUEGSXegxStgmBEUQ2yFA
     /// 00 : OpCode.INITSLOT 0101 [64 datoshi]
     /// 03 : OpCode.LDARG0 [2 datoshi]
@@ -130,7 +99,6 @@
     /// 5D : OpCode.PUSH0 [1 datoshi]
     /// 5E : OpCode.CONVERT 21 'Integer' [8192 datoshi]
     /// 60 : OpCode.RET [0 datoshi]
->>>>>>> 91ea6450
     /// </remarks>
     [DisplayName("balanceOf")]
     public abstract BigInteger? BalanceOf(UInt160? owner);
@@ -154,69 +122,6 @@
     /// Unsafe method
     /// </summary>
     /// <remarks>
-<<<<<<< HEAD
-    /// Script: VwAEeErZKCQGRQkiBsoAFLMkJAxUaGUgYXJndW1lbnQgImZyb20iIGlzIGludmFsaWQuOnlK2SgkBkUJIgbKABSzJCIMVGhlIGFyZ3VtZW50ICJ0byIgaXMgaW52YWxpZC46ehC1JioMVGhlIGFtb3VudCBtdXN0IGJlIGEgcG9zaXRpdmUgbnVtYmVyLjp4Qfgn7IwkBAlAehCYJhZ6m3g1F////yQECUB6eTUM////RXt6eXg0BAhA
-    /// 00 : OpCode.INITSLOT 0004
-    /// 03 : OpCode.LDARG0
-    /// 04 : OpCode.DUP
-    /// 05 : OpCode.ISTYPE 28
-    /// 07 : OpCode.JMPIF 06
-    /// 09 : OpCode.DROP
-    /// 0A : OpCode.PUSHF
-    /// 0B : OpCode.JMP 06
-    /// 0D : OpCode.SIZE
-    /// 0E : OpCode.PUSHINT8 14
-    /// 10 : OpCode.NUMEQUAL
-    /// 11 : OpCode.JMPIF 24
-    /// 13 : OpCode.PUSHDATA1 54686520617267756D656E74202266726F6D2220697320696E76616C69642E
-    /// 34 : OpCode.THROW
-    /// 35 : OpCode.LDARG1
-    /// 36 : OpCode.DUP
-    /// 37 : OpCode.ISTYPE 28
-    /// 39 : OpCode.JMPIF 06
-    /// 3B : OpCode.DROP
-    /// 3C : OpCode.PUSHF
-    /// 3D : OpCode.JMP 06
-    /// 3F : OpCode.SIZE
-    /// 40 : OpCode.PUSHINT8 14
-    /// 42 : OpCode.NUMEQUAL
-    /// 43 : OpCode.JMPIF 22
-    /// 45 : OpCode.PUSHDATA1 54686520617267756D656E742022746F2220697320696E76616C69642E
-    /// 64 : OpCode.THROW
-    /// 65 : OpCode.LDARG2
-    /// 66 : OpCode.PUSH0
-    /// 67 : OpCode.LT
-    /// 68 : OpCode.JMPIFNOT 2A
-    /// 6A : OpCode.PUSHDATA1 54686520616D6F756E74206D757374206265206120706F736974697665206E756D6265722E
-    /// 91 : OpCode.THROW
-    /// 92 : OpCode.LDARG0
-    /// 93 : OpCode.SYSCALL F827EC8C
-    /// 98 : OpCode.JMPIF 04
-    /// 9A : OpCode.PUSHF
-    /// 9B : OpCode.RET
-    /// 9C : OpCode.LDARG2
-    /// 9D : OpCode.PUSH0
-    /// 9E : OpCode.NOTEQUAL
-    /// 9F : OpCode.JMPIFNOT 16
-    /// A1 : OpCode.LDARG2
-    /// A2 : OpCode.NEGATE
-    /// A3 : OpCode.LDARG0
-    /// A4 : OpCode.CALL_L 17FFFFFF
-    /// A9 : OpCode.JMPIF 04
-    /// AB : OpCode.PUSHF
-    /// AC : OpCode.RET
-    /// AD : OpCode.LDARG2
-    /// AE : OpCode.LDARG1
-    /// AF : OpCode.CALL_L 0CFFFFFF
-    /// B4 : OpCode.DROP
-    /// B5 : OpCode.LDARG3
-    /// B6 : OpCode.LDARG2
-    /// B7 : OpCode.LDARG1
-    /// B8 : OpCode.LDARG0
-    /// B9 : OpCode.CALL 04
-    /// BB : OpCode.PUSHT
-    /// BC : OpCode.RET
-=======
     /// Script: VwEEeHBo2CYFCCINeErZKFDKABSzq6omJAxUaGUgYXJndW1lbnQgImZyb20iIGlzIGludmFsaWQuOnlwaNgmBQgiDXlK2ShQygAUs6uqJiIMVGhlIGFyZ3VtZW50ICJ0byIgaXMgaW52YWxpZC46ehC1JioMVGhlIGFtb3VudCBtdXN0IGJlIGEgcG9zaXRpdmUgbnVtYmVyLjp4Qfgn7IwkBAlAehCYJhZ6m3g1/P7//yQECUB6eTXx/v//RXt6eXg0BAhA
     /// 00 : OpCode.INITSLOT 0104 [64 datoshi]
     /// 03 : OpCode.LDARG0 [2 datoshi]
@@ -290,7 +195,6 @@
     /// C5 : OpCode.CALL 04 [512 datoshi]
     /// C7 : OpCode.PUSHT [1 datoshi]
     /// C8 : OpCode.RET [0 datoshi]
->>>>>>> 91ea6450
     /// </remarks>
     [DisplayName("transfer")]
     public abstract bool? Transfer(UInt160? from, UInt160? to, BigInteger? amount, object? data = null);
