using Neo.Cryptography.ECC;
using System;
using System.Collections.Generic;
using System.ComponentModel;
using System.Numerics;

namespace Neo.SmartContract.Testing;

public abstract class Contract_SupportedStandard17Enum(Neo.SmartContract.Testing.SmartContractInitialize initialize) : Neo.SmartContract.Testing.SmartContract(initialize), Neo.SmartContract.Testing.TestingStandards.INep17Standard, IContractInfo
{
    #region Compiled data

    public static Neo.SmartContract.Manifest.ContractManifest Manifest => Neo.SmartContract.Manifest.ContractManifest.Parse(@"{""name"":""Contract_SupportedStandard17Enum"",""groups"":[],""features"":{},""supportedstandards"":[""NEP-17""],""abi"":{""methods"":[{""name"":""symbol"",""parameters"":[],""returntype"":""String"",""offset"":509,""safe"":true},{""name"":""decimals"",""parameters"":[],""returntype"":""Integer"",""offset"":524,""safe"":true},{""name"":""totalSupply"",""parameters"":[],""returntype"":""Integer"",""offset"":31,""safe"":true},{""name"":""balanceOf"",""parameters"":[{""name"":""owner"",""type"":""Hash160""}],""returntype"":""Integer"",""offset"":51,""safe"":true},{""name"":""transfer"",""parameters"":[{""name"":""from"",""type"":""Hash160""},{""name"":""to"",""type"":""Hash160""},{""name"":""amount"",""type"":""Integer""},{""name"":""data"",""type"":""Any""}],""returntype"":""Boolean"",""offset"":232,""safe"":false},{""name"":""onNEP17Payment"",""parameters"":[{""name"":""from"",""type"":""Hash160""},{""name"":""amount"",""type"":""Integer""},{""name"":""data"",""type"":""Any""}],""returntype"":""Void"",""offset"":539,""safe"":false}],""events"":[{""name"":""Transfer"",""parameters"":[{""name"":""from"",""type"":""Hash160""},{""name"":""to"",""type"":""Hash160""},{""name"":""amount"",""type"":""Integer""}]}]},""permissions"":[{""contract"":""*"",""methods"":""*""}],""trusts"":[],""extra"":{""Author"":""\u003CYour Name Or Company Here\u003E"",""Description"":""\u003CDescription Here\u003E"",""Email"":""\u003CYour Public Email Here\u003E"",""Version"":""\u003CVersion String Here\u003E"",""Sourcecode"":""https://github.com/neo-project/neo-devpack-dotnet/tree/master/src/Neo.SmartContract.Template"",""nef"":{""optimization"":""All""}}}");

    /// <summary>
    /// Optimization: "All"
    /// </summary>
    public static Neo.SmartContract.NefFile Nef => Neo.IO.Helper.AsSerializable<Neo.SmartContract.NefFile>(Convert.FromBase64String(@"TkVGM1Rlc3RpbmdFbmdpbmUAAAAAAAAAAAAAAAAAAAAAAAAAAAAAAAAAAAAAAAAAAAAAAAAAAAAAAAAAAAAAAAAAAAAAAAH9o/pDRupTKiWPxJfdrdtkN8n9/wtnZXRDb250cmFjdAEAAQ8AAP0oAhDOQFcAAXgQDAdFWEFNUExF0HgRENA0A0A0AkARzkAMAQBB9rRr4kGSXegxStgmBEUQQFcBAXhwaNgmBQgiDXhK2ShQygAUs6uqJiUMIFRoZSBhcmd1bWVudCAib3duZXIiIGlzIGludmFsaWQuOkGb9mfOERGIThBR0FASwHB4aMFFU4tQQZJd6DFK2CYERRDbIUBXAgJBm/ZnzhERiE4QUdBQEsBweGjBRVOLUEGSXegxStgmBEUQ2yFxaXmecWkQtSYECUBpsSQQeGjBRVOLUEEvWMXtIg9peGjBRVOLUEHmPxiECEBXAQR4cGjYJgUIIg14StkoUMoAFLOrqiYkDB9UaGUgYXJndW1lbnQgImZyb20iIGlzIGludmFsaWQuOnlwaNgmBQgiDXlK2ShQygAUs6uqJiIMHVRoZSBhcmd1bWVudCAidG8iIGlzIGludmFsaWQuOnoQtSYqDCVUaGUgYW1vdW50IG11c3QgYmUgYSBwb3NpdGl2ZSBudW1iZXIuOnhB+CfsjCQECUB6EJgmFnqbeDX8/v//JAQJQHp5NfH+//9Fe3p5eDQECEBXAQR6eXgTwAwIVHJhbnNmZXJBlQFvYXlwaNgmBQkiCnk3AABwaNiqJh97engTwB8MDm9uTkVQMTdQYXltZW50eUFifVtSRUBXAARAEAsSwEo1Af7//yP5/f//EAsSwEo18v3//yMG/v//EAsSwEo14/3//yLUQF6Ogic="));

    #endregion

    #region Events

    [DisplayName("Transfer")]
    public event Neo.SmartContract.Testing.TestingStandards.INep17Standard.delTransfer? OnTransfer;

    #endregion

    #region Properties

    /// <summary>
    /// Safe property
    /// </summary>
    public abstract BigInteger? Decimals { [DisplayName("decimals")] get; }

    /// <summary>
    /// Safe property
    /// </summary>
    public abstract string? Symbol { [DisplayName("symbol")] get; }

    /// <summary>
    /// Safe property
    /// </summary>
    public abstract BigInteger? TotalSupply { [DisplayName("totalSupply")] get; }

    #endregion

    #region Safe methods

    /// <summary>
    /// Safe method
    /// </summary>
    /// <remarks>
    /// Script: VwEBeHBo2CYFCCINeErZKFDKABSzq6omJQwgVGhlIGFyZ3VtZW50ICJvd25lciIgaXMgaW52YWxpZC46QZv2Z84REYhOEFHQUBLAcHhowUVTi1BBkl3oMUrYJgRFENshQA==
    /// 00 : INITSLOT 0101 [64 datoshi]
    /// 03 : LDARG0 [2 datoshi]
    /// 04 : STLOC0 [2 datoshi]
    /// 05 : LDLOC0 [2 datoshi]
    /// 06 : ISNULL [2 datoshi]
    /// 07 : JMPIFNOT 05 [2 datoshi]
    /// 09 : PUSHT [1 datoshi]
    /// 0A : JMP 0D [2 datoshi]
    /// 0C : LDARG0 [2 datoshi]
    /// 0D : DUP [2 datoshi]
    /// 0E : ISTYPE 28 'ByteString' [2 datoshi]
    /// 10 : SWAP [2 datoshi]
    /// 11 : SIZE [4 datoshi]
    /// 12 : PUSHINT8 14 [1 datoshi]
    /// 14 : NUMEQUAL [8 datoshi]
    /// 15 : BOOLAND [8 datoshi]
    /// 16 : NOT [4 datoshi]
    /// 17 : JMPIFNOT 25 [2 datoshi]
    /// 19 : PUSHDATA1 54686520617267756D656E7420226F776E65722220697320696E76616C69642E [8 datoshi]
    /// 3B : THROW [512 datoshi]
    /// 3C : SYSCALL 9BF667CE 'System.Storage.GetContext' [16 datoshi]
    /// 41 : PUSH1 [1 datoshi]
    /// 42 : PUSH1 [1 datoshi]
    /// 43 : NEWBUFFER [256 datoshi]
    /// 44 : TUCK [2 datoshi]
    /// 45 : PUSH0 [1 datoshi]
    /// 46 : ROT [2 datoshi]
    /// 47 : SETITEM [8192 datoshi]
    /// 48 : SWAP [2 datoshi]
    /// 49 : PUSH2 [1 datoshi]
    /// 4A : PACK [2048 datoshi]
    /// 4B : STLOC0 [2 datoshi]
    /// 4C : LDARG0 [2 datoshi]
    /// 4D : LDLOC0 [2 datoshi]
    /// 4E : UNPACK [2048 datoshi]
    /// 4F : DROP [2 datoshi]
    /// 50 : REVERSE3 [2 datoshi]
    /// 51 : CAT [2048 datoshi]
    /// 52 : SWAP [2 datoshi]
    /// 53 : SYSCALL 925DE831 'System.Storage.Get' [32768 datoshi]
    /// 58 : DUP [2 datoshi]
    /// 59 : ISNULL [2 datoshi]
    /// 5A : JMPIFNOT 04 [2 datoshi]
    /// 5C : DROP [2 datoshi]
    /// 5D : PUSH0 [1 datoshi]
    /// 5E : CONVERT 21 'Integer' [8192 datoshi]
    /// 60 : RET [0 datoshi]
    /// </remarks>
    [DisplayName("balanceOf")]
    public abstract BigInteger? BalanceOf(UInt160? owner);

    #endregion

    #region Unsafe methods

    /// <summary>
    /// Unsafe method
    /// </summary>
    /// <remarks>
<<<<<<< HEAD
    /// Script: VwAEQA==
    /// 00 : OpCode.INITSLOT 0004 [64 datoshi]
    /// 03 : OpCode.RET [0 datoshi]
=======
    /// Script: VwADQA==
    /// 00 : INITSLOT 0003 [64 datoshi]
    /// 03 : RET [0 datoshi]
>>>>>>> 20d6fa8a
    /// </remarks>
    [DisplayName("onNEP17Payment")]
    public abstract void OnNEP17Payment(UInt160? from, BigInteger? amount, object? data = null);

    /// <summary>
    /// Unsafe method
    /// </summary>
    /// <remarks>
    /// Script: VwEEeHBo2CYFCCINeErZKFDKABSzq6omJAwfVGhlIGFyZ3VtZW50ICJmcm9tIiBpcyBpbnZhbGlkLjp5cGjYJgUIIg15StkoUMoAFLOrqiYiDB1UaGUgYXJndW1lbnQgInRvIiBpcyBpbnZhbGlkLjp6ELUmKgwlVGhlIGFtb3VudCBtdXN0IGJlIGEgcG9zaXRpdmUgbnVtYmVyLjp4Qfgn7IwkBAlAehCYJhZ6m3g1/P7//yQECUB6eTXx/v//RXt6eXg0BAhA
    /// 00 : INITSLOT 0104 [64 datoshi]
    /// 03 : LDARG0 [2 datoshi]
    /// 04 : STLOC0 [2 datoshi]
    /// 05 : LDLOC0 [2 datoshi]
    /// 06 : ISNULL [2 datoshi]
    /// 07 : JMPIFNOT 05 [2 datoshi]
    /// 09 : PUSHT [1 datoshi]
    /// 0A : JMP 0D [2 datoshi]
    /// 0C : LDARG0 [2 datoshi]
    /// 0D : DUP [2 datoshi]
    /// 0E : ISTYPE 28 'ByteString' [2 datoshi]
    /// 10 : SWAP [2 datoshi]
    /// 11 : SIZE [4 datoshi]
    /// 12 : PUSHINT8 14 [1 datoshi]
    /// 14 : NUMEQUAL [8 datoshi]
    /// 15 : BOOLAND [8 datoshi]
    /// 16 : NOT [4 datoshi]
    /// 17 : JMPIFNOT 24 [2 datoshi]
    /// 19 : PUSHDATA1 54686520617267756D656E74202266726F6D2220697320696E76616C69642E [8 datoshi]
    /// 3A : THROW [512 datoshi]
    /// 3B : LDARG1 [2 datoshi]
    /// 3C : STLOC0 [2 datoshi]
    /// 3D : LDLOC0 [2 datoshi]
    /// 3E : ISNULL [2 datoshi]
    /// 3F : JMPIFNOT 05 [2 datoshi]
    /// 41 : PUSHT [1 datoshi]
    /// 42 : JMP 0D [2 datoshi]
    /// 44 : LDARG1 [2 datoshi]
    /// 45 : DUP [2 datoshi]
    /// 46 : ISTYPE 28 'ByteString' [2 datoshi]
    /// 48 : SWAP [2 datoshi]
    /// 49 : SIZE [4 datoshi]
    /// 4A : PUSHINT8 14 [1 datoshi]
    /// 4C : NUMEQUAL [8 datoshi]
    /// 4D : BOOLAND [8 datoshi]
    /// 4E : NOT [4 datoshi]
    /// 4F : JMPIFNOT 22 [2 datoshi]
    /// 51 : PUSHDATA1 54686520617267756D656E742022746F2220697320696E76616C69642E [8 datoshi]
    /// 70 : THROW [512 datoshi]
    /// 71 : LDARG2 [2 datoshi]
    /// 72 : PUSH0 [1 datoshi]
    /// 73 : LT [8 datoshi]
    /// 74 : JMPIFNOT 2A [2 datoshi]
    /// 76 : PUSHDATA1 54686520616D6F756E74206D757374206265206120706F736974697665206E756D6265722E [8 datoshi]
    /// 9D : THROW [512 datoshi]
    /// 9E : LDARG0 [2 datoshi]
    /// 9F : SYSCALL F827EC8C 'System.Runtime.CheckWitness' [1024 datoshi]
    /// A4 : JMPIF 04 [2 datoshi]
    /// A6 : PUSHF [1 datoshi]
    /// A7 : RET [0 datoshi]
    /// A8 : LDARG2 [2 datoshi]
    /// A9 : PUSH0 [1 datoshi]
    /// AA : NOTEQUAL [32 datoshi]
    /// AB : JMPIFNOT 16 [2 datoshi]
    /// AD : LDARG2 [2 datoshi]
    /// AE : NEGATE [4 datoshi]
    /// AF : LDARG0 [2 datoshi]
    /// B0 : CALL_L FCFEFFFF [512 datoshi]
    /// B5 : JMPIF 04 [2 datoshi]
    /// B7 : PUSHF [1 datoshi]
    /// B8 : RET [0 datoshi]
    /// B9 : LDARG2 [2 datoshi]
    /// BA : LDARG1 [2 datoshi]
    /// BB : CALL_L F1FEFFFF [512 datoshi]
    /// C0 : DROP [2 datoshi]
    /// C1 : LDARG3 [2 datoshi]
    /// C2 : LDARG2 [2 datoshi]
    /// C3 : LDARG1 [2 datoshi]
    /// C4 : LDARG0 [2 datoshi]
    /// C5 : CALL 04 [512 datoshi]
    /// C7 : PUSHT [1 datoshi]
    /// C8 : RET [0 datoshi]
    /// </remarks>
    [DisplayName("transfer")]
    public abstract bool? Transfer(UInt160? from, UInt160? to, BigInteger? amount, object? data = null);

    #endregion
}<|MERGE_RESOLUTION|>--- conflicted
+++ resolved
@@ -111,15 +111,9 @@
     /// Unsafe method
     /// </summary>
     /// <remarks>
-<<<<<<< HEAD
     /// Script: VwAEQA==
-    /// 00 : OpCode.INITSLOT 0004 [64 datoshi]
-    /// 03 : OpCode.RET [0 datoshi]
-=======
-    /// Script: VwADQA==
-    /// 00 : INITSLOT 0003 [64 datoshi]
+    /// 00 : INITSLOT 0004 [64 datoshi]
     /// 03 : RET [0 datoshi]
->>>>>>> 20d6fa8a
     /// </remarks>
     [DisplayName("onNEP17Payment")]
     public abstract void OnNEP17Payment(UInt160? from, BigInteger? amount, object? data = null);
