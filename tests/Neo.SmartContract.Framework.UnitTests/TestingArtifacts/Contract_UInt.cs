--- conflicted
+++ resolved
@@ -26,10 +26,10 @@
     /// </summary>
     /// <remarks>
     /// Script: VwABeDQDQA==
-    /// 00 : OpCode.INITSLOT 0001 [64 datoshi]
-    /// 03 : OpCode.LDARG0 [2 datoshi]
-    /// 04 : OpCode.CALL 03 [512 datoshi]
-    /// 06 : OpCode.RET [0 datoshi]
+    /// 00 : OpCode.INITSLOT 0001
+    /// 03 : OpCode.LDARG0
+    /// 04 : OpCode.CALL 03
+    /// 06 : OpCode.RET
     /// </remarks>
     [DisplayName("isValidAndNotZeroUInt160")]
     public abstract bool? IsValidAndNotZeroUInt160(UInt160? value);
@@ -39,10 +39,10 @@
     /// </summary>
     /// <remarks>
     /// Script: VwABeDQDQA==
-    /// 00 : OpCode.INITSLOT 0001 [64 datoshi]
-    /// 03 : OpCode.LDARG0 [2 datoshi]
-    /// 04 : OpCode.CALL 03 [512 datoshi]
-    /// 06 : OpCode.RET [0 datoshi]
+    /// 00 : OpCode.INITSLOT 0001
+    /// 03 : OpCode.LDARG0
+    /// 04 : OpCode.CALL 03
+    /// 06 : OpCode.RET
     /// </remarks>
     [DisplayName("isValidAndNotZeroUInt256")]
     public abstract bool? IsValidAndNotZeroUInt256(UInt256? value);
@@ -51,21 +51,12 @@
     /// Unsafe method
     /// </summary>
     /// <remarks>
-<<<<<<< HEAD
-    /// Script: VwABeBCzQA==
-    /// 00 : OpCode.INITSLOT 0001 [64 datoshi]
-    /// 03 : OpCode.LDARG0 [2 datoshi]
-    /// 04 : OpCode.PUSH0 [1 datoshi]
-    /// 05 : OpCode.NUMEQUAL [8 datoshi]
-    /// 06 : OpCode.RET [0 datoshi]
-=======
     /// Script: VwABeLGqQA==
     /// 00 : OpCode.INITSLOT 0001
     /// 03 : OpCode.LDARG0
     /// 04 : OpCode.NZ
     /// 05 : OpCode.NOT
     /// 06 : OpCode.RET
->>>>>>> 667ace72
     /// </remarks>
     [DisplayName("isZeroUInt160")]
     public abstract bool? IsZeroUInt160(UInt160? value);
@@ -74,21 +65,12 @@
     /// Unsafe method
     /// </summary>
     /// <remarks>
-<<<<<<< HEAD
-    /// Script: VwABeBCzQA==
-    /// 00 : OpCode.INITSLOT 0001 [64 datoshi]
-    /// 03 : OpCode.LDARG0 [2 datoshi]
-    /// 04 : OpCode.PUSH0 [1 datoshi]
-    /// 05 : OpCode.NUMEQUAL [8 datoshi]
-    /// 06 : OpCode.RET [0 datoshi]
-=======
     /// Script: VwABeLGqQA==
     /// 00 : OpCode.INITSLOT 0001
     /// 03 : OpCode.LDARG0
     /// 04 : OpCode.NZ
     /// 05 : OpCode.NOT
     /// 06 : OpCode.RET
->>>>>>> 667ace72
     /// </remarks>
     [DisplayName("isZeroUInt256")]
     public abstract bool? IsZeroUInt256(UInt256? value);
@@ -98,22 +80,22 @@
     /// </summary>
     /// <remarks>
     /// Script: VwECEYhKEHnQcGh4i3Bo2yg3AABA
-    /// 00 : OpCode.INITSLOT 0102 [64 datoshi]
-    /// 03 : OpCode.PUSH1 [1 datoshi]
-    /// 04 : OpCode.NEWBUFFER [256 datoshi]
-    /// 05 : OpCode.DUP [2 datoshi]
-    /// 06 : OpCode.PUSH0 [1 datoshi]
-    /// 07 : OpCode.LDARG1 [2 datoshi]
-    /// 08 : OpCode.SETITEM [8192 datoshi]
-    /// 09 : OpCode.STLOC0 [2 datoshi]
-    /// 0A : OpCode.LDLOC0 [2 datoshi]
-    /// 0B : OpCode.LDARG0 [2 datoshi]
-    /// 0C : OpCode.CAT [2048 datoshi]
-    /// 0D : OpCode.STLOC0 [2 datoshi]
-    /// 0E : OpCode.LDLOC0 [2 datoshi]
-    /// 0F : OpCode.CONVERT 'ByteString' [8192 datoshi]
-    /// 11 : OpCode.CALLT 0000 [32768 datoshi]
-    /// 14 : OpCode.RET [0 datoshi]
+    /// 00 : OpCode.INITSLOT 0102
+    /// 03 : OpCode.PUSH1
+    /// 04 : OpCode.NEWBUFFER
+    /// 05 : OpCode.DUP
+    /// 06 : OpCode.PUSH0
+    /// 07 : OpCode.LDARG1
+    /// 08 : OpCode.SETITEM
+    /// 09 : OpCode.STLOC0
+    /// 0A : OpCode.LDLOC0
+    /// 0B : OpCode.LDARG0
+    /// 0C : OpCode.CAT
+    /// 0D : OpCode.STLOC0
+    /// 0E : OpCode.LDLOC0
+    /// 0F : OpCode.CONVERT 28
+    /// 11 : OpCode.CALLT 0000
+    /// 14 : OpCode.RET
     /// </remarks>
     [DisplayName("toAddress")]
     public abstract string? ToAddress(UInt160? value);
