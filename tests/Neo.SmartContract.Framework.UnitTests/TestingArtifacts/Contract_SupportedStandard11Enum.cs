using Neo.Cryptography.ECC;
using System;
using System.Collections.Generic;
using System.ComponentModel;
using System.Numerics;

namespace Neo.SmartContract.Testing;

public abstract class Contract_SupportedStandard11Enum(Neo.SmartContract.Testing.SmartContractInitialize initialize) : Neo.SmartContract.Testing.SmartContract(initialize), IContractInfo
{
    #region Compiled data

    public static Neo.SmartContract.Manifest.ContractManifest Manifest => Neo.SmartContract.Manifest.ContractManifest.Parse(@"{""name"":""Contract_SupportedStandard11Enum"",""groups"":[],""features"":{},""supportedstandards"":[""NEP-11""],""abi"":{""methods"":[{""name"":""symbol"",""parameters"":[],""returntype"":""String"",""offset"":855,""safe"":true},{""name"":""decimals"",""parameters"":[],""returntype"":""Integer"",""offset"":24,""safe"":true},{""name"":""totalSupply"",""parameters"":[],""returntype"":""Integer"",""offset"":26,""safe"":true},{""name"":""balanceOf"",""parameters"":[{""name"":""owner"",""type"":""Hash160""}],""returntype"":""Integer"",""offset"":46,""safe"":true},{""name"":""ownerOf"",""parameters"":[{""name"":""tokenId"",""type"":""ByteArray""}],""returntype"":""Hash160"",""offset"":227,""safe"":true},{""name"":""properties"",""parameters"":[{""name"":""tokenId"",""type"":""ByteArray""}],""returntype"":""Map"",""offset"":386,""safe"":true},{""name"":""tokens"",""parameters"":[],""returntype"":""InteropInterface"",""offset"":433,""safe"":true},{""name"":""tokensOf"",""parameters"":[{""name"":""owner"",""type"":""Hash160""}],""returntype"":""InteropInterface"",""offset"":461,""safe"":true},{""name"":""transfer"",""parameters"":[{""name"":""to"",""type"":""Hash160""},{""name"":""tokenId"",""type"":""ByteArray""},{""name"":""data"",""type"":""Any""}],""returntype"":""Boolean"",""offset"":549,""safe"":false},{""name"":""testStandard"",""parameters"":[],""returntype"":""Boolean"",""offset"":838,""safe"":false},{""name"":""onNEP11Payment"",""parameters"":[{""name"":""from"",""type"":""Hash160""},{""name"":""amount"",""type"":""Integer""},{""name"":""tokenId"",""type"":""String""},{""name"":""data"",""type"":""Any""}],""returntype"":""Void"",""offset"":870,""safe"":false},{""name"":""_initialize"",""parameters"":[],""returntype"":""Void"",""offset"":844,""safe"":false}],""events"":[{""name"":""Transfer"",""parameters"":[{""name"":""from"",""type"":""Hash160""},{""name"":""to"",""type"":""Hash160""},{""name"":""amount"",""type"":""Integer""},{""name"":""tokenId"",""type"":""ByteArray""}]}]},""permissions"":[{""contract"":""0x726cb6e0cd8628a1350a611384688911ab75f51b"",""methods"":[""sha256""]},{""contract"":""0xacce6fd80d44e1796aa0c2c625e9e4e0ce39efc0"",""methods"":[""deserialize"",""serialize""]},{""contract"":""0xfffdc93764dbaddd97c48f252a53ea4643faa3fd"",""methods"":[""getContract""]},{""contract"":""*"",""methods"":[""onNEP11Payment""]}],""trusts"":[],""extra"":{""nef"":{""optimization"":""All""}}}");

    /// <summary>
    /// Optimization: "All"
    /// </summary>
    public static Neo.SmartContract.NefFile Nef => Neo.IO.Helper.AsSerializable<Neo.SmartContract.NefFile>(Convert.FromBase64String(@"TkVGM1Rlc3RpbmdFbmdpbmUAAAAAAAAAAAAAAAAAAAAAAAAAAAAAAAAAAAAAAAAAAAAAAAAAAAAAAAAAAAAAAAAAAAAAAAPA7znO4OTpJcbCoGp54UQN2G/OrAtkZXNlcmlhbGl6ZQEAAQ/A7znO4OTpJcbCoGp54UQN2G/OrAlzZXJpYWxpemUBAAEP/aP6Q0bqUyolj8SX3a3bZDfJ/f8LZ2V0Q29udHJhY3QBAAEPAAD9cwMQzkBXAAF4EAwHRVhBTVBMRdA0A0A0AkAQQAwBAEH2tGviQZJd6DFK2CYERRBAVwEBeHBo2CYFCCINeErZKFDKABSzq6omJQwgVGhlIGFyZ3VtZW50ICJvd25lciIgaXMgaW52YWxpZC46QZv2Z84REYhOEFHQUBLAcHhowUVTi1BBkl3oMUrYJgRFENshQFcCAkGb9mfOERGIThBR0FASwHB4aMFFU4tQQZJd6DFK2CYERRDbIXFpeZ5xaRC1JgQJQGmxJBB4aMFFU4tQQS9Yxe0iD2l4aMFFU4tQQeY/GIQIQFcDAXjKAEC3JjwMN1RoZSBhcmd1bWVudCAidG9rZW5JZCIgc2hvdWxkIGJlIDY0IG9yIGxlc3MgYnl0ZXMgbG9uZy46ExGIThBR0EGb9mfOEsBweGjBRVOLUEGSXegxStgmNEUMLlRoZSB0b2tlbiB3aXRoIGdpdmVuICJ0b2tlbklkIiBkb2VzIG5vdCBleGlzdC46cWk3AAByahDOQFcCARMRiE4QUdBBm/ZnzhLAcHhowUVTi1BBkl3oMTcAAHHISgwEbmFtZWkRztBAVwEAExGIThBR0EGb9mfOEsBwE2jBRUHfMLiaQFcBAXhwaNgmBQgiDXhK2ShQygAUs6uqJiQMH1RoZSBhcmd1bWVudCAib3duZXIiIGlzIGludmFsaWQ6FBGIThBR0EGb9mfOEsBwE3howUVTi1BB3zC4mkBXAwN4cGjYJgUIIg14StkoUMoAFLOrqiYiDB1UaGUgYXJndW1lbnQgInRvIiBpcyBpbnZhbGlkLjoTEYhOEFHQQZv2Z84SwHB5aMFFU4tQQZJd6DE3AABxaRDOcmpB+CfsjCQECUBqeJgmJXhKaRBR0EVpNwEASnlowUVTi1BB5j8YhEUPeWo0DxF5eDQKenl4ajRFCEBXAgN6eDXP/f//RUGb9mfOFBGIThBR0FASwHB4eYvbKHF6ELcmEBBpaMFFU4tQQeY/GIRAaWjBRVOLUEEvWMXtQFcBBHoReXgUwAwIVHJhbnNmZXJBlQFvYXlwaNgmBQkiCnk3AgBwaNiqJiB7ehF4FMAfDA5vbk5FUDExUGF5bWVudHlBYn1bUkVACEBXAAVAVgIKNP7//xHAYEBYCxLASjWn/P//I5/8//9YCxLASjWY/P//IthA8qXhSg=="));

    #endregion

    #region Events

    public delegate void delTransfer(UInt160? from, UInt160? to, BigInteger? amount, byte[]? tokenId);

    [DisplayName("Transfer")]
    public event delTransfer? OnTransfer;

    #endregion

    #region Properties

    /// <summary>
    /// Safe property
    /// </summary>
    public abstract BigInteger? Decimals { [DisplayName("decimals")] get; }

    /// <summary>
    /// Safe property
    /// </summary>
    public abstract string? Symbol { [DisplayName("symbol")] get; }

    /// <summary>
    /// Safe property
    /// </summary>
    public abstract object? Tokens { [DisplayName("tokens")] get; }

    /// <summary>
    /// Safe property
    /// </summary>
    public abstract BigInteger? TotalSupply { [DisplayName("totalSupply")] get; }

    #endregion

    #region Safe methods

    /// <summary>
    /// Safe method
    /// </summary>
    /// <remarks>
    /// Script: VwEBeHBo2CYFCCINeErZKFDKABSzq6omJQwgVGhlIGFyZ3VtZW50ICJvd25lciIgaXMgaW52YWxpZC46QZv2Z84REYhOEFHQUBLAcHhowUVTi1BBkl3oMUrYJgRFENshQA==
    /// 00 : INITSLOT 0101 [64 datoshi]
    /// 03 : LDARG0 [2 datoshi]
    /// 04 : STLOC0 [2 datoshi]
    /// 05 : LDLOC0 [2 datoshi]
    /// 06 : ISNULL [2 datoshi]
    /// 07 : JMPIFNOT 05 [2 datoshi]
    /// 09 : PUSHT [1 datoshi]
    /// 0A : JMP 0D [2 datoshi]
    /// 0C : LDARG0 [2 datoshi]
    /// 0D : DUP [2 datoshi]
    /// 0E : ISTYPE 28 'ByteString' [2 datoshi]
    /// 10 : SWAP [2 datoshi]
    /// 11 : SIZE [4 datoshi]
    /// 12 : PUSHINT8 14 [1 datoshi]
    /// 14 : NUMEQUAL [8 datoshi]
    /// 15 : BOOLAND [8 datoshi]
    /// 16 : NOT [4 datoshi]
    /// 17 : JMPIFNOT 25 [2 datoshi]
    /// 19 : PUSHDATA1 54686520617267756D656E7420226F776E65722220697320696E76616C69642E [8 datoshi]
    /// 3B : THROW [512 datoshi]
    /// 3C : SYSCALL 9BF667CE 'System.Storage.GetContext' [16 datoshi]
    /// 41 : PUSH1 [1 datoshi]
    /// 42 : PUSH1 [1 datoshi]
    /// 43 : NEWBUFFER [256 datoshi]
    /// 44 : TUCK [2 datoshi]
    /// 45 : PUSH0 [1 datoshi]
    /// 46 : ROT [2 datoshi]
    /// 47 : SETITEM [8192 datoshi]
    /// 48 : SWAP [2 datoshi]
    /// 49 : PUSH2 [1 datoshi]
    /// 4A : PACK [2048 datoshi]
    /// 4B : STLOC0 [2 datoshi]
    /// 4C : LDARG0 [2 datoshi]
    /// 4D : LDLOC0 [2 datoshi]
    /// 4E : UNPACK [2048 datoshi]
    /// 4F : DROP [2 datoshi]
    /// 50 : REVERSE3 [2 datoshi]
    /// 51 : CAT [2048 datoshi]
    /// 52 : SWAP [2 datoshi]
    /// 53 : SYSCALL 925DE831 'System.Storage.Get' [32768 datoshi]
    /// 58 : DUP [2 datoshi]
    /// 59 : ISNULL [2 datoshi]
    /// 5A : JMPIFNOT 04 [2 datoshi]
    /// 5C : DROP [2 datoshi]
    /// 5D : PUSH0 [1 datoshi]
    /// 5E : CONVERT 21 'Integer' [8192 datoshi]
    /// 60 : RET [0 datoshi]
    /// </remarks>
    [DisplayName("balanceOf")]
    public abstract BigInteger? BalanceOf(UInt160? owner);

    /// <summary>
    /// Safe method
    /// </summary>
    /// <remarks>
    /// Script: VwMBeMoAQLcmPAw3VGhlIGFyZ3VtZW50ICJ0b2tlbklkIiBzaG91bGQgYmUgNjQgb3IgbGVzcyBieXRlcyBsb25nLjoTEYhOEFHQQZv2Z84SwHB4aMFFU4tQQZJd6DFK2CY0RQwuVGhlIHRva2VuIHdpdGggZ2l2ZW4gInRva2VuSWQiIGRvZXMgbm90IGV4aXN0LjpxaTcAAHJqEM5A
    /// 00 : INITSLOT 0301 [64 datoshi]
    /// 03 : LDARG0 [2 datoshi]
    /// 04 : SIZE [4 datoshi]
    /// 05 : PUSHINT8 40 [1 datoshi]
    /// 07 : GT [8 datoshi]
    /// 08 : JMPIFNOT 3C [2 datoshi]
    /// 0A : PUSHDATA1 54686520617267756D656E742022746F6B656E4964222073686F756C64206265203634206F72206C657373206279746573206C6F6E672E [8 datoshi]
    /// 43 : THROW [512 datoshi]
    /// 44 : PUSH3 [1 datoshi]
    /// 45 : PUSH1 [1 datoshi]
    /// 46 : NEWBUFFER [256 datoshi]
    /// 47 : TUCK [2 datoshi]
    /// 48 : PUSH0 [1 datoshi]
    /// 49 : ROT [2 datoshi]
    /// 4A : SETITEM [8192 datoshi]
    /// 4B : SYSCALL 9BF667CE 'System.Storage.GetContext' [16 datoshi]
    /// 50 : PUSH2 [1 datoshi]
    /// 51 : PACK [2048 datoshi]
    /// 52 : STLOC0 [2 datoshi]
    /// 53 : LDARG0 [2 datoshi]
    /// 54 : LDLOC0 [2 datoshi]
    /// 55 : UNPACK [2048 datoshi]
    /// 56 : DROP [2 datoshi]
    /// 57 : REVERSE3 [2 datoshi]
    /// 58 : CAT [2048 datoshi]
    /// 59 : SWAP [2 datoshi]
    /// 5A : SYSCALL 925DE831 'System.Storage.Get' [32768 datoshi]
    /// 5F : DUP [2 datoshi]
    /// 60 : ISNULL [2 datoshi]
    /// 61 : JMPIFNOT 34 [2 datoshi]
    /// 63 : DROP [2 datoshi]
    /// 64 : PUSHDATA1 54686520746F6B656E207769746820676976656E2022746F6B656E49642220646F6573206E6F742065786973742E [8 datoshi]
    /// 94 : THROW [512 datoshi]
    /// 95 : STLOC1 [2 datoshi]
    /// 96 : LDLOC1 [2 datoshi]
    /// 97 : CALLT 0000 [32768 datoshi]
    /// 9A : STLOC2 [2 datoshi]
    /// 9B : LDLOC2 [2 datoshi]
    /// 9C : PUSH0 [1 datoshi]
    /// 9D : PICKITEM [64 datoshi]
    /// 9E : RET [0 datoshi]
    /// </remarks>
    [DisplayName("ownerOf")]
    public abstract UInt160? OwnerOf(byte[]? tokenId);

    /// <summary>
    /// Safe method
    /// </summary>
    /// <remarks>
    /// Script: VwIBExGIThBR0EGb9mfOEsBweGjBRVOLUEGSXegxNwAAcchKDARuYW1laRHO0EA=
    /// 00 : INITSLOT 0201 [64 datoshi]
    /// 03 : PUSH3 [1 datoshi]
    /// 04 : PUSH1 [1 datoshi]
    /// 05 : NEWBUFFER [256 datoshi]
    /// 06 : TUCK [2 datoshi]
    /// 07 : PUSH0 [1 datoshi]
    /// 08 : ROT [2 datoshi]
    /// 09 : SETITEM [8192 datoshi]
    /// 0A : SYSCALL 9BF667CE 'System.Storage.GetContext' [16 datoshi]
    /// 0F : PUSH2 [1 datoshi]
    /// 10 : PACK [2048 datoshi]
    /// 11 : STLOC0 [2 datoshi]
    /// 12 : LDARG0 [2 datoshi]
    /// 13 : LDLOC0 [2 datoshi]
    /// 14 : UNPACK [2048 datoshi]
    /// 15 : DROP [2 datoshi]
    /// 16 : REVERSE3 [2 datoshi]
    /// 17 : CAT [2048 datoshi]
    /// 18 : SWAP [2 datoshi]
    /// 19 : SYSCALL 925DE831 'System.Storage.Get' [32768 datoshi]
    /// 1E : CALLT 0000 [32768 datoshi]
    /// 21 : STLOC1 [2 datoshi]
    /// 22 : NEWMAP [8 datoshi]
    /// 23 : DUP [2 datoshi]
    /// 24 : PUSHDATA1 6E616D65 'name' [8 datoshi]
    /// 2A : LDLOC1 [2 datoshi]
    /// 2B : PUSH1 [1 datoshi]
    /// 2C : PICKITEM [64 datoshi]
    /// 2D : SETITEM [8192 datoshi]
    /// 2E : RET [0 datoshi]
    /// </remarks>
    [DisplayName("properties")]
    public abstract IDictionary<object, object>? Properties(byte[]? tokenId);

    /// <summary>
    /// Safe method
    /// </summary>
    /// <remarks>
    /// Script: VwEBeHBo2CYFCCINeErZKFDKABSzq6omJAwfVGhlIGFyZ3VtZW50ICJvd25lciIgaXMgaW52YWxpZDoUEYhOEFHQQZv2Z84SwHATeGjBRVOLUEHfMLiaQA==
    /// 00 : INITSLOT 0101 [64 datoshi]
    /// 03 : LDARG0 [2 datoshi]
    /// 04 : STLOC0 [2 datoshi]
    /// 05 : LDLOC0 [2 datoshi]
    /// 06 : ISNULL [2 datoshi]
    /// 07 : JMPIFNOT 05 [2 datoshi]
    /// 09 : PUSHT [1 datoshi]
    /// 0A : JMP 0D [2 datoshi]
    /// 0C : LDARG0 [2 datoshi]
    /// 0D : DUP [2 datoshi]
    /// 0E : ISTYPE 28 'ByteString' [2 datoshi]
    /// 10 : SWAP [2 datoshi]
    /// 11 : SIZE [4 datoshi]
    /// 12 : PUSHINT8 14 [1 datoshi]
    /// 14 : NUMEQUAL [8 datoshi]
    /// 15 : BOOLAND [8 datoshi]
    /// 16 : NOT [4 datoshi]
    /// 17 : JMPIFNOT 24 [2 datoshi]
    /// 19 : PUSHDATA1 54686520617267756D656E7420226F776E65722220697320696E76616C6964 [8 datoshi]
    /// 3A : THROW [512 datoshi]
    /// 3B : PUSH4 [1 datoshi]
    /// 3C : PUSH1 [1 datoshi]
    /// 3D : NEWBUFFER [256 datoshi]
    /// 3E : TUCK [2 datoshi]
    /// 3F : PUSH0 [1 datoshi]
    /// 40 : ROT [2 datoshi]
    /// 41 : SETITEM [8192 datoshi]
    /// 42 : SYSCALL 9BF667CE 'System.Storage.GetContext' [16 datoshi]
    /// 47 : PUSH2 [1 datoshi]
    /// 48 : PACK [2048 datoshi]
    /// 49 : STLOC0 [2 datoshi]
    /// 4A : PUSH3 [1 datoshi]
    /// 4B : LDARG0 [2 datoshi]
    /// 4C : LDLOC0 [2 datoshi]
    /// 4D : UNPACK [2048 datoshi]
    /// 4E : DROP [2 datoshi]
    /// 4F : REVERSE3 [2 datoshi]
    /// 50 : CAT [2048 datoshi]
    /// 51 : SWAP [2 datoshi]
    /// 52 : SYSCALL DF30B89A 'System.Storage.Find' [32768 datoshi]
    /// 57 : RET [0 datoshi]
    /// </remarks>
    [DisplayName("tokensOf")]
    public abstract object? TokensOf(UInt160? owner);

    #endregion

    #region Unsafe methods

    /// <summary>
    /// Unsafe method
    /// </summary>
    /// <remarks>
<<<<<<< HEAD
    /// Script: VwAFQA==
    /// 00 : OpCode.INITSLOT 0005 [64 datoshi]
    /// 03 : OpCode.RET [0 datoshi]
=======
    /// Script: VwAEQA==
    /// 00 : INITSLOT 0004 [64 datoshi]
    /// 03 : RET [0 datoshi]
>>>>>>> 20d6fa8a
    /// </remarks>
    [DisplayName("onNEP11Payment")]
    public abstract void OnNEP11Payment(UInt160? from, BigInteger? amount, string? tokenId, object? data = null);

    /// <summary>
    /// Unsafe method
    /// </summary>
    /// <remarks>
    /// Script: CEA=
    /// 00 : PUSHT [1 datoshi]
    /// 01 : RET [0 datoshi]
    /// </remarks>
    [DisplayName("testStandard")]
    public abstract bool? TestStandard();

    /// <summary>
    /// Unsafe method
    /// </summary>
    /// <remarks>
    /// Script: VwMDeHBo2CYFCCINeErZKFDKABSzq6omIgwdVGhlIGFyZ3VtZW50ICJ0byIgaXMgaW52YWxpZC46ExGIThBR0EGb9mfOEsBweWjBRVOLUEGSXegxNwAAcWkQznJqQfgn7IwkBAlAaniYJiV4SmkQUdBFaTcBAEp5aMFFU4tQQeY/GIRFD3lqNA8ReXg0Cnp5eGo0RQhA
    /// 00 : INITSLOT 0303 [64 datoshi]
    /// 03 : LDARG0 [2 datoshi]
    /// 04 : STLOC0 [2 datoshi]
    /// 05 : LDLOC0 [2 datoshi]
    /// 06 : ISNULL [2 datoshi]
    /// 07 : JMPIFNOT 05 [2 datoshi]
    /// 09 : PUSHT [1 datoshi]
    /// 0A : JMP 0D [2 datoshi]
    /// 0C : LDARG0 [2 datoshi]
    /// 0D : DUP [2 datoshi]
    /// 0E : ISTYPE 28 'ByteString' [2 datoshi]
    /// 10 : SWAP [2 datoshi]
    /// 11 : SIZE [4 datoshi]
    /// 12 : PUSHINT8 14 [1 datoshi]
    /// 14 : NUMEQUAL [8 datoshi]
    /// 15 : BOOLAND [8 datoshi]
    /// 16 : NOT [4 datoshi]
    /// 17 : JMPIFNOT 22 [2 datoshi]
    /// 19 : PUSHDATA1 54686520617267756D656E742022746F2220697320696E76616C69642E [8 datoshi]
    /// 38 : THROW [512 datoshi]
    /// 39 : PUSH3 [1 datoshi]
    /// 3A : PUSH1 [1 datoshi]
    /// 3B : NEWBUFFER [256 datoshi]
    /// 3C : TUCK [2 datoshi]
    /// 3D : PUSH0 [1 datoshi]
    /// 3E : ROT [2 datoshi]
    /// 3F : SETITEM [8192 datoshi]
    /// 40 : SYSCALL 9BF667CE 'System.Storage.GetContext' [16 datoshi]
    /// 45 : PUSH2 [1 datoshi]
    /// 46 : PACK [2048 datoshi]
    /// 47 : STLOC0 [2 datoshi]
    /// 48 : LDARG1 [2 datoshi]
    /// 49 : LDLOC0 [2 datoshi]
    /// 4A : UNPACK [2048 datoshi]
    /// 4B : DROP [2 datoshi]
    /// 4C : REVERSE3 [2 datoshi]
    /// 4D : CAT [2048 datoshi]
    /// 4E : SWAP [2 datoshi]
    /// 4F : SYSCALL 925DE831 'System.Storage.Get' [32768 datoshi]
    /// 54 : CALLT 0000 [32768 datoshi]
    /// 57 : STLOC1 [2 datoshi]
    /// 58 : LDLOC1 [2 datoshi]
    /// 59 : PUSH0 [1 datoshi]
    /// 5A : PICKITEM [64 datoshi]
    /// 5B : STLOC2 [2 datoshi]
    /// 5C : LDLOC2 [2 datoshi]
    /// 5D : SYSCALL F827EC8C 'System.Runtime.CheckWitness' [1024 datoshi]
    /// 62 : JMPIF 04 [2 datoshi]
    /// 64 : PUSHF [1 datoshi]
    /// 65 : RET [0 datoshi]
    /// 66 : LDLOC2 [2 datoshi]
    /// 67 : LDARG0 [2 datoshi]
    /// 68 : NOTEQUAL [32 datoshi]
    /// 69 : JMPIFNOT 25 [2 datoshi]
    /// 6B : LDARG0 [2 datoshi]
    /// 6C : DUP [2 datoshi]
    /// 6D : LDLOC1 [2 datoshi]
    /// 6E : PUSH0 [1 datoshi]
    /// 6F : ROT [2 datoshi]
    /// 70 : SETITEM [8192 datoshi]
    /// 71 : DROP [2 datoshi]
    /// 72 : LDLOC1 [2 datoshi]
    /// 73 : CALLT 0100 [32768 datoshi]
    /// 76 : DUP [2 datoshi]
    /// 77 : LDARG1 [2 datoshi]
    /// 78 : LDLOC0 [2 datoshi]
    /// 79 : UNPACK [2048 datoshi]
    /// 7A : DROP [2 datoshi]
    /// 7B : REVERSE3 [2 datoshi]
    /// 7C : CAT [2048 datoshi]
    /// 7D : SWAP [2 datoshi]
    /// 7E : SYSCALL E63F1884 'System.Storage.Put' [32768 datoshi]
    /// 83 : DROP [2 datoshi]
    /// 84 : PUSHM1 [1 datoshi]
    /// 85 : LDARG1 [2 datoshi]
    /// 86 : LDLOC2 [2 datoshi]
    /// 87 : CALL 0F [512 datoshi]
    /// 89 : PUSH1 [1 datoshi]
    /// 8A : LDARG1 [2 datoshi]
    /// 8B : LDARG0 [2 datoshi]
    /// 8C : CALL 0A [512 datoshi]
    /// 8E : LDARG2 [2 datoshi]
    /// 8F : LDARG1 [2 datoshi]
    /// 90 : LDARG0 [2 datoshi]
    /// 91 : LDLOC2 [2 datoshi]
    /// 92 : CALL 45 [512 datoshi]
    /// 94 : PUSHT [1 datoshi]
    /// 95 : RET [0 datoshi]
    /// </remarks>
    [DisplayName("transfer")]
    public abstract bool? Transfer(UInt160? to, byte[]? tokenId, object? data = null);

    #endregion
}<|MERGE_RESOLUTION|>--- conflicted
+++ resolved
@@ -257,15 +257,9 @@
     /// Unsafe method
     /// </summary>
     /// <remarks>
-<<<<<<< HEAD
     /// Script: VwAFQA==
-    /// 00 : OpCode.INITSLOT 0005 [64 datoshi]
-    /// 03 : OpCode.RET [0 datoshi]
-=======
-    /// Script: VwAEQA==
-    /// 00 : INITSLOT 0004 [64 datoshi]
+    /// 00 : INITSLOT 0005 [64 datoshi]
     /// 03 : RET [0 datoshi]
->>>>>>> 20d6fa8a
     /// </remarks>
     [DisplayName("onNEP11Payment")]
     public abstract void OnNEP11Payment(UInt160? from, BigInteger? amount, string? tokenId, object? data = null);
