using Neo.Cryptography.ECC;
using System;
using System.Collections.Generic;
using System.ComponentModel;
using System.Numerics;

namespace Neo.SmartContract.Testing;

public abstract class Contract_Runtime(Neo.SmartContract.Testing.SmartContractInitialize initialize) : Neo.SmartContract.Testing.SmartContract(initialize), IContractInfo
{
    #region Compiled data

    public static Neo.SmartContract.Manifest.ContractManifest Manifest => Neo.SmartContract.Manifest.ContractManifest.Parse(@"{""name"":""Contract_Runtime"",""groups"":[],""features"":{},""supportedstandards"":[],""abi"":{""methods"":[{""name"":""getInvocationCounter"",""parameters"":[],""returntype"":""Integer"",""offset"":0,""safe"":false},{""name"":""getTime"",""parameters"":[],""returntype"":""Integer"",""offset"":6,""safe"":false},{""name"":""getRandom"",""parameters"":[],""returntype"":""Integer"",""offset"":12,""safe"":false},{""name"":""getGasLeft"",""parameters"":[],""returntype"":""Integer"",""offset"":18,""safe"":false},{""name"":""getPlatform"",""parameters"":[],""returntype"":""String"",""offset"":24,""safe"":false},{""name"":""getNetwork"",""parameters"":[],""returntype"":""Integer"",""offset"":30,""safe"":false},{""name"":""getAddressVersion"",""parameters"":[],""returntype"":""Integer"",""offset"":36,""safe"":false},{""name"":""getTrigger"",""parameters"":[],""returntype"":""Integer"",""offset"":42,""safe"":false},{""name"":""log"",""parameters"":[{""name"":""message"",""type"":""String""}],""returntype"":""Void"",""offset"":48,""safe"":false},{""name"":""checkWitness"",""parameters"":[{""name"":""hash"",""type"":""Hash160""}],""returntype"":""Boolean"",""offset"":58,""safe"":false},{""name"":""getNotificationsCount"",""parameters"":[{""name"":""hash"",""type"":""Hash160""}],""returntype"":""Integer"",""offset"":68,""safe"":false},{""name"":""getAllNotifications"",""parameters"":[],""returntype"":""Integer"",""offset"":81,""safe"":false},{""name"":""getNotifications"",""parameters"":[{""name"":""hash"",""type"":""Hash160""}],""returntype"":""Integer"",""offset"":122,""safe"":false},{""name"":""getTransactionHash"",""parameters"":[],""returntype"":""Hash256"",""offset"":161,""safe"":false},{""name"":""getTransactionVersion"",""parameters"":[],""returntype"":""Integer"",""offset"":174,""safe"":false},{""name"":""getTransactionNonce"",""parameters"":[],""returntype"":""Integer"",""offset"":187,""safe"":false},{""name"":""getTransactionSender"",""parameters"":[],""returntype"":""Hash160"",""offset"":200,""safe"":false},{""name"":""getTransaction"",""parameters"":[],""returntype"":""Any"",""offset"":213,""safe"":false},{""name"":""getTransactionSystemFee"",""parameters"":[],""returntype"":""Integer"",""offset"":224,""safe"":false},{""name"":""getTransactionNetworkFee"",""parameters"":[],""returntype"":""Integer"",""offset"":237,""safe"":false},{""name"":""getTransactionValidUntilBlock"",""parameters"":[],""returntype"":""Integer"",""offset"":250,""safe"":false},{""name"":""getTransactionScript"",""parameters"":[],""returntype"":""ByteArray"",""offset"":263,""safe"":false},{""name"":""dynamicSum"",""parameters"":[{""name"":""a"",""type"":""Integer""},{""name"":""b"",""type"":""Integer""}],""returntype"":""Integer"",""offset"":276,""safe"":false}],""events"":[]},""permissions"":[],""trusts"":[],""extra"":{""nef"":{""optimization"":""All""}}}");

    /// <summary>
    /// Optimization: "All"
    /// </summary>
    public static Neo.SmartContract.NefFile Nef => Neo.IO.Helper.AsSerializable<Neo.SmartContract.NefFile>(Convert.FromBase64String(@"TkVGM1Rlc3RpbmdFbmdpbmUAAAAAAAAAAAAAAAAAAAAAAAAAAAAAAAAAAAAAAAAAAAAAAAAAAAAAAAAAAAAAAAAAAAAAAAAAAP0rAUGEJxFDQEG3w4gDQEFr3qkoQEEUiNjOQEGyefz2QEHF+6DgQEFMSZLcQEHpfTigQFcAAXhBz+dHlkBXAAF4Qfgn7IxAVwEBeEEnQzXxcGjKQFcEABBwC0EnQzXxcRByIhNpas5zaGsSzhLOnnBqSpxyRWppyrUk62hAVwMBEHB4QSdDNfFxEHIiEWhpas4SzhLOnnBqSpxyRWppyrUk7WhAVwEAQS1RCDBwaBDOQFcBAEEtUQgwcGgRzkBXAQBBLVEIMHBoEs5AVwEAQS1RCDBwaBPOQFcBAEEtUQgwcGhAVwEAQS1RCDBwaBTOQFcBAEEtUQgwcGgVzkBXAQBBLVEIMHBoFs5AVwEAQS1RCDBwaBfOQFcBAgwBntsw2yhweXgSwB9oQbMMgI9AYLJksA=="));

    #endregion

    #region Unsafe methods

    /// <summary>
    /// Unsafe method
    /// </summary>
    /// <remarks>
    /// Script: VwABeEH4J+yMQA==
    /// 00 : OpCode.INITSLOT 0001 [64 datoshi]
    /// 03 : OpCode.LDARG0 [2 datoshi]
    /// 04 : OpCode.SYSCALL F827EC8C 'System.Runtime.CheckWitness' [1024 datoshi]
    /// 09 : OpCode.RET [0 datoshi]
    /// </remarks>
    [DisplayName("checkWitness")]
    public abstract bool? CheckWitness(UInt160? hash);

    /// <summary>
    /// Unsafe method
    /// </summary>
    /// <remarks>
    /// Script: VwECDJ7bMNsocHl4EsAfaEGzDICPQA==
    /// 00 : OpCode.INITSLOT 0102 [64 datoshi]
    /// 03 : OpCode.PUSHDATA1 9E [8 datoshi]
    /// 06 : OpCode.CONVERT 30 'Buffer' [8192 datoshi]
    /// 08 : OpCode.CONVERT 28 'ByteString' [8192 datoshi]
    /// 0A : OpCode.STLOC0 [2 datoshi]
    /// 0B : OpCode.LDARG1 [2 datoshi]
    /// 0C : OpCode.LDARG0 [2 datoshi]
    /// 0D : OpCode.PUSH2 [1 datoshi]
    /// 0E : OpCode.PACK [2048 datoshi]
    /// 0F : OpCode.PUSH15 [1 datoshi]
    /// 10 : OpCode.LDLOC0 [2 datoshi]
    /// 11 : OpCode.SYSCALL B30C808F 'System.Runtime.LoadScript' [32768 datoshi]
    /// 16 : OpCode.RET [0 datoshi]
    /// </remarks>
    [DisplayName("dynamicSum")]
    public abstract BigInteger? DynamicSum(BigInteger? a, BigInteger? b);

    /// <summary>
    /// Unsafe method
    /// </summary>
    /// <remarks>
    /// Script: QUxJktxA
    /// 00 : OpCode.SYSCALL 4C4992DC 'System.Runtime.GetAddressVersion' [8 datoshi]
    /// 05 : OpCode.RET [0 datoshi]
    /// </remarks>
    [DisplayName("getAddressVersion")]
    public abstract BigInteger? GetAddressVersion();

    /// <summary>
    /// Unsafe method
    /// </summary>
    /// <remarks>
<<<<<<< HEAD
    /// Script: VwQAEHALQSdDNfFxEHIiE2lqznNoaxLOEs6ecGpKnHJFamnKtSTraEA=
    /// 00 : OpCode.INITSLOT 0400
    /// 03 : OpCode.PUSH0
    /// 04 : OpCode.STLOC0
    /// 05 : OpCode.PUSHNULL
    /// 06 : OpCode.SYSCALL 274335F1
    /// 0B : OpCode.STLOC1
    /// 0C : OpCode.PUSH0
    /// 0D : OpCode.STLOC2
    /// 0E : OpCode.JMP 13
    /// 10 : OpCode.LDLOC1
    /// 11 : OpCode.LDLOC2
    /// 12 : OpCode.PICKITEM
    /// 13 : OpCode.STLOC3
    /// 14 : OpCode.LDLOC0
    /// 15 : OpCode.LDLOC3
    /// 16 : OpCode.PUSH2
    /// 17 : OpCode.PICKITEM
    /// 18 : OpCode.PUSH2
    /// 19 : OpCode.PICKITEM
    /// 1A : OpCode.ADD
    /// 1B : OpCode.STLOC0
    /// 1C : OpCode.LDLOC2
    /// 1D : OpCode.DUP
    /// 1E : OpCode.INC
    /// 1F : OpCode.STLOC2
    /// 20 : OpCode.DROP
    /// 21 : OpCode.LDLOC2
    /// 22 : OpCode.LDLOC1
    /// 23 : OpCode.SIZE
    /// 24 : OpCode.LT
    /// 25 : OpCode.JMPIF EB
    /// 27 : OpCode.LDLOC0
    /// 28 : OpCode.RET
=======
    /// Script: VwQAEHALQSdDNfFxEHIib2lqznNoaxLOEs6eSgIAAACALgQiCkoC////fzIeA/////8AAAAAkUoC////fzIMAwAAAAABAAAAn3BqSpxKAgAAAIAuBCIKSgL///9/Mh4D/////wAAAACRSgL///9/MgwDAAAAAAEAAACfckVqacq1JI9oQA==
    /// 00 : OpCode.INITSLOT 0400 [64 datoshi]
    /// 03 : OpCode.PUSH0 [1 datoshi]
    /// 04 : OpCode.STLOC0 [2 datoshi]
    /// 05 : OpCode.PUSHNULL [1 datoshi]
    /// 06 : OpCode.SYSCALL 274335F1 'System.Runtime.GetNotifications' [4096 datoshi]
    /// 0B : OpCode.STLOC1 [2 datoshi]
    /// 0C : OpCode.PUSH0 [1 datoshi]
    /// 0D : OpCode.STLOC2 [2 datoshi]
    /// 0E : OpCode.JMP 6F [2 datoshi]
    /// 10 : OpCode.LDLOC1 [2 datoshi]
    /// 11 : OpCode.LDLOC2 [2 datoshi]
    /// 12 : OpCode.PICKITEM [64 datoshi]
    /// 13 : OpCode.STLOC3 [2 datoshi]
    /// 14 : OpCode.LDLOC0 [2 datoshi]
    /// 15 : OpCode.LDLOC3 [2 datoshi]
    /// 16 : OpCode.PUSH2 [1 datoshi]
    /// 17 : OpCode.PICKITEM [64 datoshi]
    /// 18 : OpCode.PUSH2 [1 datoshi]
    /// 19 : OpCode.PICKITEM [64 datoshi]
    /// 1A : OpCode.ADD [8 datoshi]
    /// 1B : OpCode.DUP [2 datoshi]
    /// 1C : OpCode.PUSHINT32 00000080 [1 datoshi]
    /// 21 : OpCode.JMPGE 04 [2 datoshi]
    /// 23 : OpCode.JMP 0A [2 datoshi]
    /// 25 : OpCode.DUP [2 datoshi]
    /// 26 : OpCode.PUSHINT32 FFFFFF7F [1 datoshi]
    /// 2B : OpCode.JMPLE 1E [2 datoshi]
    /// 2D : OpCode.PUSHINT64 FFFFFFFF00000000 [1 datoshi]
    /// 36 : OpCode.AND [8 datoshi]
    /// 37 : OpCode.DUP [2 datoshi]
    /// 38 : OpCode.PUSHINT32 FFFFFF7F [1 datoshi]
    /// 3D : OpCode.JMPLE 0C [2 datoshi]
    /// 3F : OpCode.PUSHINT64 0000000001000000 [1 datoshi]
    /// 48 : OpCode.SUB [8 datoshi]
    /// 49 : OpCode.STLOC0 [2 datoshi]
    /// 4A : OpCode.LDLOC2 [2 datoshi]
    /// 4B : OpCode.DUP [2 datoshi]
    /// 4C : OpCode.INC [4 datoshi]
    /// 4D : OpCode.DUP [2 datoshi]
    /// 4E : OpCode.PUSHINT32 00000080 [1 datoshi]
    /// 53 : OpCode.JMPGE 04 [2 datoshi]
    /// 55 : OpCode.JMP 0A [2 datoshi]
    /// 57 : OpCode.DUP [2 datoshi]
    /// 58 : OpCode.PUSHINT32 FFFFFF7F [1 datoshi]
    /// 5D : OpCode.JMPLE 1E [2 datoshi]
    /// 5F : OpCode.PUSHINT64 FFFFFFFF00000000 [1 datoshi]
    /// 68 : OpCode.AND [8 datoshi]
    /// 69 : OpCode.DUP [2 datoshi]
    /// 6A : OpCode.PUSHINT32 FFFFFF7F [1 datoshi]
    /// 6F : OpCode.JMPLE 0C [2 datoshi]
    /// 71 : OpCode.PUSHINT64 0000000001000000 [1 datoshi]
    /// 7A : OpCode.SUB [8 datoshi]
    /// 7B : OpCode.STLOC2 [2 datoshi]
    /// 7C : OpCode.DROP [2 datoshi]
    /// 7D : OpCode.LDLOC2 [2 datoshi]
    /// 7E : OpCode.LDLOC1 [2 datoshi]
    /// 7F : OpCode.SIZE [4 datoshi]
    /// 80 : OpCode.LT [8 datoshi]
    /// 81 : OpCode.JMPIF 8F [2 datoshi]
    /// 83 : OpCode.LDLOC0 [2 datoshi]
    /// 84 : OpCode.RET [0 datoshi]
>>>>>>> 91ea6450
    /// </remarks>
    [DisplayName("getAllNotifications")]
    public abstract BigInteger? GetAllNotifications();

    /// <summary>
    /// Unsafe method
    /// </summary>
    /// <remarks>
    /// Script: QRSI2M5A
    /// 00 : OpCode.SYSCALL 1488D8CE 'System.Runtime.GasLeft' [16 datoshi]
    /// 05 : OpCode.RET [0 datoshi]
    /// </remarks>
    [DisplayName("getGasLeft")]
    public abstract BigInteger? GetGasLeft();

    /// <summary>
    /// Unsafe method
    /// </summary>
    /// <remarks>
    /// Script: QYQnEUNA
    /// 00 : OpCode.SYSCALL 84271143 'System.Runtime.GetInvocationCounter' [16 datoshi]
    /// 05 : OpCode.RET [0 datoshi]
    /// </remarks>
    [DisplayName("getInvocationCounter")]
    public abstract BigInteger? GetInvocationCounter();

    /// <summary>
    /// Unsafe method
    /// </summary>
    /// <remarks>
    /// Script: QcX7oOBA
    /// 00 : OpCode.SYSCALL C5FBA0E0 'System.Runtime.GetNetwork' [8 datoshi]
    /// 05 : OpCode.RET [0 datoshi]
    /// </remarks>
    [DisplayName("getNetwork")]
    public abstract BigInteger? GetNetwork();

    /// <summary>
    /// Unsafe method
    /// </summary>
    /// <remarks>
<<<<<<< HEAD
    /// Script: VwMBEHB4QSdDNfFxEHIiEWhpas4SzhLOnnBqSpxyRWppyrUk7WhA
    /// 00 : OpCode.INITSLOT 0301
    /// 03 : OpCode.PUSH0
    /// 04 : OpCode.STLOC0
    /// 05 : OpCode.LDARG0
    /// 06 : OpCode.SYSCALL 274335F1
    /// 0B : OpCode.STLOC1
    /// 0C : OpCode.PUSH0
    /// 0D : OpCode.STLOC2
    /// 0E : OpCode.JMP 11
    /// 10 : OpCode.LDLOC0
    /// 11 : OpCode.LDLOC1
    /// 12 : OpCode.LDLOC2
    /// 13 : OpCode.PICKITEM
    /// 14 : OpCode.PUSH2
    /// 15 : OpCode.PICKITEM
    /// 16 : OpCode.PUSH2
    /// 17 : OpCode.PICKITEM
    /// 18 : OpCode.ADD
    /// 19 : OpCode.STLOC0
    /// 1A : OpCode.LDLOC2
    /// 1B : OpCode.DUP
    /// 1C : OpCode.INC
    /// 1D : OpCode.STLOC2
    /// 1E : OpCode.DROP
    /// 1F : OpCode.LDLOC2
    /// 20 : OpCode.LDLOC1
    /// 21 : OpCode.SIZE
    /// 22 : OpCode.LT
    /// 23 : OpCode.JMPIF ED
    /// 25 : OpCode.LDLOC0
    /// 26 : OpCode.RET
=======
    /// Script: VwMBEHB4QSdDNfFxEHIibWhpas4SzhLOnkoCAAAAgC4EIgpKAv///38yHgP/////AAAAAJFKAv///38yDAMAAAAAAQAAAJ9wakqcSgIAAACALgQiCkoC////fzIeA/////8AAAAAkUoC////fzIMAwAAAAABAAAAn3JFamnKtSSRaEA=
    /// 00 : OpCode.INITSLOT 0301 [64 datoshi]
    /// 03 : OpCode.PUSH0 [1 datoshi]
    /// 04 : OpCode.STLOC0 [2 datoshi]
    /// 05 : OpCode.LDARG0 [2 datoshi]
    /// 06 : OpCode.SYSCALL 274335F1 'System.Runtime.GetNotifications' [4096 datoshi]
    /// 0B : OpCode.STLOC1 [2 datoshi]
    /// 0C : OpCode.PUSH0 [1 datoshi]
    /// 0D : OpCode.STLOC2 [2 datoshi]
    /// 0E : OpCode.JMP 6D [2 datoshi]
    /// 10 : OpCode.LDLOC0 [2 datoshi]
    /// 11 : OpCode.LDLOC1 [2 datoshi]
    /// 12 : OpCode.LDLOC2 [2 datoshi]
    /// 13 : OpCode.PICKITEM [64 datoshi]
    /// 14 : OpCode.PUSH2 [1 datoshi]
    /// 15 : OpCode.PICKITEM [64 datoshi]
    /// 16 : OpCode.PUSH2 [1 datoshi]
    /// 17 : OpCode.PICKITEM [64 datoshi]
    /// 18 : OpCode.ADD [8 datoshi]
    /// 19 : OpCode.DUP [2 datoshi]
    /// 1A : OpCode.PUSHINT32 00000080 [1 datoshi]
    /// 1F : OpCode.JMPGE 04 [2 datoshi]
    /// 21 : OpCode.JMP 0A [2 datoshi]
    /// 23 : OpCode.DUP [2 datoshi]
    /// 24 : OpCode.PUSHINT32 FFFFFF7F [1 datoshi]
    /// 29 : OpCode.JMPLE 1E [2 datoshi]
    /// 2B : OpCode.PUSHINT64 FFFFFFFF00000000 [1 datoshi]
    /// 34 : OpCode.AND [8 datoshi]
    /// 35 : OpCode.DUP [2 datoshi]
    /// 36 : OpCode.PUSHINT32 FFFFFF7F [1 datoshi]
    /// 3B : OpCode.JMPLE 0C [2 datoshi]
    /// 3D : OpCode.PUSHINT64 0000000001000000 [1 datoshi]
    /// 46 : OpCode.SUB [8 datoshi]
    /// 47 : OpCode.STLOC0 [2 datoshi]
    /// 48 : OpCode.LDLOC2 [2 datoshi]
    /// 49 : OpCode.DUP [2 datoshi]
    /// 4A : OpCode.INC [4 datoshi]
    /// 4B : OpCode.DUP [2 datoshi]
    /// 4C : OpCode.PUSHINT32 00000080 [1 datoshi]
    /// 51 : OpCode.JMPGE 04 [2 datoshi]
    /// 53 : OpCode.JMP 0A [2 datoshi]
    /// 55 : OpCode.DUP [2 datoshi]
    /// 56 : OpCode.PUSHINT32 FFFFFF7F [1 datoshi]
    /// 5B : OpCode.JMPLE 1E [2 datoshi]
    /// 5D : OpCode.PUSHINT64 FFFFFFFF00000000 [1 datoshi]
    /// 66 : OpCode.AND [8 datoshi]
    /// 67 : OpCode.DUP [2 datoshi]
    /// 68 : OpCode.PUSHINT32 FFFFFF7F [1 datoshi]
    /// 6D : OpCode.JMPLE 0C [2 datoshi]
    /// 6F : OpCode.PUSHINT64 0000000001000000 [1 datoshi]
    /// 78 : OpCode.SUB [8 datoshi]
    /// 79 : OpCode.STLOC2 [2 datoshi]
    /// 7A : OpCode.DROP [2 datoshi]
    /// 7B : OpCode.LDLOC2 [2 datoshi]
    /// 7C : OpCode.LDLOC1 [2 datoshi]
    /// 7D : OpCode.SIZE [4 datoshi]
    /// 7E : OpCode.LT [8 datoshi]
    /// 7F : OpCode.JMPIF 91 [2 datoshi]
    /// 81 : OpCode.LDLOC0 [2 datoshi]
    /// 82 : OpCode.RET [0 datoshi]
>>>>>>> 91ea6450
    /// </remarks>
    [DisplayName("getNotifications")]
    public abstract BigInteger? GetNotifications(UInt160? hash);

    /// <summary>
    /// Unsafe method
    /// </summary>
    /// <remarks>
    /// Script: VwEBeEEnQzXxcGjKQA==
    /// 00 : OpCode.INITSLOT 0101 [64 datoshi]
    /// 03 : OpCode.LDARG0 [2 datoshi]
    /// 04 : OpCode.SYSCALL 274335F1 'System.Runtime.GetNotifications' [4096 datoshi]
    /// 09 : OpCode.STLOC0 [2 datoshi]
    /// 0A : OpCode.LDLOC0 [2 datoshi]
    /// 0B : OpCode.SIZE [4 datoshi]
    /// 0C : OpCode.RET [0 datoshi]
    /// </remarks>
    [DisplayName("getNotificationsCount")]
    public abstract BigInteger? GetNotificationsCount(UInt160? hash);

    /// <summary>
    /// Unsafe method
    /// </summary>
    /// <remarks>
    /// Script: QbJ5/PZA
    /// 00 : OpCode.SYSCALL B279FCF6 'System.Runtime.Platform' [8 datoshi]
    /// 05 : OpCode.RET [0 datoshi]
    /// </remarks>
    [DisplayName("getPlatform")]
    public abstract string? GetPlatform();

    /// <summary>
    /// Unsafe method
    /// </summary>
    /// <remarks>
    /// Script: QWveqShA
    /// 00 : OpCode.SYSCALL 6BDEA928 'System.Runtime.GetRandom' [0 datoshi]
    /// 05 : OpCode.RET [0 datoshi]
    /// </remarks>
    [DisplayName("getRandom")]
    public abstract BigInteger? GetRandom();

    /// <summary>
    /// Unsafe method
    /// </summary>
    /// <remarks>
    /// Script: QbfDiANA
    /// 00 : OpCode.SYSCALL B7C38803 'System.Runtime.GetTime' [8 datoshi]
    /// 05 : OpCode.RET [0 datoshi]
    /// </remarks>
    [DisplayName("getTime")]
    public abstract BigInteger? GetTime();

    /// <summary>
    /// Unsafe method
    /// </summary>
    /// <remarks>
    /// Script: VwEAQS1RCDBwaEA=
    /// 00 : OpCode.INITSLOT 0100 [64 datoshi]
    /// 03 : OpCode.SYSCALL 2D510830 'System.Runtime.GetScriptContainer' [8 datoshi]
    /// 08 : OpCode.STLOC0 [2 datoshi]
    /// 09 : OpCode.LDLOC0 [2 datoshi]
    /// 0A : OpCode.RET [0 datoshi]
    /// </remarks>
    [DisplayName("getTransaction")]
    public abstract object? GetTransaction();

    /// <summary>
    /// Unsafe method
    /// </summary>
    /// <remarks>
    /// Script: VwEAQS1RCDBwaBDOQA==
    /// 00 : OpCode.INITSLOT 0100 [64 datoshi]
    /// 03 : OpCode.SYSCALL 2D510830 'System.Runtime.GetScriptContainer' [8 datoshi]
    /// 08 : OpCode.STLOC0 [2 datoshi]
    /// 09 : OpCode.LDLOC0 [2 datoshi]
    /// 0A : OpCode.PUSH0 [1 datoshi]
    /// 0B : OpCode.PICKITEM [64 datoshi]
    /// 0C : OpCode.RET [0 datoshi]
    /// </remarks>
    [DisplayName("getTransactionHash")]
    public abstract UInt256? GetTransactionHash();

    /// <summary>
    /// Unsafe method
    /// </summary>
    /// <remarks>
    /// Script: VwEAQS1RCDBwaBXOQA==
    /// 00 : OpCode.INITSLOT 0100 [64 datoshi]
    /// 03 : OpCode.SYSCALL 2D510830 'System.Runtime.GetScriptContainer' [8 datoshi]
    /// 08 : OpCode.STLOC0 [2 datoshi]
    /// 09 : OpCode.LDLOC0 [2 datoshi]
    /// 0A : OpCode.PUSH5 [1 datoshi]
    /// 0B : OpCode.PICKITEM [64 datoshi]
    /// 0C : OpCode.RET [0 datoshi]
    /// </remarks>
    [DisplayName("getTransactionNetworkFee")]
    public abstract BigInteger? GetTransactionNetworkFee();

    /// <summary>
    /// Unsafe method
    /// </summary>
    /// <remarks>
    /// Script: VwEAQS1RCDBwaBLOQA==
    /// 00 : OpCode.INITSLOT 0100 [64 datoshi]
    /// 03 : OpCode.SYSCALL 2D510830 'System.Runtime.GetScriptContainer' [8 datoshi]
    /// 08 : OpCode.STLOC0 [2 datoshi]
    /// 09 : OpCode.LDLOC0 [2 datoshi]
    /// 0A : OpCode.PUSH2 [1 datoshi]
    /// 0B : OpCode.PICKITEM [64 datoshi]
    /// 0C : OpCode.RET [0 datoshi]
    /// </remarks>
    [DisplayName("getTransactionNonce")]
    public abstract BigInteger? GetTransactionNonce();

    /// <summary>
    /// Unsafe method
    /// </summary>
    /// <remarks>
    /// Script: VwEAQS1RCDBwaBfOQA==
    /// 00 : OpCode.INITSLOT 0100 [64 datoshi]
    /// 03 : OpCode.SYSCALL 2D510830 'System.Runtime.GetScriptContainer' [8 datoshi]
    /// 08 : OpCode.STLOC0 [2 datoshi]
    /// 09 : OpCode.LDLOC0 [2 datoshi]
    /// 0A : OpCode.PUSH7 [1 datoshi]
    /// 0B : OpCode.PICKITEM [64 datoshi]
    /// 0C : OpCode.RET [0 datoshi]
    /// </remarks>
    [DisplayName("getTransactionScript")]
    public abstract byte[]? GetTransactionScript();

    /// <summary>
    /// Unsafe method
    /// </summary>
    /// <remarks>
    /// Script: VwEAQS1RCDBwaBPOQA==
    /// 00 : OpCode.INITSLOT 0100 [64 datoshi]
    /// 03 : OpCode.SYSCALL 2D510830 'System.Runtime.GetScriptContainer' [8 datoshi]
    /// 08 : OpCode.STLOC0 [2 datoshi]
    /// 09 : OpCode.LDLOC0 [2 datoshi]
    /// 0A : OpCode.PUSH3 [1 datoshi]
    /// 0B : OpCode.PICKITEM [64 datoshi]
    /// 0C : OpCode.RET [0 datoshi]
    /// </remarks>
    [DisplayName("getTransactionSender")]
    public abstract UInt160? GetTransactionSender();

    /// <summary>
    /// Unsafe method
    /// </summary>
    /// <remarks>
    /// Script: VwEAQS1RCDBwaBTOQA==
    /// 00 : OpCode.INITSLOT 0100 [64 datoshi]
    /// 03 : OpCode.SYSCALL 2D510830 'System.Runtime.GetScriptContainer' [8 datoshi]
    /// 08 : OpCode.STLOC0 [2 datoshi]
    /// 09 : OpCode.LDLOC0 [2 datoshi]
    /// 0A : OpCode.PUSH4 [1 datoshi]
    /// 0B : OpCode.PICKITEM [64 datoshi]
    /// 0C : OpCode.RET [0 datoshi]
    /// </remarks>
    [DisplayName("getTransactionSystemFee")]
    public abstract BigInteger? GetTransactionSystemFee();

    /// <summary>
    /// Unsafe method
    /// </summary>
    /// <remarks>
    /// Script: VwEAQS1RCDBwaBbOQA==
    /// 00 : OpCode.INITSLOT 0100 [64 datoshi]
    /// 03 : OpCode.SYSCALL 2D510830 'System.Runtime.GetScriptContainer' [8 datoshi]
    /// 08 : OpCode.STLOC0 [2 datoshi]
    /// 09 : OpCode.LDLOC0 [2 datoshi]
    /// 0A : OpCode.PUSH6 [1 datoshi]
    /// 0B : OpCode.PICKITEM [64 datoshi]
    /// 0C : OpCode.RET [0 datoshi]
    /// </remarks>
    [DisplayName("getTransactionValidUntilBlock")]
    public abstract BigInteger? GetTransactionValidUntilBlock();

    /// <summary>
    /// Unsafe method
    /// </summary>
    /// <remarks>
    /// Script: VwEAQS1RCDBwaBHOQA==
    /// 00 : OpCode.INITSLOT 0100 [64 datoshi]
    /// 03 : OpCode.SYSCALL 2D510830 'System.Runtime.GetScriptContainer' [8 datoshi]
    /// 08 : OpCode.STLOC0 [2 datoshi]
    /// 09 : OpCode.LDLOC0 [2 datoshi]
    /// 0A : OpCode.PUSH1 [1 datoshi]
    /// 0B : OpCode.PICKITEM [64 datoshi]
    /// 0C : OpCode.RET [0 datoshi]
    /// </remarks>
    [DisplayName("getTransactionVersion")]
    public abstract BigInteger? GetTransactionVersion();

    /// <summary>
    /// Unsafe method
    /// </summary>
    /// <remarks>
    /// Script: Qel9OKBA
    /// 00 : OpCode.SYSCALL E97D38A0 'System.Runtime.GetTrigger' [8 datoshi]
    /// 05 : OpCode.RET [0 datoshi]
    /// </remarks>
    [DisplayName("getTrigger")]
    public abstract BigInteger? GetTrigger();

    /// <summary>
    /// Unsafe method
    /// </summary>
    /// <remarks>
    /// Script: VwABeEHP50eWQA==
    /// 00 : OpCode.INITSLOT 0001 [64 datoshi]
    /// 03 : OpCode.LDARG0 [2 datoshi]
    /// 04 : OpCode.SYSCALL CFE74796 'System.Runtime.Log' [32768 datoshi]
    /// 09 : OpCode.RET [0 datoshi]
    /// </remarks>
    [DisplayName("log")]
    public abstract void Log(string? message);

    #endregion
}<|MERGE_RESOLUTION|>--- conflicted
+++ resolved
@@ -71,43 +71,7 @@
     /// Unsafe method
     /// </summary>
     /// <remarks>
-<<<<<<< HEAD
     /// Script: VwQAEHALQSdDNfFxEHIiE2lqznNoaxLOEs6ecGpKnHJFamnKtSTraEA=
-    /// 00 : OpCode.INITSLOT 0400
-    /// 03 : OpCode.PUSH0
-    /// 04 : OpCode.STLOC0
-    /// 05 : OpCode.PUSHNULL
-    /// 06 : OpCode.SYSCALL 274335F1
-    /// 0B : OpCode.STLOC1
-    /// 0C : OpCode.PUSH0
-    /// 0D : OpCode.STLOC2
-    /// 0E : OpCode.JMP 13
-    /// 10 : OpCode.LDLOC1
-    /// 11 : OpCode.LDLOC2
-    /// 12 : OpCode.PICKITEM
-    /// 13 : OpCode.STLOC3
-    /// 14 : OpCode.LDLOC0
-    /// 15 : OpCode.LDLOC3
-    /// 16 : OpCode.PUSH2
-    /// 17 : OpCode.PICKITEM
-    /// 18 : OpCode.PUSH2
-    /// 19 : OpCode.PICKITEM
-    /// 1A : OpCode.ADD
-    /// 1B : OpCode.STLOC0
-    /// 1C : OpCode.LDLOC2
-    /// 1D : OpCode.DUP
-    /// 1E : OpCode.INC
-    /// 1F : OpCode.STLOC2
-    /// 20 : OpCode.DROP
-    /// 21 : OpCode.LDLOC2
-    /// 22 : OpCode.LDLOC1
-    /// 23 : OpCode.SIZE
-    /// 24 : OpCode.LT
-    /// 25 : OpCode.JMPIF EB
-    /// 27 : OpCode.LDLOC0
-    /// 28 : OpCode.RET
-=======
-    /// Script: VwQAEHALQSdDNfFxEHIib2lqznNoaxLOEs6eSgIAAACALgQiCkoC////fzIeA/////8AAAAAkUoC////fzIMAwAAAAABAAAAn3BqSpxKAgAAAIAuBCIKSgL///9/Mh4D/////wAAAACRSgL///9/MgwDAAAAAAEAAACfckVqacq1JI9oQA==
     /// 00 : OpCode.INITSLOT 0400 [64 datoshi]
     /// 03 : OpCode.PUSH0 [1 datoshi]
     /// 04 : OpCode.STLOC0 [2 datoshi]
@@ -116,7 +80,7 @@
     /// 0B : OpCode.STLOC1 [2 datoshi]
     /// 0C : OpCode.PUSH0 [1 datoshi]
     /// 0D : OpCode.STLOC2 [2 datoshi]
-    /// 0E : OpCode.JMP 6F [2 datoshi]
+    /// 0E : OpCode.JMP 13 [2 datoshi]
     /// 10 : OpCode.LDLOC1 [2 datoshi]
     /// 11 : OpCode.LDLOC2 [2 datoshi]
     /// 12 : OpCode.PICKITEM [64 datoshi]
@@ -128,48 +92,19 @@
     /// 18 : OpCode.PUSH2 [1 datoshi]
     /// 19 : OpCode.PICKITEM [64 datoshi]
     /// 1A : OpCode.ADD [8 datoshi]
-    /// 1B : OpCode.DUP [2 datoshi]
-    /// 1C : OpCode.PUSHINT32 00000080 [1 datoshi]
-    /// 21 : OpCode.JMPGE 04 [2 datoshi]
-    /// 23 : OpCode.JMP 0A [2 datoshi]
-    /// 25 : OpCode.DUP [2 datoshi]
-    /// 26 : OpCode.PUSHINT32 FFFFFF7F [1 datoshi]
-    /// 2B : OpCode.JMPLE 1E [2 datoshi]
-    /// 2D : OpCode.PUSHINT64 FFFFFFFF00000000 [1 datoshi]
-    /// 36 : OpCode.AND [8 datoshi]
-    /// 37 : OpCode.DUP [2 datoshi]
-    /// 38 : OpCode.PUSHINT32 FFFFFF7F [1 datoshi]
-    /// 3D : OpCode.JMPLE 0C [2 datoshi]
-    /// 3F : OpCode.PUSHINT64 0000000001000000 [1 datoshi]
-    /// 48 : OpCode.SUB [8 datoshi]
-    /// 49 : OpCode.STLOC0 [2 datoshi]
-    /// 4A : OpCode.LDLOC2 [2 datoshi]
-    /// 4B : OpCode.DUP [2 datoshi]
-    /// 4C : OpCode.INC [4 datoshi]
-    /// 4D : OpCode.DUP [2 datoshi]
-    /// 4E : OpCode.PUSHINT32 00000080 [1 datoshi]
-    /// 53 : OpCode.JMPGE 04 [2 datoshi]
-    /// 55 : OpCode.JMP 0A [2 datoshi]
-    /// 57 : OpCode.DUP [2 datoshi]
-    /// 58 : OpCode.PUSHINT32 FFFFFF7F [1 datoshi]
-    /// 5D : OpCode.JMPLE 1E [2 datoshi]
-    /// 5F : OpCode.PUSHINT64 FFFFFFFF00000000 [1 datoshi]
-    /// 68 : OpCode.AND [8 datoshi]
-    /// 69 : OpCode.DUP [2 datoshi]
-    /// 6A : OpCode.PUSHINT32 FFFFFF7F [1 datoshi]
-    /// 6F : OpCode.JMPLE 0C [2 datoshi]
-    /// 71 : OpCode.PUSHINT64 0000000001000000 [1 datoshi]
-    /// 7A : OpCode.SUB [8 datoshi]
-    /// 7B : OpCode.STLOC2 [2 datoshi]
-    /// 7C : OpCode.DROP [2 datoshi]
-    /// 7D : OpCode.LDLOC2 [2 datoshi]
-    /// 7E : OpCode.LDLOC1 [2 datoshi]
-    /// 7F : OpCode.SIZE [4 datoshi]
-    /// 80 : OpCode.LT [8 datoshi]
-    /// 81 : OpCode.JMPIF 8F [2 datoshi]
-    /// 83 : OpCode.LDLOC0 [2 datoshi]
-    /// 84 : OpCode.RET [0 datoshi]
->>>>>>> 91ea6450
+    /// 1B : OpCode.STLOC0 [2 datoshi]
+    /// 1C : OpCode.LDLOC2 [2 datoshi]
+    /// 1D : OpCode.DUP [2 datoshi]
+    /// 1E : OpCode.INC [4 datoshi]
+    /// 1F : OpCode.STLOC2 [2 datoshi]
+    /// 20 : OpCode.DROP [2 datoshi]
+    /// 21 : OpCode.LDLOC2 [2 datoshi]
+    /// 22 : OpCode.LDLOC1 [2 datoshi]
+    /// 23 : OpCode.SIZE [4 datoshi]
+    /// 24 : OpCode.LT [8 datoshi]
+    /// 25 : OpCode.JMPIF EB [2 datoshi]
+    /// 27 : OpCode.LDLOC0 [2 datoshi]
+    /// 28 : OpCode.RET [0 datoshi]
     /// </remarks>
     [DisplayName("getAllNotifications")]
     public abstract BigInteger? GetAllNotifications();
@@ -211,41 +146,7 @@
     /// Unsafe method
     /// </summary>
     /// <remarks>
-<<<<<<< HEAD
     /// Script: VwMBEHB4QSdDNfFxEHIiEWhpas4SzhLOnnBqSpxyRWppyrUk7WhA
-    /// 00 : OpCode.INITSLOT 0301
-    /// 03 : OpCode.PUSH0
-    /// 04 : OpCode.STLOC0
-    /// 05 : OpCode.LDARG0
-    /// 06 : OpCode.SYSCALL 274335F1
-    /// 0B : OpCode.STLOC1
-    /// 0C : OpCode.PUSH0
-    /// 0D : OpCode.STLOC2
-    /// 0E : OpCode.JMP 11
-    /// 10 : OpCode.LDLOC0
-    /// 11 : OpCode.LDLOC1
-    /// 12 : OpCode.LDLOC2
-    /// 13 : OpCode.PICKITEM
-    /// 14 : OpCode.PUSH2
-    /// 15 : OpCode.PICKITEM
-    /// 16 : OpCode.PUSH2
-    /// 17 : OpCode.PICKITEM
-    /// 18 : OpCode.ADD
-    /// 19 : OpCode.STLOC0
-    /// 1A : OpCode.LDLOC2
-    /// 1B : OpCode.DUP
-    /// 1C : OpCode.INC
-    /// 1D : OpCode.STLOC2
-    /// 1E : OpCode.DROP
-    /// 1F : OpCode.LDLOC2
-    /// 20 : OpCode.LDLOC1
-    /// 21 : OpCode.SIZE
-    /// 22 : OpCode.LT
-    /// 23 : OpCode.JMPIF ED
-    /// 25 : OpCode.LDLOC0
-    /// 26 : OpCode.RET
-=======
-    /// Script: VwMBEHB4QSdDNfFxEHIibWhpas4SzhLOnkoCAAAAgC4EIgpKAv///38yHgP/////AAAAAJFKAv///38yDAMAAAAAAQAAAJ9wakqcSgIAAACALgQiCkoC////fzIeA/////8AAAAAkUoC////fzIMAwAAAAABAAAAn3JFamnKtSSRaEA=
     /// 00 : OpCode.INITSLOT 0301 [64 datoshi]
     /// 03 : OpCode.PUSH0 [1 datoshi]
     /// 04 : OpCode.STLOC0 [2 datoshi]
@@ -254,7 +155,7 @@
     /// 0B : OpCode.STLOC1 [2 datoshi]
     /// 0C : OpCode.PUSH0 [1 datoshi]
     /// 0D : OpCode.STLOC2 [2 datoshi]
-    /// 0E : OpCode.JMP 6D [2 datoshi]
+    /// 0E : OpCode.JMP 11 [2 datoshi]
     /// 10 : OpCode.LDLOC0 [2 datoshi]
     /// 11 : OpCode.LDLOC1 [2 datoshi]
     /// 12 : OpCode.LDLOC2 [2 datoshi]
@@ -264,48 +165,19 @@
     /// 16 : OpCode.PUSH2 [1 datoshi]
     /// 17 : OpCode.PICKITEM [64 datoshi]
     /// 18 : OpCode.ADD [8 datoshi]
-    /// 19 : OpCode.DUP [2 datoshi]
-    /// 1A : OpCode.PUSHINT32 00000080 [1 datoshi]
-    /// 1F : OpCode.JMPGE 04 [2 datoshi]
-    /// 21 : OpCode.JMP 0A [2 datoshi]
-    /// 23 : OpCode.DUP [2 datoshi]
-    /// 24 : OpCode.PUSHINT32 FFFFFF7F [1 datoshi]
-    /// 29 : OpCode.JMPLE 1E [2 datoshi]
-    /// 2B : OpCode.PUSHINT64 FFFFFFFF00000000 [1 datoshi]
-    /// 34 : OpCode.AND [8 datoshi]
-    /// 35 : OpCode.DUP [2 datoshi]
-    /// 36 : OpCode.PUSHINT32 FFFFFF7F [1 datoshi]
-    /// 3B : OpCode.JMPLE 0C [2 datoshi]
-    /// 3D : OpCode.PUSHINT64 0000000001000000 [1 datoshi]
-    /// 46 : OpCode.SUB [8 datoshi]
-    /// 47 : OpCode.STLOC0 [2 datoshi]
-    /// 48 : OpCode.LDLOC2 [2 datoshi]
-    /// 49 : OpCode.DUP [2 datoshi]
-    /// 4A : OpCode.INC [4 datoshi]
-    /// 4B : OpCode.DUP [2 datoshi]
-    /// 4C : OpCode.PUSHINT32 00000080 [1 datoshi]
-    /// 51 : OpCode.JMPGE 04 [2 datoshi]
-    /// 53 : OpCode.JMP 0A [2 datoshi]
-    /// 55 : OpCode.DUP [2 datoshi]
-    /// 56 : OpCode.PUSHINT32 FFFFFF7F [1 datoshi]
-    /// 5B : OpCode.JMPLE 1E [2 datoshi]
-    /// 5D : OpCode.PUSHINT64 FFFFFFFF00000000 [1 datoshi]
-    /// 66 : OpCode.AND [8 datoshi]
-    /// 67 : OpCode.DUP [2 datoshi]
-    /// 68 : OpCode.PUSHINT32 FFFFFF7F [1 datoshi]
-    /// 6D : OpCode.JMPLE 0C [2 datoshi]
-    /// 6F : OpCode.PUSHINT64 0000000001000000 [1 datoshi]
-    /// 78 : OpCode.SUB [8 datoshi]
-    /// 79 : OpCode.STLOC2 [2 datoshi]
-    /// 7A : OpCode.DROP [2 datoshi]
-    /// 7B : OpCode.LDLOC2 [2 datoshi]
-    /// 7C : OpCode.LDLOC1 [2 datoshi]
-    /// 7D : OpCode.SIZE [4 datoshi]
-    /// 7E : OpCode.LT [8 datoshi]
-    /// 7F : OpCode.JMPIF 91 [2 datoshi]
-    /// 81 : OpCode.LDLOC0 [2 datoshi]
-    /// 82 : OpCode.RET [0 datoshi]
->>>>>>> 91ea6450
+    /// 19 : OpCode.STLOC0 [2 datoshi]
+    /// 1A : OpCode.LDLOC2 [2 datoshi]
+    /// 1B : OpCode.DUP [2 datoshi]
+    /// 1C : OpCode.INC [4 datoshi]
+    /// 1D : OpCode.STLOC2 [2 datoshi]
+    /// 1E : OpCode.DROP [2 datoshi]
+    /// 1F : OpCode.LDLOC2 [2 datoshi]
+    /// 20 : OpCode.LDLOC1 [2 datoshi]
+    /// 21 : OpCode.SIZE [4 datoshi]
+    /// 22 : OpCode.LT [8 datoshi]
+    /// 23 : OpCode.JMPIF ED [2 datoshi]
+    /// 25 : OpCode.LDLOC0 [2 datoshi]
+    /// 26 : OpCode.RET [0 datoshi]
     /// </remarks>
     [DisplayName("getNotifications")]
     public abstract BigInteger? GetNotifications(UInt160? hash);
