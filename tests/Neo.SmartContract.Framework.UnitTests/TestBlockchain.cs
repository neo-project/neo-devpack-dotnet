using Neo.IO;
using Neo.Network.P2P.Payloads;
using Neo.Persistence;
using Neo.SmartContract.Native;
using System.Linq;
using Neo.SmartContract.TestEngine;

namespace Neo.SmartContract.Framework.UnitTests
{
    public static class TestBlockchain
    {
        public static readonly NeoSystem TheNeoSystem;

        const byte Prefix_Block = 5;
        const byte Prefix_BlockHash = 9;
        const byte Prefix_Transaction = 11;

        static TestBlockchain()
        {
<<<<<<< HEAD
            TheNeoSystem = new NeoSystem(TestProtocolSettings.Default, new MemoryStoreProvider());
=======
            TheNeoSystem = new NeoSystem(TestProtocolSettings.Default);
>>>>>>> 3c28632e
        }

        public static StorageKey CreateStorageKey(this NativeContract contract, byte prefix, ISerializable key = null)
        {
            var k = new KeyBuilder(contract.Id, prefix);
            if (key != null) k = k.Add(key);
            return k;
        }

        public static StorageKey CreateStorageKey(this NativeContract contract, byte prefix, uint value)
        {
            return new KeyBuilder(contract.Id, prefix).AddBigEndian(value);
        }

        public static void BlocksDelete(this DataCache snapshot, UInt256 hash)
        {
            snapshot.Delete(NativeContract.Ledger.CreateStorageKey(Prefix_BlockHash, hash));
            snapshot.Delete(NativeContract.Ledger.CreateStorageKey(Prefix_Block, hash));
        }

        public static void TransactionAdd(this DataCache snapshot, params TransactionState[] txs)
        {
            foreach (TransactionState tx in txs)
            {
                snapshot.Add(NativeContract.Ledger.CreateStorageKey(Prefix_Transaction, tx.Transaction.Hash), new StorageItem(tx));
            }
        }

        public static void BlocksAdd(this DataCache snapshot, UInt256 hash, TrimmedBlock block)
        {
            snapshot.Add(NativeContract.Ledger.CreateStorageKey(Prefix_BlockHash, block.Index), new StorageItem(hash.ToArray()));
            snapshot.Add(NativeContract.Ledger.CreateStorageKey(Prefix_Block, hash), new StorageItem(block.ToArray()));
        }

        public static TrimmedBlock Trim(this Block block)
        {
            return new TrimmedBlock
            {
                Header = new Header()
                {
                    Version = block.Version,
                    PrevHash = block.PrevHash,
                    MerkleRoot = block.MerkleRoot,
                    Timestamp = block.Timestamp,
                    Index = block.Index,
                    NextConsensus = block.NextConsensus,
                    Witness = block.Witness,
                },
                Hashes = block.Transactions.Select(p => p.Hash).ToArray(),
            };
        }
    }
}<|MERGE_RESOLUTION|>--- conflicted
+++ resolved
@@ -17,11 +17,7 @@
 
         static TestBlockchain()
         {
-<<<<<<< HEAD
-            TheNeoSystem = new NeoSystem(TestProtocolSettings.Default, new MemoryStoreProvider());
-=======
             TheNeoSystem = new NeoSystem(TestProtocolSettings.Default);
->>>>>>> 3c28632e
         }
 
         public static StorageKey CreateStorageKey(this NativeContract contract, byte prefix, ISerializable key = null)
