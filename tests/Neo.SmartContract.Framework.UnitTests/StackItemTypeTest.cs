extern alias scfx;

using Microsoft.VisualStudio.TestTools.UnitTesting;
using Neo.VM.Types;
using scfxHelper = scfx.Neo.SmartContract.Framework.Helper;

namespace Neo.SmartContract.Framework.UnitTests
{
    [TestClass]
    public class StackItemTypeTest
    {
        [TestMethod]
        public void TestValues()
        {
<<<<<<< HEAD
            Assert.AreEqual(((byte)StackItemType.Buffer).ToString("x2"), scfxHelper.StackItemType_Buffer.Substring(2));
            Assert.AreEqual(((byte)StackItemType.Integer).ToString("x2"), scfxHelper.StackItemType_Integer.Substring(2));
=======
            Assert.AreEqual(((byte)VM.Types.StackItemType.Buffer).ToString("x2"), StackItemType.Buffer.Substring(2));
            Assert.AreEqual(((byte)VM.Types.StackItemType.Integer).ToString("x2"), StackItemType.Integer.Substring(2));
>>>>>>> e3d8da36
        }
    }
}<|MERGE_RESOLUTION|>--- conflicted
+++ resolved
@@ -2,7 +2,7 @@
 
 using Microsoft.VisualStudio.TestTools.UnitTesting;
 using Neo.VM.Types;
-using scfxHelper = scfx.Neo.SmartContract.Framework.Helper;
+using scfxStackItemType = scfx.Neo.SmartContract.Framework.StackItemType;
 
 namespace Neo.SmartContract.Framework.UnitTests
 {
@@ -12,13 +12,8 @@
         [TestMethod]
         public void TestValues()
         {
-<<<<<<< HEAD
-            Assert.AreEqual(((byte)StackItemType.Buffer).ToString("x2"), scfxHelper.StackItemType_Buffer.Substring(2));
-            Assert.AreEqual(((byte)StackItemType.Integer).ToString("x2"), scfxHelper.StackItemType_Integer.Substring(2));
-=======
-            Assert.AreEqual(((byte)VM.Types.StackItemType.Buffer).ToString("x2"), StackItemType.Buffer.Substring(2));
-            Assert.AreEqual(((byte)VM.Types.StackItemType.Integer).ToString("x2"), StackItemType.Integer.Substring(2));
->>>>>>> e3d8da36
+            Assert.AreEqual(((byte)VM.Types.StackItemType.Buffer).ToString("x2"), scfxStackItemType.Buffer.Substring(2));
+            Assert.AreEqual(((byte)VM.Types.StackItemType.Integer).ToString("x2"), scfxStackItemType.Integer.Substring(2));
         }
     }
 }