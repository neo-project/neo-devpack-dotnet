--- conflicted
+++ resolved
@@ -9,8 +9,6 @@
             return Contract.Call(scriptHash, method, arguments);
         }
 
-<<<<<<< HEAD
-=======
         public static object Create(byte[] nef, string manifest)
         {
             return Contract.Create(nef, manifest);
@@ -26,7 +24,6 @@
             Contract.Destroy();
         }
 
->>>>>>> 64db190e
         public static int GetCallFlags()
         {
             return Contract.GetCallFlags();
