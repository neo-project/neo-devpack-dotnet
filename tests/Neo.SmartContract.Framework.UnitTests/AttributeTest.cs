using Microsoft.VisualStudio.TestTools.UnitTesting;
using Neo.SmartContract.Testing;
using Neo.SmartContract.Testing.Exceptions;
using System;

namespace Neo.SmartContract.Framework.UnitTests
{
    [TestClass]
    public class AttributeTest : DebugAndTestBase<Contract_Attribute>
    {
        [TestMethod]
        public void TestAttribute()
        {
            Engine.SetTransactionSigners(UInt160.Zero);
            Assert.IsTrue(Contract.Test());
<<<<<<< HEAD
            AssertGasConsumed(2853570);

            Engine.SetTransactionSigners(Array.Empty<UInt160>());
            Assert.ThrowsException<TestException>(() => Contract.Test());
            AssertGasConsumed(2869140);
=======
            AssertGasConsumed(3021600);

            Engine.SetTransactionSigners(Array.Empty<UInt160>());
            Assert.ThrowsException<TestException>(() => Contract.Test());
            AssertGasConsumed(3037170);
>>>>>>> 6e651f53
        }

        [TestMethod]
        public void TestReentrant()
        {
            // return in the middle

            Contract.ReentrantTest(0);
<<<<<<< HEAD
            AssertGasConsumed(6819630);
=======
            AssertGasConsumed(6987660);
>>>>>>> 6e651f53

            // Method end

            Contract.ReentrantTest(1);
<<<<<<< HEAD
            AssertGasConsumed(6820680);
=======
            AssertGasConsumed(6988710);
>>>>>>> 6e651f53

            // Reentrant test

            var ex = Assert.ThrowsException<TestException>(() => Contract.ReentrantTest(123));
<<<<<<< HEAD
            AssertGasConsumed(6839550);
=======
            AssertGasConsumed(7007580);
>>>>>>> 6e651f53
            Assert.IsTrue(ex.Message.Contains("Already entered"));
        }

        [TestMethod]
        public void TestReentrant2()
        {
            // should be ok
            Contract.ReentrantB();
<<<<<<< HEAD
            AssertGasConsumed(6555520);

            // Reentrant test
            var ex = Assert.ThrowsException<TestException>(Contract.ReentrantA);
            AssertGasConsumed(7476820);
=======
            AssertGasConsumed(6723550);

            // Reentrant test
            var ex = Assert.ThrowsException<TestException>(Contract.ReentrantA);
            AssertGasConsumed(7627570);
>>>>>>> 6e651f53
            Assert.IsTrue(ex.Message.Contains("Already entered"));
        }
    }
}<|MERGE_RESOLUTION|>--- conflicted
+++ resolved
@@ -13,19 +13,11 @@
         {
             Engine.SetTransactionSigners(UInt160.Zero);
             Assert.IsTrue(Contract.Test());
-<<<<<<< HEAD
-            AssertGasConsumed(2853570);
+            AssertGasConsumed(2836230);
 
             Engine.SetTransactionSigners(Array.Empty<UInt160>());
             Assert.ThrowsException<TestException>(() => Contract.Test());
-            AssertGasConsumed(2869140);
-=======
-            AssertGasConsumed(3021600);
-
-            Engine.SetTransactionSigners(Array.Empty<UInt160>());
-            Assert.ThrowsException<TestException>(() => Contract.Test());
-            AssertGasConsumed(3037170);
->>>>>>> 6e651f53
+            AssertGasConsumed(2851800);
         }
 
         [TestMethod]
@@ -34,29 +26,17 @@
             // return in the middle
 
             Contract.ReentrantTest(0);
-<<<<<<< HEAD
-            AssertGasConsumed(6819630);
-=======
-            AssertGasConsumed(6987660);
->>>>>>> 6e651f53
+            AssertGasConsumed(6802290);
 
             // Method end
 
             Contract.ReentrantTest(1);
-<<<<<<< HEAD
-            AssertGasConsumed(6820680);
-=======
-            AssertGasConsumed(6988710);
->>>>>>> 6e651f53
+            AssertGasConsumed(6803340);
 
             // Reentrant test
 
             var ex = Assert.ThrowsException<TestException>(() => Contract.ReentrantTest(123));
-<<<<<<< HEAD
-            AssertGasConsumed(6839550);
-=======
-            AssertGasConsumed(7007580);
->>>>>>> 6e651f53
+            AssertGasConsumed(6822210);
             Assert.IsTrue(ex.Message.Contains("Already entered"));
         }
 
@@ -65,19 +45,11 @@
         {
             // should be ok
             Contract.ReentrantB();
-<<<<<<< HEAD
-            AssertGasConsumed(6555520);
+            AssertGasConsumed(6538180);
 
             // Reentrant test
             var ex = Assert.ThrowsException<TestException>(Contract.ReentrantA);
-            AssertGasConsumed(7476820);
-=======
-            AssertGasConsumed(6723550);
-
-            // Reentrant test
-            var ex = Assert.ThrowsException<TestException>(Contract.ReentrantA);
-            AssertGasConsumed(7627570);
->>>>>>> 6e651f53
+            AssertGasConsumed(7442140);
             Assert.IsTrue(ex.Message.Contains("Already entered"));
         }
     }
