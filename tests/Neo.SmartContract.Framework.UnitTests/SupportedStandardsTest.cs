using Microsoft.VisualStudio.TestTools.UnitTesting;
using Neo.SmartContract.Framework.UnitTests.TestClasses;
using Neo.SmartContract.Framework.UnitTests.Utils;

namespace Neo.SmartContract.Framework.UnitTests
{
    [TestClass]
    public class SupportedStandardsTest
    {
        [TestMethod]
        public void TestAttribute()
        {
            var testengine = new TestEngine.TestEngine();
<<<<<<< HEAD
            testengine.AddEntryScript<Contract_SupportedStandards>();
            CollectionAssert.AreEqual(testengine.Manifest.SupportedStandards, new string[] { "NEP10", "NEP5" });
=======
            testengine.AddEntryScript(Utils.Extensions.TestContractRoot + "Contract_SupportedStandards.cs");
            CollectionAssert.AreEqual(testengine.Manifest.SupportedStandards, new string[] { "NEP-10", "NEP-5" });
        }

        [TestMethod]
        public void TestStandardAttributeEnum()
        {
            var testengine = new TestEngine.TestEngine();
            testengine.AddEntryScript(Utils.Extensions.TestContractRoot + "Contract_SupportedStandardsEnum.cs");
            CollectionAssert.AreEqual(testengine.Manifest.SupportedStandards, new string[] { "NEP-11", "NEP-17" });
>>>>>>> e2e44ff1
        }
    }
}<|MERGE_RESOLUTION|>--- conflicted
+++ resolved
@@ -11,10 +11,6 @@
         public void TestAttribute()
         {
             var testengine = new TestEngine.TestEngine();
-<<<<<<< HEAD
-            testengine.AddEntryScript<Contract_SupportedStandards>();
-            CollectionAssert.AreEqual(testengine.Manifest.SupportedStandards, new string[] { "NEP10", "NEP5" });
-=======
             testengine.AddEntryScript(Utils.Extensions.TestContractRoot + "Contract_SupportedStandards.cs");
             CollectionAssert.AreEqual(testengine.Manifest.SupportedStandards, new string[] { "NEP-10", "NEP-5" });
         }
@@ -25,7 +21,6 @@
             var testengine = new TestEngine.TestEngine();
             testengine.AddEntryScript(Utils.Extensions.TestContractRoot + "Contract_SupportedStandardsEnum.cs");
             CollectionAssert.AreEqual(testengine.Manifest.SupportedStandards, new string[] { "NEP-11", "NEP-17" });
->>>>>>> e2e44ff1
         }
     }
 }