using Microsoft.VisualStudio.TestTools.UnitTesting;
using Neo.SmartContract.Framework.UnitTests.TestClasses;
using Neo.SmartContract.Framework.UnitTests.Utils;

namespace Neo.SmartContract.Framework.UnitTests
{
    [TestClass]
    public class SupportedStandardsTest
    {
        [TestMethod]
        public void TestAttribute()
        {
            var testengine = new TestEngine.TestEngine();
            testengine.AddEntryScript<Contract_SupportedStandards>();
            CollectionAssert.AreEqual(testengine.Manifest.SupportedStandards, new string[] { "NEP-10", "NEP-5" });
        }

        [TestMethod]
        public void TestStandardNEP11AttributeEnum()
        {
            var testengine = new TestEngine.TestEngine();
<<<<<<< HEAD
            testengine.AddEntryScript<Contract_SupportedStandardsEnum>();
            CollectionAssert.AreEqual(testengine.Manifest.SupportedStandards, new string[] { "NEP-11", "NEP-17" });
=======
            testengine.AddEntryScript(Utils.Extensions.TestContractRoot + "Contract_SupportedStandard11Enum.cs");
            CollectionAssert.AreEqual(testengine.Manifest.SupportedStandards, new string[] { "NEP-11" });
        }

        [TestMethod]
        public void TestStandardNEP17AttributeEnum()
        {
            var testengine = new TestEngine.TestEngine();
            testengine.AddEntryScript(Utils.Extensions.TestContractRoot + "Contract_SupportedStandard17Enum.cs");
            CollectionAssert.AreEqual(testengine.Manifest.SupportedStandards, new string[] { "NEP-17" });
>>>>>>> bb80e877
        }
    }
}<|MERGE_RESOLUTION|>--- conflicted
+++ resolved
@@ -19,11 +19,7 @@
         public void TestStandardNEP11AttributeEnum()
         {
             var testengine = new TestEngine.TestEngine();
-<<<<<<< HEAD
-            testengine.AddEntryScript<Contract_SupportedStandardsEnum>();
-            CollectionAssert.AreEqual(testengine.Manifest.SupportedStandards, new string[] { "NEP-11", "NEP-17" });
-=======
-            testengine.AddEntryScript(Utils.Extensions.TestContractRoot + "Contract_SupportedStandard11Enum.cs");
+            testengine.AddEntryScript<Contract_SupportedStandard11Enum>();
             CollectionAssert.AreEqual(testengine.Manifest.SupportedStandards, new string[] { "NEP-11" });
         }
 
@@ -31,9 +27,8 @@
         public void TestStandardNEP17AttributeEnum()
         {
             var testengine = new TestEngine.TestEngine();
-            testengine.AddEntryScript(Utils.Extensions.TestContractRoot + "Contract_SupportedStandard17Enum.cs");
+            testengine.AddEntryScript<Contract_SupportedStandard17Enum>();
             CollectionAssert.AreEqual(testengine.Manifest.SupportedStandards, new string[] { "NEP-17" });
->>>>>>> bb80e877
         }
     }
 }