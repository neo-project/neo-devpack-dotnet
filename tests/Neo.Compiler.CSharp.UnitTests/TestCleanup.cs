using Akka.Util;
using Microsoft.CodeAnalysis;
using Microsoft.VisualStudio.TestTools.UnitTesting;
using Neo.SmartContract.Testing.Coverage;
using Neo.SmartContract.Testing.Extensions;
using System;
using System.Collections.Concurrent;
using System.Collections.Generic;
using System.IO;
using System.Linq;
using System.Reflection;
using System.Text.RegularExpressions;
using System.Threading.Tasks;
using Neo.SmartContract.Testing.TestingStandards;

namespace Neo.Compiler.CSharp.UnitTests
{
    [TestClass]
    public class TestCleanup : TestCleanupBase
    {
        private static readonly Regex WhiteSpaceRegex = new("\\s");
        public static readonly ConcurrentDictionary<Type, (CompilationContext Context, NeoDebugInfo? DbgInfo)> CachedContracts = new();
        private static readonly string ArtifactsPath = Path.GetFullPath(Path.Combine("..", "..", "..", "TestingArtifacts"));
        private static readonly string TestContractsPath = Path.GetFullPath(Path.Combine("..", "..", "..", "..", "Neo.Compiler.CSharp.TestContracts", "Neo.Compiler.CSharp.TestContracts.csproj"));
        private static readonly string RootPath = Path.GetPathRoot(TestContractsPath) ?? string.Empty;

        public static readonly CompilationOptions DefaultTestCompilationOptions = new CompilationOptions
        {
<<<<<<< HEAD
            AllowOverflow = false,
            Checked = false,
            Debug = true,
=======
            Debug = CompilationOptions.DebugType.Extended,
>>>>>>> c3787a21
            CompilerVersion = "TestingEngine",
            Optimize = CompilationOptions.OptimizationType.All,
            Nullable = NullableContextOptions.Enable
        };
        public static readonly CompilationOptions TestCompilationOptionsSimOverFlow = new CompilationOptions
        {
            AllowOverflow = true,
            Debug = true,
            CompilerVersion = "TestingEngine",
            Optimize = CompilationOptions.OptimizationType.All,
            Nullable = NullableContextOptions.Enable
        };
        private static readonly Lazy<CompilationEngine> _compilationEngine = new(() => new CompilationEngine(DefaultTestCompilationOptions));

#pragma warning disable CS8618 // Non-nullable field must contain a non-null value when exiting constructor. Consider declaring as nullable.
        private static List<INamedTypeSymbol> _sortedClasses;
        private static Dictionary<INamedTypeSymbol, List<INamedTypeSymbol>> _classDependencies;
        private static List<INamedTypeSymbol?> _allClassSymbols;
#pragma warning restore CS8618 // Non-nullable field must contain a non-null value when exiting constructor. Consider declaring as nullable.
        private static readonly ConcurrentSet<string> UpdatedArtifactNames = new();

        [AssemblyInitialize]
#pragma warning disable IDE0060 // Remove unused parameter
        public static void TestAssemblyInitializeAsync(TestContext testContext)
#pragma warning restore IDE0060 // Remove unused parameter
        {
            (_sortedClasses, _classDependencies, _allClassSymbols) =
                _compilationEngine.Value.PrepareProjectContracts(TestContractsPath);
        }

        public static CompilationContext? TestInitialize(Type contract, CompilationOptions? compilationOptions = null)
        {
            try
            {
                if (!typeof(SmartContract.Testing.SmartContract).IsAssignableFrom(contract))
                {
                    throw new InvalidOperationException(
                        $"The type {contract.Name} does not inherit from SmartContract.Testing.SmartContract");
                }
                if (CachedContracts.TryGetValue(contract, out var data))
                {
                    return data.Context;
                }

                return EnsureArtifactUpToDateInternal(contract.Name, compilationOptions: compilationOptions);
            }
            catch (Exception e)
            {
                Assert.Fail($"Error compiling contract {contract.Name}: {e.Message}");
                return null;
            }
        }

        [AssemblyCleanup]
        public static void EnsureCoverage()
        {
            if (UpdatedArtifactNames.Count > 0)
                Assert.Fail($"Some artifacts were updated: {string.Join(", ", UpdatedArtifactNames)}. Please rerun the tests.");

            var list = _sortedClasses.Select(u => u.Name).ToList();

            foreach (var cl in CachedContracts)
            {
                list.Remove(cl.Key.Name);
            }

            if (list.Count == 0)
                EnsureCoverageInternal(Assembly.GetExecutingAssembly(), CachedContracts.Select(u => (u.Key, u.Value.DbgInfo)), 0.76M);
            else
            {
                Console.Error.WriteLine("Coverage not found for:");

                foreach (var line in list)
                {
                    Console.Error.WriteLine($"- {line}");
                }
            }
        }

        internal static CompilationContext EnsureArtifactUpToDateInternal(string singleContractName,
            CompilationOptions? compilationOptions = null)
        {
            CompilationEngine ce = _compilationEngine.Value;
            if (compilationOptions != null)
                ce = new(compilationOptions);
            var result = ce.CompileProject(TestContractsPath, _sortedClasses, _classDependencies, _allClassSymbols, singleContractName).FirstOrDefault()
                ?? throw new InvalidOperationException($"No compilation result found for {singleContractName}");

            if (result.ContractName != "Contract_DuplicateNames" && !result.Success)
            {
                var errors = string.Join(Environment.NewLine, result.Diagnostics
                    .Where(u => u.Severity == DiagnosticSeverity.Error)
                    .Select(d => d.ToString()));
                Assert.Fail($"Error compiling contract {result.ContractName}: {errors}");
            }

            var type = Assembly.GetExecutingAssembly().GetTypes()
                .FirstOrDefault(t => typeof(SmartContract.Testing.SmartContract).IsAssignableFrom(t) &&
                                     t.Name.Equals(result.ContractName, StringComparison.OrdinalIgnoreCase))
                ?? throw new InvalidOperationException($"Could not find type for contract {result.ContractName}");

            var debug = CreateArtifactAsync(result.ContractName!, result, RootPath, Path.Combine(ArtifactsPath, $"{result.ContractName}.cs")).GetAwaiter().GetResult();
            CachedContracts[type] = (result!, debug);

            return result;
        }

        private static async Task<NeoDebugInfo?> CreateArtifactAsync(string typeName, CompilationContext context, string rootDebug, string artifactsPath)
        {
            var (nef, manifest, debugInfo) = context.CreateResults(rootDebug);
            var debug = NeoDebugInfo.FromDebugInfoJson(debugInfo);
            var artifact = manifest.GetArtifactsSource(typeName, nef, generateProperties: true, debugInfo);

            var writtenArtifact = File.Exists(artifactsPath)
                ? await File.ReadAllTextAsync(artifactsPath).ConfigureAwait(false)
                : "";

            if (string.IsNullOrEmpty(writtenArtifact) || WhiteSpaceRegex.Replace(artifact, "") != WhiteSpaceRegex.Replace(writtenArtifact, ""))
            {
                await Task.Run(() =>
                {
                    try
                    {
                        File.WriteAllText(artifactsPath, artifact);
                        Console.WriteLine($"{typeName} artifact was updated");
                    }
                    catch (Exception ex)
                    {
                        Console.WriteLine($"Error writing artifact for {typeName}: {ex.Message}");
                    }
                });
                return null;
            }

            return debug;
        }
    }
}<|MERGE_RESOLUTION|>--- conflicted
+++ resolved
@@ -26,13 +26,9 @@
 
         public static readonly CompilationOptions DefaultTestCompilationOptions = new CompilationOptions
         {
-<<<<<<< HEAD
             AllowOverflow = false,
             Checked = false,
-            Debug = true,
-=======
             Debug = CompilationOptions.DebugType.Extended,
->>>>>>> c3787a21
             CompilerVersion = "TestingEngine",
             Optimize = CompilationOptions.OptimizationType.All,
             Nullable = NullableContextOptions.Enable
@@ -40,7 +36,7 @@
         public static readonly CompilationOptions TestCompilationOptionsSimOverFlow = new CompilationOptions
         {
             AllowOverflow = true,
-            Debug = true,
+            Debug = CompilationOptions.DebugType.Extended,
             CompilerVersion = "TestingEngine",
             Optimize = CompilationOptions.OptimizationType.All,
             Nullable = NullableContextOptions.Enable
