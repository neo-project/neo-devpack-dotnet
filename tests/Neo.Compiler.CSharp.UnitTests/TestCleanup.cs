using Akka.Util;
using Akka.Util.Internal;
using Microsoft.VisualStudio.TestTools.UnitTesting;
using Neo.SmartContract.Testing.Coverage;
using Neo.SmartContract.Testing.Extensions;
using Neo.SmartContract.Testing.TestingStandards;
using System;
using System.IO;
using System.Linq;
using System.Reflection;
using System.Text.RegularExpressions;
<<<<<<< HEAD
using Neo.SmartContract.Testing;
=======
using System.Threading.Tasks;
>>>>>>> 5d04a3f5

namespace Neo.Compiler.CSharp.UnitTests
{
    [TestClass]
    public class TestCleanup : TestCleanupBase
    {
        private static readonly Regex WhiteSpaceRegex = new("\\s");
        private static CompilationContext[]? compilationContexts;
<<<<<<< HEAD
        private static bool debugContract = false;

        [AssemblyCleanup]
        public static void EnsureCoverage()
        {
            if (!debugContract)
            {
                EnsureCoverageInternal(Assembly.GetExecutingAssembly(), 0.75M);
            }
        }
=======
        private static readonly object RootSync = new();

        [AssemblyCleanup]
        public static void EnsureCoverage() => EnsureCoverageInternal(Assembly.GetExecutingAssembly(), 0.76M);
>>>>>>> 5d04a3f5

        [TestMethod]
        public void EnsureArtifactsUpToDate() => EnsureArtifactsUpToDateInternal();

        internal static CompilationContext[] EnsureArtifactsUpToDateInternal()
        {
            if (DebugInfos.Count > 0) return compilationContexts!; // Maybe a UT call it

            // Define paths

            var artifactsPath = new FileInfo("../../../TestingArtifacts").FullName;
            var testContractsPath = new FileInfo("../../../../Neo.Compiler.CSharp.TestContracts/Neo.Compiler.CSharp.TestContracts.csproj").FullName;
            var root = new FileInfo(testContractsPath).Directory?.Root.FullName ?? "";

            // Compile
            var compilationEngine = new CompilationEngine(new CompilationOptions()
            {
                Debug = true,
                CompilerVersion = "TestingEngine",
                Optimize = CompilationOptions.OptimizationType.All,
                Nullable = Microsoft.CodeAnalysis.NullableContextOptions.Enable
            });

            // If you want to debug the compilation of a contact,
            // call the SetDebugContract to set the contract to be debugged, effect only under debug mode.
            // For a better debugging experience, you can comment out the `EnsureCoverage` method.
            // SetDebugContract(compilationEngine, nameof(Contract_IndexOrRange));

            var results = compilationEngine.CompileProject(testContractsPath);

            // Ensure that all was well compiled

            if (!results.Where(u => u.ContractName != "Contract_DuplicateNames").All(u => u.Success)) // TODO: Omit NotWorking better
            {
                results.SelectMany(u => u.Diagnostics)
                    .Where(u => u.Severity == Microsoft.CodeAnalysis.DiagnosticSeverity.Error)
                    .ToList().ForEach(Console.Error.WriteLine);

                Assert.Fail("Error compiling templates");
            }

            // Get all artifacts loaded in this assembly

            compilationContexts = results.ToArray();
            var b = Assembly.GetExecutingAssembly().GetTypes();
            var updatedArtifactNames = new ConcurrentSet<string>();
            Task.WhenAll(
                Enumerable.Range(0, b.Length).Select(i => Task.Run(() =>
                {
                    var type = b[i];
                    if (!typeof(SmartContract.Testing.SmartContract).IsAssignableFrom(type)) return;

                    // Find result
                    CompilationContext? result;
                    lock (RootSync)
                    {
                        result = results.SingleOrDefault(u => u.ContractName == type.Name);
                        if (result == null) return;
                    }

                    // Ensure that it exists
                    var (debug, res) = CreateArtifact(result.ContractName!, result, root, Path.Combine(artifactsPath, $"{result.ContractName}.cs"));
                    if (debug != null)
                    {
                        DebugInfos[type] = debug!;
                        lock (RootSync)
                        {
                            results = results.Where(r => r != result).ToList();
                        }
                    }
                    else
                    {
                        updatedArtifactNames.TryAdd(res!);
                    }
                }))
            ).GetAwaiter().GetResult();

            if (updatedArtifactNames.Count != 0)
            {
                updatedArtifactNames.ForEach(p => Console.WriteLine($"Artifact {p} was updated."));
                Assert.Fail("There are artifacts being updated, please rerun the tests.");
            }
            // Ensure that all match

            if (results.Count > 0)
            {
                foreach (var result in results.Where(u => u.Success))
                {
                    CreateArtifact(result.ContractName!, result, root, Path.Combine(artifactsPath, $"{result.ContractName}.cs"));
                }

                Assert.Fail("Error compiling templates");
            }

            return compilationContexts;
        }

        private static (NeoDebugInfo?, string?) CreateArtifact(string typeName, CompilationContext context, string rootDebug, string artifactsPath)
        {
            var (nef, manifest, debugInfo) = context.CreateResults(rootDebug);
            var debug = NeoDebugInfo.FromDebugInfoJson(debugInfo);
            var artifact = manifest.GetArtifactsSource(typeName, nef, generateProperties: true);

            string writtenArtifact = File.Exists(artifactsPath) ? File.ReadAllText(artifactsPath) : "";
            if (string.IsNullOrEmpty(writtenArtifact) || WhiteSpaceRegex.Replace(artifact, "") != WhiteSpaceRegex.Replace(writtenArtifact, ""))
            {
                // Uncomment to overwrite the artifact file
                File.WriteAllText(artifactsPath, artifact);

                Console.Error.WriteLine($"{typeName} artifact was wrong");
                return (null, typeName);
            }

            return (debug, null);
        }

        private static void SetDebugContract(CompilationEngine engine, string contractName)
        {
            debugContract = true;
            engine.SetDebugContract(contractName);
        }
    }
}<|MERGE_RESOLUTION|>--- conflicted
+++ resolved
@@ -9,11 +9,8 @@
 using System.Linq;
 using System.Reflection;
 using System.Text.RegularExpressions;
-<<<<<<< HEAD
 using Neo.SmartContract.Testing;
-=======
 using System.Threading.Tasks;
->>>>>>> 5d04a3f5
 
 namespace Neo.Compiler.CSharp.UnitTests
 {
@@ -22,7 +19,7 @@
     {
         private static readonly Regex WhiteSpaceRegex = new("\\s");
         private static CompilationContext[]? compilationContexts;
-<<<<<<< HEAD
+        private static readonly object RootSync = new();
         private static bool debugContract = false;
 
         [AssemblyCleanup]
@@ -30,15 +27,9 @@
         {
             if (!debugContract)
             {
-                EnsureCoverageInternal(Assembly.GetExecutingAssembly(), 0.75M);
+                EnsureCoverageInternal(Assembly.GetExecutingAssembly(), 0.76M);
             }
         }
-=======
-        private static readonly object RootSync = new();
-
-        [AssemblyCleanup]
-        public static void EnsureCoverage() => EnsureCoverageInternal(Assembly.GetExecutingAssembly(), 0.76M);
->>>>>>> 5d04a3f5
 
         [TestMethod]
         public void EnsureArtifactsUpToDate() => EnsureArtifactsUpToDateInternal();
