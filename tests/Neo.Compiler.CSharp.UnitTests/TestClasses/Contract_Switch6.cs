--- conflicted
+++ resolved
@@ -1,7 +1,3 @@
-<<<<<<< HEAD
-using System.Runtime.CompilerServices;
-=======
->>>>>>> a9a91652
 using Neo.SmartContract.Framework;
 
 namespace Neo.Compiler.CSharp.UnitTests.TestClasses
@@ -31,22 +27,9 @@
                 "2" => 3,
                 "3" => 4,
                 "4" => 5,
-<<<<<<< HEAD
-                "5" => add(1, 5),
-                _ => add(1, 98),
-            };
-        }
-
-        [MethodImpl(MethodImplOptions.AggressiveInlining)]
-        private static int add(int a, int b)
-        {
-            return a + b;
-        }
-=======
                 "5" => 6,
                 _ => 99
             };
         }
->>>>>>> a9a91652
     }
 }