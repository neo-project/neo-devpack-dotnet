using Microsoft.VisualStudio.TestTools.UnitTesting;
using Neo.SmartContract.Testing;
using System.Collections.Generic;
using Neo.SmartContract.Testing.Exceptions;

namespace Neo.Compiler.CSharp.UnitTests
{
    [TestClass]
    public class UnitTest_String : DebugAndTestBase<Contract_String>
    {
        [TestMethod]
        public void Test_TestSubstring()
        {
            var log = new List<string>();
            TestEngine.OnRuntimeLogDelegate method = (UInt160 sender, string msg) =>
            {
                log.Add(msg);
            };

            Contract.OnRuntimeLog += method;
            Contract.TestSubstring();
            Assert.AreEqual(3075900, Engine.FeeConsumed.Value);
            Contract.OnRuntimeLog -= method;

            Assert.AreEqual(2, log.Count);
            Assert.AreEqual("1234567", log[0]);
            Assert.AreEqual("1234", log[1]);
        }

        [TestMethod]
        public void Test_TestMain()
        {
            var log = new List<string>();
            TestEngine.OnRuntimeLogDelegate method = (UInt160 sender, string msg) =>
            {
                log.Add(msg);
            };

            Contract.OnRuntimeLog += method;
            Contract.TestMain();
            Assert.AreEqual(7625310, Engine.FeeConsumed.Value);
            Contract.OnRuntimeLog -= method;

            Assert.AreEqual(1, log.Count);
            Assert.AreEqual("Hello, Mark ! Current timestamp is 1468595301000.", log[0]);
        }

        [TestMethod]
        public void Test_TestEqual()
        {
            var log = new List<string>();
            TestEngine.OnRuntimeLogDelegate method = (UInt160 sender, string msg) =>
            {
                log.Add(msg);
            };

            Contract.OnRuntimeLog += method;
            Contract.TestEqual();
            Assert.AreEqual(1970970, Engine.FeeConsumed.Value);
            Contract.OnRuntimeLog -= method;

            Assert.AreEqual(1, log.Count);
            Assert.AreEqual("True", log[0]);
        }

        [TestMethod]
        public void Test_TestEmpty()
        {
            Assert.AreEqual("", Contract.TestEmpty());
            Assert.AreEqual(984270, Engine.FeeConsumed.Value);
        }

        [TestMethod]
        public void Test_TestIsNullOrEmpty()
        {
            Assert.IsTrue(Contract.TestIsNullOrEmpty(""));
            Assert.AreEqual(1047870, Engine.FeeConsumed.Value);

            Assert.IsTrue(Contract.TestIsNullOrEmpty(null));
            Assert.AreEqual(1047300, Engine.FeeConsumed.Value);

            Assert.IsFalse(Contract.TestIsNullOrEmpty("hello world"));
            Assert.AreEqual(1047870, Engine.FeeConsumed.Value);
        }

        [TestMethod]
        public void Test_TestStringNull()
        {
            var res = Contract.TestStringNull("Hello world");
            Assert.AreEqual(1047360, Engine.FeeConsumed.Value);

            Assert.ThrowsException<TestException>(() => Contract.TestStringNull(null));
            Assert.AreEqual(1047150, Engine.FeeConsumed.Value);
        }

        [TestMethod]
        public void Test_TestEndWith()
        {
            Assert.IsTrue(Contract.TestEndWith("hello world"));
            Assert.AreEqual(1357650, Engine.FeeConsumed.Value);

            Assert.IsFalse(Contract.TestEndWith("hel"));
            Assert.AreEqual(1049250, Engine.FeeConsumed.Value);

            Assert.IsFalse(Contract.TestEndWith("hello"));
            Assert.AreEqual(1049250, Engine.FeeConsumed.Value);
        }

        [TestMethod]
        public void Test_TestContains()
        {
            Assert.IsTrue(Contract.TestContains("hello world"));
<<<<<<< HEAD
            Assert.AreEqual(2032800, Engine.FeeConsumed.Value);

            Assert.IsFalse(Contract.TestContains("hello"));
            Assert.AreEqual(2032800, Engine.FeeConsumed.Value);
=======
            Assert.AreEqual(2032740, Engine.FeeConsumed.Value);

            Assert.IsFalse(Contract.TestContains("hello"));
            Assert.AreEqual(2032740, Engine.FeeConsumed.Value);
>>>>>>> 38d35250
        }

        [TestMethod]
        public void Test_TestIndexOf()
        {
            Assert.AreEqual(6, Contract.TestIndexOf("hello world"));
            Assert.AreEqual(2032470, Engine.FeeConsumed.Value);

            Assert.AreEqual(-1, Contract.TestIndexOf("hello"));
            Assert.AreEqual(2032470, Engine.FeeConsumed.Value);
        }
    }
}<|MERGE_RESOLUTION|>--- conflicted
+++ resolved
@@ -1,7 +1,7 @@
+using System;
 using Microsoft.VisualStudio.TestTools.UnitTesting;
 using Neo.SmartContract.Testing;
 using System.Collections.Generic;
-using Neo.SmartContract.Testing.Exceptions;
 
 namespace Neo.Compiler.CSharp.UnitTests
 {
@@ -84,16 +84,6 @@
         }
 
         [TestMethod]
-        public void Test_TestStringNull()
-        {
-            var res = Contract.TestStringNull("Hello world");
-            Assert.AreEqual(1047360, Engine.FeeConsumed.Value);
-
-            Assert.ThrowsException<TestException>(() => Contract.TestStringNull(null));
-            Assert.AreEqual(1047150, Engine.FeeConsumed.Value);
-        }
-
-        [TestMethod]
         public void Test_TestEndWith()
         {
             Assert.IsTrue(Contract.TestEndWith("hello world"));
@@ -110,17 +100,10 @@
         public void Test_TestContains()
         {
             Assert.IsTrue(Contract.TestContains("hello world"));
-<<<<<<< HEAD
-            Assert.AreEqual(2032800, Engine.FeeConsumed.Value);
-
-            Assert.IsFalse(Contract.TestContains("hello"));
-            Assert.AreEqual(2032800, Engine.FeeConsumed.Value);
-=======
             Assert.AreEqual(2032740, Engine.FeeConsumed.Value);
 
             Assert.IsFalse(Contract.TestContains("hello"));
             Assert.AreEqual(2032740, Engine.FeeConsumed.Value);
->>>>>>> 38d35250
         }
 
         [TestMethod]
