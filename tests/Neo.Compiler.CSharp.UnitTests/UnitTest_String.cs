--- conflicted
+++ resolved
@@ -69,10 +69,7 @@
         public void Test_TestEmpty()
         {
             var result = Contract.TestEmpty();
-<<<<<<< HEAD
-=======
             Assert.AreEqual(984270, Engine.FeeConsumed.Value);
->>>>>>> 0ec0b8e1
             Assert.AreEqual("", result);
         }
     }
