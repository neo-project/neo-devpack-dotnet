--- conflicted
+++ resolved
@@ -1,4 +1,3 @@
-using System;
 using Microsoft.VisualStudio.TestTools.UnitTesting;
 using Neo.SmartContract.Testing;
 using System.Collections.Generic;
@@ -85,7 +84,6 @@
         }
 
         [TestMethod]
-<<<<<<< HEAD
         public void Test_TestStringNull()
         {
             var res = Contract.TestStringNull("Hello world");
@@ -93,7 +91,9 @@
 
             Assert.ThrowsException<TestException>(() => Contract.TestStringNull(null));
             Assert.AreEqual(1047150, Engine.FeeConsumed.Value);
-=======
+        }
+
+        [TestMethod]
         public void Test_TestEndWith()
         {
             Assert.IsTrue(Contract.TestEndWith("hello world"));
@@ -110,10 +110,10 @@
         public void Test_TestContains()
         {
             Assert.IsTrue(Contract.TestContains("hello world"));
-            Assert.AreEqual(2032920, Engine.FeeConsumed.Value);
+            Assert.AreEqual(2032800, Engine.FeeConsumed.Value);
 
             Assert.IsFalse(Contract.TestContains("hello"));
-            Assert.AreEqual(2032920, Engine.FeeConsumed.Value);
+            Assert.AreEqual(2032800, Engine.FeeConsumed.Value);
         }
 
         [TestMethod]
@@ -124,7 +124,6 @@
 
             Assert.AreEqual(-1, Contract.TestIndexOf("hello"));
             Assert.AreEqual(2032530, Engine.FeeConsumed.Value);
->>>>>>> 3d6fef28
         }
     }
 }