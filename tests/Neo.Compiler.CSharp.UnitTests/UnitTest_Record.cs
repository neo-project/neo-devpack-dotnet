--- conflicted
+++ resolved
@@ -39,11 +39,7 @@
             var name = "klsas";
             var age = 24;
             var result = Contract.Test_UpdateRecord(name, age)! as Struct;
-<<<<<<< HEAD
-            AssertGasConsumed(2004750);
-=======
             AssertGasConsumed(2250930);
->>>>>>> c3787a21
             Assert.AreEqual(2, result!.Count);
             Assert.AreEqual(name, result[0].GetString());
             Assert.AreEqual(age, result[1].GetInteger());
@@ -55,11 +51,7 @@
             var name = "klsas";
             var age = 2;
             var result = Contract.Test_UpdateRecord2(name, age)!;
-<<<<<<< HEAD
-            AssertGasConsumed(2575500);
-=======
             AssertGasConsumed(2821680);
->>>>>>> c3787a21
             var arr = result as Struct;
             Assert.AreEqual(2, arr!.Count);
             Assert.AreEqual("0" + name, arr[0].GetString());
