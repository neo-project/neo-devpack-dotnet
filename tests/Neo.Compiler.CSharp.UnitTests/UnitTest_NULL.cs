--- conflicted
+++ resolved
@@ -95,12 +95,8 @@
 
             // a123b->12
             {
-<<<<<<< HEAD
-                var data = (VM.Types.Buffer)Contract.NullCoalescing("a123b")!;
+                var data = (VM.Types.ByteString)Contract.NullCoalescing("a123b")!;
                 Assert.AreEqual(1109100, Engine.FeeConsumed.Value);
-=======
-                var data = (VM.Types.ByteString)Contract.NullCoalescing("a123b")!;
->>>>>>> 62cbae4c
                 Assert.AreEqual("12", System.Text.Encoding.ASCII.GetString(data.GetSpan()));
             }
             // null->null
