--- conflicted
+++ resolved
@@ -6,11 +6,7 @@
 namespace Neo.Compiler.CSharp.UnitTests
 {
     [TestClass]
-<<<<<<< HEAD
-    public class UnitTest_ABI_Attributes() : TestBase2<Contract_ABIAttributes>(Contract_ABIAttributes.Nef, Contract_ABIAttributes.Manifest)
-=======
     public class UnitTest_ABI_Attributes : TestBase<Contract_ABIAttributes>
->>>>>>> d9ac3eb5
     {
         [TestMethod]
         public void TestAbiAttributes()
