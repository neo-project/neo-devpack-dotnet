using System;
using Microsoft.VisualStudio.TestTools.UnitTesting;
using Neo.SmartContract.Testing;
using Neo.VM.Types;
using System.Numerics;
using Akka.Util.Internal;
using Array = Neo.VM.Types.Array;

namespace Neo.Compiler.CSharp.UnitTests
{
    [TestClass]
    public class UnitTest_Property_Method : DebugAndTestBase<Contract_PropertyMethod>
    {
        [TestMethod]
        public void TestPropertyMethod()
        {
            var arr = Contract.TestProperty()!;
            AssertGasConsumed(2053530);

            Assert.AreEqual(2, arr.Count);
            Assert.AreEqual((arr[0] as StackItem)!.GetString(), "NEO3");
            Assert.AreEqual(arr[1], new BigInteger(10));
        }

        [TestMethod]
        public void TestPropertyMethod2()
        {
            Contract.TestProperty2();
            AssertGasConsumed(1557390);
            // No errors
        }

        [TestMethod]
<<<<<<< HEAD
        public void TestPropertyMethod3()
        {
            var person = Contract.TestProperty3()! as Array;
            AssertGasConsumed(1554990); // Adjust this value based on actual gas consumption

            Assert.IsNotNull(person);
            Assert.AreEqual(2, person.Count);
            Assert.AreEqual((person[0] as StackItem)!.GetString(), "NEO3");
            Assert.AreEqual(person[1], new BigInteger(10));
        }

        [TestMethod]
        public void TestPropertyMethod4()
        {
            var map = Contract.TestProperty4()!;
            AssertGasConsumed(1230570); // Adjust this value based on actual gas consumption

            Assert.IsNotNull(map);
            Assert.AreEqual(1, map.Count);

            map.Keys.ForEach(Console.WriteLine);

            var key = (ByteString)"Name";
            Assert.IsTrue(map.ContainsKey(key));
            Assert.AreEqual((map[key] as StackItem)!.GetString(), "NEO3");
        }

        [TestMethod]
        public void TestPropertyMethod5()
        {
            var list = Contract.TestProperty5()!;
            AssertGasConsumed(1046190); // Adjust this value based on actual gas consumption

            Assert.IsNotNull(list);
            Assert.AreEqual(5, list.Count);
            for (var i = 0; i < 5; i++)
            {
                Assert.AreEqual(i + 1, (int)(BigInteger)list[i]);
            }
=======
        public void TestPropertyInit()
        {
            var arr = Contract.TestPropertyInit()!;
            AssertGasConsumed(2547510);

            Assert.AreEqual(3, arr.Count);
            Assert.AreEqual((arr[0] as StackItem)!.GetString(), "NEO3");
            Assert.AreEqual(arr[1], new BigInteger(10));
            Assert.AreEqual((arr[2] as StackItem)!.GetString(), "123 Blockchain St");
>>>>>>> be47dc17
        }
    }
}<|MERGE_RESOLUTION|>--- conflicted
+++ resolved
@@ -1,4 +1,3 @@
-using System;
 using Microsoft.VisualStudio.TestTools.UnitTesting;
 using Neo.SmartContract.Testing;
 using Neo.VM.Types;
@@ -31,7 +30,6 @@
         }
 
         [TestMethod]
-<<<<<<< HEAD
         public void TestPropertyMethod3()
         {
             var person = Contract.TestProperty3()! as Array;
@@ -71,7 +69,9 @@
             {
                 Assert.AreEqual(i + 1, (int)(BigInteger)list[i]);
             }
-=======
+        }
+
+        [TestMethod]
         public void TestPropertyInit()
         {
             var arr = Contract.TestPropertyInit()!;
@@ -81,7 +81,6 @@
             Assert.AreEqual((arr[0] as StackItem)!.GetString(), "NEO3");
             Assert.AreEqual(arr[1], new BigInteger(10));
             Assert.AreEqual((arr[2] as StackItem)!.GetString(), "123 Blockchain St");
->>>>>>> be47dc17
         }
     }
 }