using Microsoft.VisualStudio.TestTools.UnitTesting;
using Neo.SmartContract.Testing;

namespace Neo.Compiler.CSharp.UnitTests
{
    [TestClass]
    public class UnitTest_Polymorphism : DebugAndTestBase<Contract_Polymorphism>
    {
        [TestMethod]
        public void Test()
        {
            Assert.AreEqual(14, Contract.Sum(5, 9));
<<<<<<< HEAD
            AssertGasConsumed(1452840);
            Assert.AreEqual(40, Contract.Mul(5, 8));
            AssertGasConsumed(1470180);
            Assert.AreEqual("testFinal", Contract.Test());
            AssertGasConsumed(1197510);
            Assert.AreEqual("testbase2.test2.test", Contract.Test2());
            AssertGasConsumed(2171850);
            Assert.AreEqual("abstractTestoverridenAbstract", Contract.AbstractTest());
=======
            AssertGasConsumed(1295040);
            Assert.AreEqual(40, Contract.Mul(5, 8));
            AssertGasConsumed(1295040);
            Assert.AreEqual("test", Contract.Test());
            AssertGasConsumed(1233570);
            Assert.AreEqual("base.test", Contract.Test2());
            AssertGasConsumed(1558350);
>>>>>>> 6e651f53
        }
    }
}<|MERGE_RESOLUTION|>--- conflicted
+++ resolved
@@ -10,24 +10,13 @@
         public void Test()
         {
             Assert.AreEqual(14, Contract.Sum(5, 9));
-<<<<<<< HEAD
-            AssertGasConsumed(1452840);
+            AssertGasConsumed(1233330);
             Assert.AreEqual(40, Contract.Mul(5, 8));
-            AssertGasConsumed(1470180);
-            Assert.AreEqual("testFinal", Contract.Test());
-            AssertGasConsumed(1197510);
-            Assert.AreEqual("testbase2.test2.test", Contract.Test2());
-            AssertGasConsumed(2171850);
-            Assert.AreEqual("abstractTestoverridenAbstract", Contract.AbstractTest());
-=======
-            AssertGasConsumed(1295040);
-            Assert.AreEqual(40, Contract.Mul(5, 8));
-            AssertGasConsumed(1295040);
+            AssertGasConsumed(1233330);
             Assert.AreEqual("test", Contract.Test());
             AssertGasConsumed(1233570);
             Assert.AreEqual("base.test", Contract.Test2());
             AssertGasConsumed(1558350);
->>>>>>> 6e651f53
         }
     }
 }