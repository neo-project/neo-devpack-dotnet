using Microsoft.VisualStudio.TestTools.UnitTesting;
using Neo.Json;
using Neo.SmartContract.Testing;
using System.Linq;

namespace Neo.Compiler.CSharp.UnitTests
{
    [TestClass]
<<<<<<< HEAD
    public class UnitTest_ABI_Attributes2() : TestBase2<Contract_ABIAttributes2>(Contract_ABIAttributes2.Nef, Contract_ABIAttributes2.Manifest)
=======
    public class UnitTest_ABI_Attributes2() : TestBase<Contract_ABIAttributes2>
>>>>>>> d9ac3eb5
    {
        [TestMethod]
        public void TestAbiAttributes()
        {
            var permissions = new JArray(Contract_ABIAttributes2.Manifest.Permissions.Select(p => p.ToJson()).ToArray()).ToString(false);
            Assert.AreEqual(@"[{""contract"":""*"",""methods"":""*""}]", permissions);
            var trust = Contract_ABIAttributes2.Manifest.Trusts.ToJson(p => p.ToJson());
            Assert.AreEqual(@"[""0x0a0b00ff00ff00ff00ff00ff00ff00ff00ff00a4""]", trust.ToString(false));
        }

        [TestMethod]
        public void MethodTest()
        {
            Assert.AreEqual(0, Contract.Test());
        }
    }
}<|MERGE_RESOLUTION|>--- conflicted
+++ resolved
@@ -6,11 +6,7 @@
 namespace Neo.Compiler.CSharp.UnitTests
 {
     [TestClass]
-<<<<<<< HEAD
-    public class UnitTest_ABI_Attributes2() : TestBase2<Contract_ABIAttributes2>(Contract_ABIAttributes2.Nef, Contract_ABIAttributes2.Manifest)
-=======
     public class UnitTest_ABI_Attributes2() : TestBase<Contract_ABIAttributes2>
->>>>>>> d9ac3eb5
     {
         [TestMethod]
         public void TestAbiAttributes()
