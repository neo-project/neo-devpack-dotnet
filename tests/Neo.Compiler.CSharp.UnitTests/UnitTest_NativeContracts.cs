--- conflicted
+++ resolved
@@ -18,11 +18,7 @@
         public void Test_Init()
         {
             snapshot = new TestDataCache();
-<<<<<<< HEAD
-            genesisBlock = new NeoSystem(TestProtocolSettings.Default, new MemoryStoreProvider()).GenesisBlock;
-=======
             genesisBlock = new NeoSystem(TestProtocolSettings.Default).GenesisBlock;
->>>>>>> 3c28632e
         }
 
         [TestMethod]
