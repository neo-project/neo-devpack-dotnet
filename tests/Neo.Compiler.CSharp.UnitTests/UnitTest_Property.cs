using System;
using Microsoft.VisualStudio.TestTools.UnitTesting;
using Neo.SmartContract.Testing;

namespace Neo.Compiler.CSharp.UnitTests
{
    [TestClass]
    public class UnitTest_Property : DebugAndTestBase<Contract_Property>
    {
        [TestMethod]
        public void TestABIOffsetWithoutOptimizer()
        {
            var property = Contract_Property.Manifest.Abi.Methods[0];
            Assert.AreEqual("symbol", property.Name);
        }

        [TestMethod]
<<<<<<< HEAD
        public void TestStaticPropertyInc()
        {
            var res = Contract.TestStaticPropertyInc();
            Assert.AreEqual(6, res);
        }

        [TestMethod]
        public void TestPropertyInc()
        {
            var res = Contract.TestPropertyInc();
            Assert.AreEqual(6, res);
        }

        [TestMethod]
        public void TestStaticPropertyDec()
        {
            var res = Contract.TestStaticPropertyDec();
            Assert.AreEqual(-6, res);
        }

        [TestMethod]
        public void TestPropertyDec()
        {
            var res = Contract.TestPropertyDec();
            Assert.AreEqual(-6, res);
        }

        [TestMethod]
        public void TestStaticPropertyMul()
        {
            var res = Contract.TestStaticPropertyMul();
            Assert.AreEqual(0, res);
        }

        [TestMethod]
        public void TestPropertyMul()
        {
            var res = Contract.TestPropertyMul();
            Assert.AreEqual(0, res);
        }

        [TestMethod]
        public void TestConcatPublicProperties()
        {
            var res = Contract.ConcatPublicProperties();
            Assert.AreEqual("TestInitial", res);
        }

        [TestMethod]
        public void TestToggleProtectedProperty()
        {
            var res = Contract.ToggleProtectedProperty();
            Assert.IsTrue(res);
            res = Contract.ToggleProtectedProperty();
            Assert.IsFalse(res);
        }

        [TestMethod]
        public void TestGetComputedValue()
        {
            var res = Contract.GetComputedValue();
            Assert.AreEqual(0, res);
        }

        [TestMethod]
        public void TestReset()
        {
            Contract.TestPropertyInc();
            Contract.TestStaticPropertyInc();
            Contract.SetPublicProperty("Changed");
            Contract.SetPublicStaticProperty("Changed");
            Contract.ToggleProtectedProperty();

            Contract.Reset();

            Assert.AreEqual("Test", Contract.PublicProperty());
            Assert.AreEqual("Initial", Contract.PublicStaticProperty());
            Assert.AreEqual(0, Contract.TestPropertyInc());
            Assert.AreEqual(6, Contract.TestStaticPropertyInc());
            Assert.IsFalse(Contract.ToggleProtectedProperty());
        }

        [TestMethod]
        public void TestUninitializedPropertyInc()
        {
            var res = Contract.UninitializedPropertyInc();
            Assert.AreEqual(6, res);
        }

        [TestMethod]
        public void TestUninitializedPropertyDec()
        {
            var res = Contract.UninitializedPropertyDec();
            Assert.AreEqual(-6, res);
        }

        [TestMethod]
        public void TestUninitializedPropertyMul()
        {
            var res = Contract.UninitializedPropertyMul();
            Assert.AreEqual(0, res);
        }

        [TestMethod]
        public void TestUninitializedStaticPropertyInc()
        {
            var res = Contract.UninitializedStaticPropertyInc();
            Assert.AreEqual(6, res);
        }

        [TestMethod]
        public void TestUninitializedStaticPropertyDec()
        {
            var res = Contract.UninitializedStaticPropertyDec();
            Assert.AreEqual(-6, res);
        }

        [TestMethod]
        public void TestUninitializedStaticPropertyMul()
        {
            var res = Contract.UninitializedStaticPropertyMul();
            Assert.AreEqual(0, res);
=======
        public void TestStaticPropertyDefaultInc()
        {
            var res = Contract.TestStaticPropertyDefaultInc();
            Assert.AreEqual(1, res);
        }

        [TestMethod]
        public void TestStaticPropertyValueInc()
        {
            var res = Contract.TestStaticPropertyValueInc();
            Assert.AreEqual(11, res);
        }

        [TestMethod]
        public void TestPropertyDefaultInc()
        {
            var res = Contract.TestPropertyDefaultInc();
            Assert.AreEqual(2, res);
        }

        [TestMethod]
        public void TestPropertyValueInc()
        {
            var res = Contract.TestPropertyValueInc();
            Assert.AreEqual(13, res);
        }

        [TestMethod]
        public void TestStaticFieldDefaultInc()
        {
            var res = Contract.IncTestStaticFieldDefault();
            Assert.AreEqual(1, res);
        }

        [TestMethod]
        public void TestStaticFieldValueInc()
        {
            var res = Contract.IncTestStaticFieldValue();
            Assert.AreEqual(2, res);  // Initial value 1 + increment
        }

        [TestMethod]
        public void TestFieldDefaultInc()
        {
            var res = Contract.IncTestFieldDefault();
            Assert.AreEqual(1, res);
        }

        [TestMethod]
        public void TestFieldValueInc()
        {
            var res = Contract.IncTestFieldValue();
            Assert.AreEqual(2, res);  // Initial value 2 + increment
>>>>>>> 580d2ed9
        }
    }
}<|MERGE_RESOLUTION|>--- conflicted
+++ resolved
@@ -15,7 +15,6 @@
         }
 
         [TestMethod]
-<<<<<<< HEAD
         public void TestStaticPropertyInc()
         {
             var res = Contract.TestStaticPropertyInc();
@@ -70,7 +69,7 @@
             var res = Contract.ToggleProtectedProperty();
             Assert.IsTrue(res);
             res = Contract.ToggleProtectedProperty();
-            Assert.IsFalse(res);
+            Assert.IsTrue(res);  // this is static field initialized with false
         }
 
         [TestMethod]
@@ -93,9 +92,9 @@
 
             Assert.AreEqual("Test", Contract.PublicProperty());
             Assert.AreEqual("Initial", Contract.PublicStaticProperty());
-            Assert.AreEqual(0, Contract.TestPropertyInc());
+            Assert.AreEqual(6, Contract.TestPropertyInc());
             Assert.AreEqual(6, Contract.TestStaticPropertyInc());
-            Assert.IsFalse(Contract.ToggleProtectedProperty());
+            Assert.IsTrue(Contract.ToggleProtectedProperty());
         }
 
         [TestMethod]
@@ -138,7 +137,8 @@
         {
             var res = Contract.UninitializedStaticPropertyMul();
             Assert.AreEqual(0, res);
-=======
+        }
+
         public void TestStaticPropertyDefaultInc()
         {
             var res = Contract.TestStaticPropertyDefaultInc();
@@ -192,7 +192,6 @@
         {
             var res = Contract.IncTestFieldValue();
             Assert.AreEqual(2, res);  // Initial value 2 + increment
->>>>>>> 580d2ed9
         }
     }
 }