--- conflicted
+++ resolved
@@ -15,149 +15,97 @@
         [TestMethod]
         public void Test_TryCatch_Succ()
         {
-<<<<<<< HEAD
             Assert.AreEqual(new BigInteger(3), Contract.Try01(false));
             Assert.AreEqual(new BigInteger(4), Contract.Try01(true));
-=======
-            Assert.AreEqual(new BigInteger(3), Contract.Try01());
             Assert.AreEqual(989010, Engine.FeeConsumed.Value);
->>>>>>> 0f7883ab
         }
 
         [TestMethod]
         public void Test_UncatchableException()
         {
-<<<<<<< HEAD
             Assert.AreEqual(new BigInteger(3), Contract.TryUncatchableException(false));
             _ = Assert.ThrowsException<TestException>(() => Contract.TryUncatchableException(true));
-=======
-            _ = Assert.ThrowsException<TestException>(() => Contract.TryUncatchableException());
             Assert.AreEqual(988050, Engine.FeeConsumed.Value);
->>>>>>> 0f7883ab
         }
 
         [TestMethod]
         public void Test_TryCatch_ThrowByCall()
         {
-<<<<<<< HEAD
             Assert.AreEqual(new BigInteger(3), Contract.Try03(false));
             Assert.AreEqual(new BigInteger(4), Contract.Try03(true));
-=======
-            Assert.AreEqual(new BigInteger(4), Contract.Try03());
             Assert.AreEqual(1020240, Engine.FeeConsumed.Value);
->>>>>>> 0f7883ab
         }
 
         [TestMethod]
         public void Test_TryCatch_Throw()
         {
-<<<<<<< HEAD
             Assert.AreEqual(new BigInteger(3), Contract.Try02(false));
             Assert.AreEqual(new BigInteger(4), Contract.Try02(true));
-=======
-            Assert.AreEqual(new BigInteger(4), Contract.Try02());
             Assert.AreEqual(1004880, Engine.FeeConsumed.Value);
->>>>>>> 0f7883ab
         }
 
         [TestMethod]
         public void Test_TryNest()
         {
-<<<<<<< HEAD
             Assert.AreEqual(new BigInteger(3), Contract.TryNest(false, false, false));
             Assert.AreEqual(new BigInteger(4), Contract.TryNest(true, false, false));
             Assert.AreEqual(new BigInteger(3), Contract.TryNest(false, true, false));
             Assert.AreEqual(new BigInteger(3), Contract.TryNest(false, false, true));
-=======
-            Assert.AreEqual(new BigInteger(4), Contract.TryNest());
             Assert.AreEqual(1082220, Engine.FeeConsumed.Value);
->>>>>>> 0f7883ab
         }
 
         [TestMethod]
         public void Test_ThrowInCatch()
         {
-<<<<<<< HEAD
             Console.WriteLine("===========");
             Assert.AreEqual(new BigInteger(4), Contract.ThrowInCatch(false, false));
             var exception = Assert.ThrowsException<TestException>(() => Contract.ThrowInCatch(true, false));
             Assert.AreEqual(new BigInteger(3), exception.CurrentContext?.LocalVariables?[0].GetInteger());
             exception = Assert.ThrowsException<TestException>(() => Contract.ThrowInCatch(true, true));
             Assert.AreEqual(new BigInteger(3), exception.CurrentContext?.LocalVariables?[0].GetInteger());
-=======
-            var exception = Assert.ThrowsException<TestException>(() => Contract.ThrowInCatch());
             Assert.AreEqual(1019850, Engine.FeeConsumed.Value);
-            Assert.AreEqual(new BigInteger(3), exception.CurrentContext?.LocalVariables?[0].GetInteger());
-            Assert.AreEqual(1019850, Engine.FeeConsumed.Value);
-        }
-
-        [TestMethod]
-        public void Test_CodeAfterFinally()
-        {
-            Assert.AreEqual(new BigInteger(4), Contract.CodeAfterFinally());
->>>>>>> 0f7883ab
         }
 
         [TestMethod]
         public void Test_TryFinally()
         {
-<<<<<<< HEAD
             Assert.AreEqual(new BigInteger(3), Contract.TryFinally(false));
             _ = Assert.ThrowsException<TestException>(() => Contract.TryFinally(true));
-=======
-            Assert.AreEqual(new BigInteger(3), Contract.TryFinally());
             Assert.AreEqual(989010, Engine.FeeConsumed.Value);
->>>>>>> 0f7883ab
         }
 
         [TestMethod]
         public void Test_TryFinallyAndRethrow()
         {
-<<<<<<< HEAD
             Assert.AreEqual(new BigInteger(3), Contract.TryFinallyAndRethrow(false));
             _ = Assert.ThrowsException<TestException>(() => Contract.TryFinallyAndRethrow(true));
-=======
-            _ = Assert.ThrowsException<TestException>(() => Contract.TryFinallyAndRethrow());
             Assert.AreEqual(1019790, Engine.FeeConsumed.Value);
->>>>>>> 0f7883ab
         }
 
         [TestMethod]
         public void Test_TryCatch()
         {
-<<<<<<< HEAD
             Assert.AreEqual(new BigInteger(2), Contract.TryCatch(false));
             Assert.AreEqual(new BigInteger(3), Contract.TryCatch(true));
-=======
-            Assert.AreEqual(new BigInteger(3), Contract.TryCatch());
             Assert.AreEqual(1019910, Engine.FeeConsumed.Value);
->>>>>>> 0f7883ab
         }
 
         [TestMethod]
         public void Test_TryWithTwoFinally()
         {
-<<<<<<< HEAD
             Assert.AreEqual(new BigInteger(9), Contract.TryWithTwoFinally(false, false));
             Assert.AreEqual(new BigInteger(11), Contract.TryWithTwoFinally(true, false));
             Assert.AreEqual(new BigInteger(13), Contract.TryWithTwoFinally(false, true));
             Assert.AreEqual(new BigInteger(15), Contract.TryWithTwoFinally(true, true));
-=======
-            Assert.AreEqual(new BigInteger(9), Contract.TryWithTwoFinally());
             Assert.AreEqual(990780, Engine.FeeConsumed.Value);
->>>>>>> 0f7883ab
         }
 
         [TestMethod]
         public void Test_TryECPointCast()
         {
-<<<<<<< HEAD
             Assert.AreEqual(new BigInteger(4), Contract.TryecpointCast(true));
             Assert.AreEqual(new BigInteger(3), Contract.TryecpointCast(false));
-=======
-            Assert.AreEqual(new BigInteger(4), Contract.TryecpointCast());
             Assert.AreEqual(1005150, Engine.FeeConsumed.Value);
->>>>>>> 0f7883ab
         }
 
         [TestMethod]
@@ -170,13 +118,9 @@
         [TestMethod]
         public void Test_TryInvalidUInt160Cast()
         {
-<<<<<<< HEAD
             Assert.AreEqual(new BigInteger(4), Contract.TryinvalidByteArray2UInt160(true));
             Assert.AreEqual(new BigInteger(3), Contract.TryinvalidByteArray2UInt160(false));
-=======
-            Assert.AreEqual(new BigInteger(4), Contract.TryinvalidByteArray2UInt160());
             Assert.AreEqual(1005150, Engine.FeeConsumed.Value);
->>>>>>> 0f7883ab
         }
 
         [TestMethod]
@@ -189,13 +133,9 @@
         [TestMethod]
         public void Test_TryInvalidUInt256Cast()
         {
-<<<<<<< HEAD
             Assert.AreEqual(new BigInteger(4), Contract.TryinvalidByteArray2UInt256(true));
             Assert.AreEqual(new BigInteger(3), Contract.TryinvalidByteArray2UInt256(false));
-=======
-            Assert.AreEqual(new BigInteger(4), Contract.TryinvalidByteArray2UInt256());
             Assert.AreEqual(1005150, Engine.FeeConsumed.Value);
->>>>>>> 0f7883ab
         }
 
         [TestMethod]
@@ -208,12 +148,8 @@
         [TestMethod]
         public void Test_TryNULLECPointCast_1()
         {
-<<<<<<< HEAD
             var array = Contract.TryNULL2Ecpoint_1(true);
-=======
-            var array = Contract.TryNULL2Ecpoint_1();
             Assert.AreEqual(1737270, Engine.FeeConsumed.Value);
->>>>>>> 0f7883ab
             Assert.AreEqual(new BigInteger(4), array?[0]);
             Assert.IsNull(array?[1]);
 
@@ -225,12 +161,8 @@
         [TestMethod]
         public void Test_TryNULLUInt160Cast_1()
         {
-<<<<<<< HEAD
             var array = Contract.TryNULL2Uint160_1(true);
-=======
-            var array = Contract.TryNULL2Uint160_1();
             Assert.AreEqual(1737270, Engine.FeeConsumed.Value);
->>>>>>> 0f7883ab
             Assert.AreEqual(new BigInteger(4), array?[0]);
             Assert.IsNull(array?[1]);
 
@@ -242,12 +174,8 @@
         [TestMethod]
         public void Test_TryNULLUInt256Cast_1()
         {
-<<<<<<< HEAD
             var array = Contract.TryNULL2Uint256_1(true);
-=======
-            var array = Contract.TryNULL2Uint256_1();
             Assert.AreEqual(1737270, Engine.FeeConsumed.Value);
->>>>>>> 0f7883ab
             Assert.AreEqual(new BigInteger(4), array?[0]);
             Assert.IsNull(array?[1]);
 
@@ -259,12 +187,8 @@
         [TestMethod]
         public void Test_TryNULLBytestringCast_1()
         {
-<<<<<<< HEAD
             var array = Contract.TryNULL2Bytestring_1(true);
-=======
-            var array = Contract.TryNULL2Bytestring_1();
             Assert.AreEqual(1483590, Engine.FeeConsumed.Value);
->>>>>>> 0f7883ab
             Assert.AreEqual(new BigInteger(4), array?[0]);
             Assert.IsNull(array?[1]);
 
