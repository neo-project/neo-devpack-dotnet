using Microsoft.VisualStudio.TestTools.UnitTesting;
using Neo.SmartContract.Testing;
using Neo.SmartContract.Testing.Exceptions;
using System.Numerics;

namespace Neo.Compiler.CSharp.UnitTests
{
    [TestClass]
    public class UnitTest_TryCatch : DebugAndTestBase<Contract_TryCatch>
    {
        [TestMethod]
        public void Test_Try01_AllPaths()
        {
            Assert.AreEqual(new BigInteger(2), Contract.Try01(false, false, false));
            AssertGasConsumed(1047870);
            Assert.AreEqual(new BigInteger(3), Contract.Try01(false, false, true));
            AssertGasConsumed(1048530);
            Assert.AreEqual(new BigInteger(3), Contract.Try01(true, true, false));
            AssertGasConsumed(1063740);
            Assert.AreEqual(new BigInteger(4), Contract.Try01(true, true, true));
            AssertGasConsumed(1064400);
        }

        [TestMethod]
        public void Test_Try02_AllPaths()
        {
            Assert.AreEqual(new BigInteger(2), Contract.Try02(false, false, false));
            AssertGasConsumed(1065330);
            Assert.AreEqual(new BigInteger(3), Contract.Try02(false, false, true));
            AssertGasConsumed(1065990);
            Assert.AreEqual(new BigInteger(3), Contract.Try02(true, true, false));
            AssertGasConsumed(1081200);
            Assert.AreEqual(new BigInteger(4), Contract.Try02(true, true, true));
            AssertGasConsumed(1081860);
        }

        [TestMethod]
        public void Test_Try03_AllPaths()
        {
            Assert.AreEqual(new BigInteger(2), Contract.Try03(false, false, false));
            AssertGasConsumed(1047870);
            Assert.AreEqual(new BigInteger(3), Contract.Try03(false, false, true));
            AssertGasConsumed(1048530);
            Assert.AreEqual(new BigInteger(3), Contract.Try03(true, true, false));
            AssertGasConsumed(1079100);
            Assert.AreEqual(new BigInteger(4), Contract.Try03(true, true, true));
            AssertGasConsumed(1079760);
        }

        [TestMethod]
        public void Test_TryNest_AllPaths()
        {
            Assert.AreEqual(new BigInteger(3), Contract.TryNest(false, false, false, false));
            AssertGasConsumed(1048800);
            Assert.AreEqual(new BigInteger(4), Contract.TryNest(true, false, false, false));
            AssertGasConsumed(1080030);
            Assert.AreEqual(new BigInteger(3), Contract.TryNest(false, true, false, false));
            AssertGasConsumed(1048800);
            Assert.AreEqual(new BigInteger(3), Contract.TryNest(false, false, true, true));
            AssertGasConsumed(1079820);
            Assert.AreEqual(new BigInteger(4), Contract.TryNest(true, true, true, true));
            AssertGasConsumed(1141890);
        }

        [TestMethod]
        public void Test_ThrowInCatch_AllPaths()
        {
            Assert.AreEqual(new BigInteger(4), Contract.ThrowInCatch(false, false, true));
            AssertGasConsumed(1048050);
            Assert.AreEqual(new BigInteger(4), Contract.ThrowInCatch(true, false, true));
            AssertGasConsumed(1063920);
            Assert.ThrowsException<TestException>(() => Contract.ThrowInCatch(true, true, true));
            AssertGasConsumed(1079250);
        }

        [TestMethod]
        public void Test_TryFinally_AllPaths()
        {
            Assert.AreEqual(new BigInteger(2), Contract.TryFinally(false, false));
            AssertGasConsumed(1047840);
            Assert.AreEqual(new BigInteger(3), Contract.TryFinally(false, true));
            AssertGasConsumed(1048500);
            Assert.ThrowsException<TestException>(() => Contract.TryFinally(true, true));
            AssertGasConsumed(1063920);
        }

        [TestMethod]
        public void Test_TryFinallyAndRethrow_AllPaths()
        {
            Assert.AreEqual(new BigInteger(2), Contract.TryFinallyAndRethrow(false, false));
            AssertGasConsumed(1047840);
            Assert.AreEqual(new BigInteger(3), Contract.TryFinallyAndRethrow(false, true));
            AssertGasConsumed(1048500);
            Assert.ThrowsException<TestException>(() => Contract.TryFinallyAndRethrow(true, true));
            AssertGasConsumed(1079280);
        }

        [TestMethod]
        public void Test_TryCatch_AllPaths()
        {
            Assert.AreEqual(new BigInteger(2), Contract.TryCatch(false, false));
            AssertGasConsumed(1047600);
            Assert.AreEqual(new BigInteger(3), Contract.TryCatch(true, true));
            AssertGasConsumed(1079400);
        }

        [TestMethod]
        public void Test_TryWithTwoFinally_AllPaths()
        {
            Assert.AreEqual(new BigInteger(1), Contract.TryWithTwoFinally(false, false, false, false, false, false));
            AssertGasConsumed(1049130);
            Assert.AreEqual(new BigInteger(4), Contract.TryWithTwoFinally(false, false, false, false, true, false));
            AssertGasConsumed(1049820);
            Assert.AreEqual(new BigInteger(6), Contract.TryWithTwoFinally(false, false, false, false, false, true));
            AssertGasConsumed(1049820);
            Assert.AreEqual(new BigInteger(3), Contract.TryWithTwoFinally(true, false, true, false, false, false));
            AssertGasConsumed(1065600);
            Assert.AreEqual(new BigInteger(10), Contract.TryWithTwoFinally(false, true, false, true, false, true));
            AssertGasConsumed(1066290);
            Assert.AreEqual(new BigInteger(15), Contract.TryWithTwoFinally(true, true, true, true, true, true));
            AssertGasConsumed(1083450);
        }

        [TestMethod]
        public void Test_TryECPointCast_AllPaths()
        {
            Assert.AreEqual(new BigInteger(2), Contract.TryecpointCast(false, false, false));
            AssertGasConsumed(1048620);
            Assert.AreEqual(new BigInteger(3), Contract.TryecpointCast(false, false, true));
            AssertGasConsumed(1049280);
            Assert.AreEqual(new BigInteger(3), Contract.TryecpointCast(true, true, false));
            AssertGasConsumed(1064250);
            Assert.AreEqual(new BigInteger(4), Contract.TryecpointCast(true, true, true));
            AssertGasConsumed(1064910);
        }

        [TestMethod]
        public void Test_TryValidByteString2Ecpoint_AllPaths()
        {
            Assert.AreEqual(new BigInteger(2), Contract.TryvalidByteString2Ecpoint(false, false));
            AssertGasConsumed(1048470);
            Assert.AreEqual(new BigInteger(3), Contract.TryvalidByteString2Ecpoint(false, true));
            AssertGasConsumed(1049130);
            Assert.AreEqual(new BigInteger(2), Contract.TryvalidByteString2Ecpoint(true, false));
            AssertGasConsumed(1048470);
            Assert.AreEqual(new BigInteger(3), Contract.TryvalidByteString2Ecpoint(true, true));
            AssertGasConsumed(1049130);
        }

        [TestMethod]
        public void Test_TryInvalidByteArray2UInt160_AllPaths()
        {
            Assert.AreEqual(new BigInteger(2), Contract.TryinvalidByteArray2UInt160(false, false, false));
            AssertGasConsumed(1048620);
            Assert.AreEqual(new BigInteger(3), Contract.TryinvalidByteArray2UInt160(false, false, true));
            AssertGasConsumed(1049280);
            Assert.AreEqual(new BigInteger(3), Contract.TryinvalidByteArray2UInt160(true, true, false));
            AssertGasConsumed(1064250);
            Assert.AreEqual(new BigInteger(4), Contract.TryinvalidByteArray2UInt160(true, true, true));
            AssertGasConsumed(1064910);
        }

        [TestMethod]
        public void Test_TryValidByteArray2UInt160_AllPaths()
        {
            Assert.AreEqual(new BigInteger(2), Contract.TryvalidByteArray2UInt160(false, false));
            AssertGasConsumed(1048470);
            Assert.AreEqual(new BigInteger(3), Contract.TryvalidByteArray2UInt160(false, true));
            AssertGasConsumed(1049130);
            Assert.AreEqual(new BigInteger(2), Contract.TryvalidByteArray2UInt160(true, false));
            AssertGasConsumed(1048470);
            Assert.AreEqual(new BigInteger(3), Contract.TryvalidByteArray2UInt160(true, true));
            AssertGasConsumed(1049130);
        }

        [TestMethod]
        public void Test_TryInvalidByteArray2UInt256_AllPaths()
        {
            Assert.AreEqual(new BigInteger(2), Contract.TryinvalidByteArray2UInt256(false, false, false));
            AssertGasConsumed(1048170);
            Assert.AreEqual(new BigInteger(3), Contract.TryinvalidByteArray2UInt256(false, false, true));
            AssertGasConsumed(1048830);
            Assert.AreEqual(new BigInteger(3), Contract.TryinvalidByteArray2UInt256(true, true, false));
            AssertGasConsumed(1064190);
            Assert.AreEqual(new BigInteger(4), Contract.TryinvalidByteArray2UInt256(true, true, true));
            AssertGasConsumed(1064850);
        }

        [TestMethod]
        public void Test_TryValidByteArray2UInt256_AllPaths()
        {
            Assert.AreEqual(new BigInteger(2), Contract.TryvalidByteArray2UInt256(false, false));
            AssertGasConsumed(1048020);
            Assert.AreEqual(new BigInteger(3), Contract.TryvalidByteArray2UInt256(false, true));
            AssertGasConsumed(1048680);
            Assert.AreEqual(new BigInteger(2), Contract.TryvalidByteArray2UInt256(true, false));
            AssertGasConsumed(1048020);
            Assert.AreEqual(new BigInteger(3), Contract.TryvalidByteArray2UInt256(true, true));
            AssertGasConsumed(1048680);
        }

        [TestMethod]
        public void Test_TryNULL2Ecpoint_1_AllPaths()
        {
            var result = Contract.TryNULL2Ecpoint_1(false, false, false);
            Assert.IsNotNull(result);
<<<<<<< HEAD
            AssertGasConsumed(1795260);
=======
            AssertGasConsumed(1366290);
>>>>>>> 6e651f53
            Assert.AreEqual(new BigInteger(2), result[0]);
            Assert.IsNotNull(result[1]);

            result = Contract.TryNULL2Ecpoint_1(true, false, true);
            Assert.IsNotNull(result);
<<<<<<< HEAD
            AssertGasConsumed(1796670);
=======
            AssertGasConsumed(1367700);
>>>>>>> 6e651f53
            Assert.AreEqual(new BigInteger(4), result[0]);
            Assert.IsNull(result[1]);

            result = Contract.TryNULL2Ecpoint_1(false, true, true);
            Assert.IsNotNull(result);
<<<<<<< HEAD
            AssertGasConsumed(1795920);
=======
            AssertGasConsumed(1366950);
>>>>>>> 6e651f53
            Assert.AreEqual(new BigInteger(3), result[0]);
            Assert.IsNotNull(result[1]);
        }

        [TestMethod]
        public void Test_TryNULL2Uint160_1_AllPaths()
        {
            var result = Contract.TryNULL2Uint160_1(false, false, false);
            Assert.IsNotNull(result);
<<<<<<< HEAD
            AssertGasConsumed(1795260);
=======
            AssertGasConsumed(1366290);
>>>>>>> 6e651f53
            Assert.AreEqual(new BigInteger(2), result[0]);
            Assert.IsNotNull(result[1]);

            result = Contract.TryNULL2Uint160_1(true, false, true);
            Assert.IsNotNull(result);
<<<<<<< HEAD
            AssertGasConsumed(1796670);
=======
            AssertGasConsumed(1367700);
>>>>>>> 6e651f53
            Assert.AreEqual(new BigInteger(4), result[0]);
            Assert.IsNull(result[1]);

            result = Contract.TryNULL2Uint160_1(false, true, true);
            Assert.IsNotNull(result);
<<<<<<< HEAD
            AssertGasConsumed(1795920);
=======
            AssertGasConsumed(1366950);
>>>>>>> 6e651f53
            Assert.AreEqual(new BigInteger(3), result[0]);
            Assert.IsNotNull(result[1]);
        }

        [TestMethod]
        public void Test_TryNULL2Uint256_1_AllPaths()
        {
            var result = Contract.TryNULL2Uint256_1(false, false, false);
            Assert.IsNotNull(result);
<<<<<<< HEAD
            AssertGasConsumed(1795260);
=======
            AssertGasConsumed(1366290);
>>>>>>> 6e651f53
            Assert.AreEqual(new BigInteger(2), result[0]);
            Assert.IsNotNull(result[1]);

            result = Contract.TryNULL2Uint256_1(true, false, true);
            Assert.IsNotNull(result);
<<<<<<< HEAD
            AssertGasConsumed(1796670);
=======
            AssertGasConsumed(1367700);
>>>>>>> 6e651f53
            Assert.AreEqual(new BigInteger(4), result[0]);
            Assert.IsNull(result[1]);

            result = Contract.TryNULL2Uint256_1(false, true, true);
            Assert.IsNotNull(result);
<<<<<<< HEAD
            AssertGasConsumed(1795920);
=======
            AssertGasConsumed(1366950);
>>>>>>> 6e651f53
            Assert.AreEqual(new BigInteger(3), result[0]);
            Assert.IsNotNull(result[1]);
        }

        [TestMethod]
        public void Test_TryNULL2Bytestring_1_AllPaths()
        {
            var result = Contract.TryNULL2Bytestring_1(false, false, false);
            Assert.IsNotNull(result);
<<<<<<< HEAD
            AssertGasConsumed(1541580);
=======
            AssertGasConsumed(1112610);
>>>>>>> 6e651f53
            Assert.AreEqual(new BigInteger(2), result[0]);
            Assert.IsNotNull(result[1]);

            result = Contract.TryNULL2Bytestring_1(true, false, true);
            Assert.IsNotNull(result);
<<<<<<< HEAD
            AssertGasConsumed(1542990);
=======
            AssertGasConsumed(1114020);
>>>>>>> 6e651f53
            Assert.AreEqual(new BigInteger(4), result[0]);
            Assert.IsNull(result[1]);

            result = Contract.TryNULL2Bytestring_1(false, true, true);
            Assert.IsNotNull(result);
<<<<<<< HEAD
            AssertGasConsumed(1542240);
=======
            AssertGasConsumed(1113270);
>>>>>>> 6e651f53
            Assert.AreEqual(new BigInteger(3), result[0]);
            Assert.IsNotNull(result[1]);
        }

        [TestMethod]
        public void Test_TryUncatchableException_AllPaths()
        {
            Assert.AreEqual(new BigInteger(2), Contract.TryUncatchableException(false, false, false));
            AssertGasConsumed(1047870);
            Assert.AreEqual(new BigInteger(3), Contract.TryUncatchableException(false, false, true));
            AssertGasConsumed(1048530);
            Assert.ThrowsException<TestException>(() => Contract.TryUncatchableException(true, true, true));
            AssertGasConsumed(1047450);
        }

        [TestMethod]
        public void Test_ThrowCall()
        {
            Assert.ThrowsException<TestException>(Contract.ThrowCall);
        }
    }
}<|MERGE_RESOLUTION|>--- conflicted
+++ resolved
@@ -204,31 +204,19 @@
         {
             var result = Contract.TryNULL2Ecpoint_1(false, false, false);
             Assert.IsNotNull(result);
-<<<<<<< HEAD
-            AssertGasConsumed(1795260);
-=======
-            AssertGasConsumed(1366290);
->>>>>>> 6e651f53
+            AssertGasConsumed(1364610);
             Assert.AreEqual(new BigInteger(2), result[0]);
             Assert.IsNotNull(result[1]);
 
             result = Contract.TryNULL2Ecpoint_1(true, false, true);
             Assert.IsNotNull(result);
-<<<<<<< HEAD
-            AssertGasConsumed(1796670);
-=======
-            AssertGasConsumed(1367700);
->>>>>>> 6e651f53
+            AssertGasConsumed(1366020);
             Assert.AreEqual(new BigInteger(4), result[0]);
             Assert.IsNull(result[1]);
 
             result = Contract.TryNULL2Ecpoint_1(false, true, true);
             Assert.IsNotNull(result);
-<<<<<<< HEAD
-            AssertGasConsumed(1795920);
-=======
-            AssertGasConsumed(1366950);
->>>>>>> 6e651f53
+            AssertGasConsumed(1365270);
             Assert.AreEqual(new BigInteger(3), result[0]);
             Assert.IsNotNull(result[1]);
         }
@@ -238,31 +226,19 @@
         {
             var result = Contract.TryNULL2Uint160_1(false, false, false);
             Assert.IsNotNull(result);
-<<<<<<< HEAD
-            AssertGasConsumed(1795260);
-=======
-            AssertGasConsumed(1366290);
->>>>>>> 6e651f53
+            AssertGasConsumed(1364610);
             Assert.AreEqual(new BigInteger(2), result[0]);
             Assert.IsNotNull(result[1]);
 
             result = Contract.TryNULL2Uint160_1(true, false, true);
             Assert.IsNotNull(result);
-<<<<<<< HEAD
-            AssertGasConsumed(1796670);
-=======
-            AssertGasConsumed(1367700);
->>>>>>> 6e651f53
+            AssertGasConsumed(1366020);
             Assert.AreEqual(new BigInteger(4), result[0]);
             Assert.IsNull(result[1]);
 
             result = Contract.TryNULL2Uint160_1(false, true, true);
             Assert.IsNotNull(result);
-<<<<<<< HEAD
-            AssertGasConsumed(1795920);
-=======
-            AssertGasConsumed(1366950);
->>>>>>> 6e651f53
+            AssertGasConsumed(1365270);
             Assert.AreEqual(new BigInteger(3), result[0]);
             Assert.IsNotNull(result[1]);
         }
@@ -272,31 +248,19 @@
         {
             var result = Contract.TryNULL2Uint256_1(false, false, false);
             Assert.IsNotNull(result);
-<<<<<<< HEAD
-            AssertGasConsumed(1795260);
-=======
-            AssertGasConsumed(1366290);
->>>>>>> 6e651f53
+            AssertGasConsumed(1364610);
             Assert.AreEqual(new BigInteger(2), result[0]);
             Assert.IsNotNull(result[1]);
 
             result = Contract.TryNULL2Uint256_1(true, false, true);
             Assert.IsNotNull(result);
-<<<<<<< HEAD
-            AssertGasConsumed(1796670);
-=======
-            AssertGasConsumed(1367700);
->>>>>>> 6e651f53
+            AssertGasConsumed(1366020);
             Assert.AreEqual(new BigInteger(4), result[0]);
             Assert.IsNull(result[1]);
 
             result = Contract.TryNULL2Uint256_1(false, true, true);
             Assert.IsNotNull(result);
-<<<<<<< HEAD
-            AssertGasConsumed(1795920);
-=======
-            AssertGasConsumed(1366950);
->>>>>>> 6e651f53
+            AssertGasConsumed(1365270);
             Assert.AreEqual(new BigInteger(3), result[0]);
             Assert.IsNotNull(result[1]);
         }
@@ -306,31 +270,19 @@
         {
             var result = Contract.TryNULL2Bytestring_1(false, false, false);
             Assert.IsNotNull(result);
-<<<<<<< HEAD
-            AssertGasConsumed(1541580);
-=======
-            AssertGasConsumed(1112610);
->>>>>>> 6e651f53
+            AssertGasConsumed(1110930);
             Assert.AreEqual(new BigInteger(2), result[0]);
             Assert.IsNotNull(result[1]);
 
             result = Contract.TryNULL2Bytestring_1(true, false, true);
             Assert.IsNotNull(result);
-<<<<<<< HEAD
-            AssertGasConsumed(1542990);
-=======
-            AssertGasConsumed(1114020);
->>>>>>> 6e651f53
+            AssertGasConsumed(1112340);
             Assert.AreEqual(new BigInteger(4), result[0]);
             Assert.IsNull(result[1]);
 
             result = Contract.TryNULL2Bytestring_1(false, true, true);
             Assert.IsNotNull(result);
-<<<<<<< HEAD
-            AssertGasConsumed(1542240);
-=======
-            AssertGasConsumed(1113270);
->>>>>>> 6e651f53
+            AssertGasConsumed(1111590);
             Assert.AreEqual(new BigInteger(3), result[0]);
             Assert.IsNotNull(result[1]);
         }
