--- conflicted
+++ resolved
@@ -25,46 +25,6 @@
     /// Unsafe method
     /// </summary>
     /// <remarks>
-<<<<<<< HEAD
-    /// Script: VwIAA/////8AAAAAcAL///9/cWgRnkoQLgM6SgP/////AAAAADIDOnBpEZ5KAgAAAIAuAzpKAv///38yAzpxxUpoz0ppz0A=
-    /// 00 : OpCode.INITSLOT 0200	[64 datoshi]
-    /// 03 : OpCode.PUSHINT64 FFFFFFFF00000000	[1 datoshi]
-    /// 0C : OpCode.STLOC0	[2 datoshi]
-    /// 0D : OpCode.PUSHINT32 FFFFFF7F	[1 datoshi]
-    /// 12 : OpCode.STLOC1	[2 datoshi]
-    /// 13 : OpCode.LDLOC0	[2 datoshi]
-    /// 14 : OpCode.PUSH1	[1 datoshi]
-    /// 15 : OpCode.ADD	[8 datoshi]
-    /// 16 : OpCode.DUP	[2 datoshi]
-    /// 17 : OpCode.PUSH0	[1 datoshi]
-    /// 18 : OpCode.JMPGE 03	[2 datoshi]
-    /// 1A : OpCode.THROW	[512 datoshi]
-    /// 1B : OpCode.DUP	[2 datoshi]
-    /// 1C : OpCode.PUSHINT64 FFFFFFFF00000000	[1 datoshi]
-    /// 25 : OpCode.JMPLE 03	[2 datoshi]
-    /// 27 : OpCode.THROW	[512 datoshi]
-    /// 28 : OpCode.STLOC0	[2 datoshi]
-    /// 29 : OpCode.LDLOC1	[2 datoshi]
-    /// 2A : OpCode.PUSH1	[1 datoshi]
-    /// 2B : OpCode.ADD	[8 datoshi]
-    /// 2C : OpCode.DUP	[2 datoshi]
-    /// 2D : OpCode.PUSHINT32 00000080	[1 datoshi]
-    /// 32 : OpCode.JMPGE 03	[2 datoshi]
-    /// 34 : OpCode.THROW	[512 datoshi]
-    /// 35 : OpCode.DUP	[2 datoshi]
-    /// 36 : OpCode.PUSHINT32 FFFFFF7F	[1 datoshi]
-    /// 3B : OpCode.JMPLE 03	[2 datoshi]
-    /// 3D : OpCode.THROW	[512 datoshi]
-    /// 3E : OpCode.STLOC1	[2 datoshi]
-    /// 3F : OpCode.NEWSTRUCT0	[16 datoshi]
-    /// 40 : OpCode.DUP	[2 datoshi]
-    /// 41 : OpCode.LDLOC0	[2 datoshi]
-    /// 42 : OpCode.APPEND	[8192 datoshi]
-    /// 43 : OpCode.DUP	[2 datoshi]
-    /// 44 : OpCode.LDLOC1	[2 datoshi]
-    /// 45 : OpCode.APPEND	[8192 datoshi]
-    /// 46 : OpCode.RET	[0 datoshi]
-=======
     /// Script: VwIAA/////8AAAAAcAL///9/cWgRnkoQLgM6SgP/////AAAAADIDOnBpEZ5KAgAAAIAuAzpKAv///38yAzpxaWgSv0A=
     /// 00 : OpCode.INITSLOT 0200
     /// 03 : OpCode.PUSHINT64 FFFFFFFF00000000
@@ -100,7 +60,6 @@
     /// 41 : OpCode.PUSH2
     /// 42 : OpCode.PACKSTRUCT
     /// 43 : OpCode.RET
->>>>>>> 6e651f53
     /// </remarks>
     [DisplayName("unitTest_Add_Assign_Checked")]
     public abstract IList<object>? UnitTest_Add_Assign_Checked();
@@ -109,53 +68,6 @@
     /// Unsafe method
     /// </summary>
     /// <remarks>
-<<<<<<< HEAD
-    /// Script: VwIAA/////8AAAAAcAL///9/cWgRnkoQLgQiDkoD/////wAAAAAyDAP/////AAAAAJFwaRGeSgIAAACALgQiCkoC////fzIeA/////8AAAAAkUoC////fzIMAwAAAAABAAAAn3HFSmjPSmnPQA==
-    /// 00 : OpCode.INITSLOT 0200	[64 datoshi]
-    /// 03 : OpCode.PUSHINT64 FFFFFFFF00000000	[1 datoshi]
-    /// 0C : OpCode.STLOC0	[2 datoshi]
-    /// 0D : OpCode.PUSHINT32 FFFFFF7F	[1 datoshi]
-    /// 12 : OpCode.STLOC1	[2 datoshi]
-    /// 13 : OpCode.LDLOC0	[2 datoshi]
-    /// 14 : OpCode.PUSH1	[1 datoshi]
-    /// 15 : OpCode.ADD	[8 datoshi]
-    /// 16 : OpCode.DUP	[2 datoshi]
-    /// 17 : OpCode.PUSH0	[1 datoshi]
-    /// 18 : OpCode.JMPGE 04	[2 datoshi]
-    /// 1A : OpCode.JMP 0E	[2 datoshi]
-    /// 1C : OpCode.DUP	[2 datoshi]
-    /// 1D : OpCode.PUSHINT64 FFFFFFFF00000000	[1 datoshi]
-    /// 26 : OpCode.JMPLE 0C	[2 datoshi]
-    /// 28 : OpCode.PUSHINT64 FFFFFFFF00000000	[1 datoshi]
-    /// 31 : OpCode.AND	[8 datoshi]
-    /// 32 : OpCode.STLOC0	[2 datoshi]
-    /// 33 : OpCode.LDLOC1	[2 datoshi]
-    /// 34 : OpCode.PUSH1	[1 datoshi]
-    /// 35 : OpCode.ADD	[8 datoshi]
-    /// 36 : OpCode.DUP	[2 datoshi]
-    /// 37 : OpCode.PUSHINT32 00000080	[1 datoshi]
-    /// 3C : OpCode.JMPGE 04	[2 datoshi]
-    /// 3E : OpCode.JMP 0A	[2 datoshi]
-    /// 40 : OpCode.DUP	[2 datoshi]
-    /// 41 : OpCode.PUSHINT32 FFFFFF7F	[1 datoshi]
-    /// 46 : OpCode.JMPLE 1E	[2 datoshi]
-    /// 48 : OpCode.PUSHINT64 FFFFFFFF00000000	[1 datoshi]
-    /// 51 : OpCode.AND	[8 datoshi]
-    /// 52 : OpCode.DUP	[2 datoshi]
-    /// 53 : OpCode.PUSHINT32 FFFFFF7F	[1 datoshi]
-    /// 58 : OpCode.JMPLE 0C	[2 datoshi]
-    /// 5A : OpCode.PUSHINT64 0000000001000000	[1 datoshi]
-    /// 63 : OpCode.SUB	[8 datoshi]
-    /// 64 : OpCode.STLOC1	[2 datoshi]
-    /// 65 : OpCode.NEWSTRUCT0	[16 datoshi]
-    /// 66 : OpCode.DUP	[2 datoshi]
-    /// 67 : OpCode.LDLOC0	[2 datoshi]
-    /// 68 : OpCode.APPEND	[8192 datoshi]
-    /// 69 : OpCode.DUP	[2 datoshi]
-    /// 6A : OpCode.LDLOC1	[2 datoshi]
-    /// 6B : OpCode.APPEND	[8192 datoshi]
-    /// 6C : OpCode.RET	[0 datoshi]
-=======
     /// Script: VwIAA/////8AAAAAcAL///9/cWgRnkoQLgQiDkoD/////wAAAAAyDAP/////AAAAAJFwaRGeSgIAAACALgQiCkoC////fzIeA/////8AAAAAkUoC////fzIMAwAAAAABAAAAn3FpaBK/QA==
     /// 00 : OpCode.INITSLOT 0200
     /// 03 : OpCode.PUSHINT64 FFFFFFFF00000000
@@ -198,7 +110,6 @@
     /// 67 : OpCode.PUSH2
     /// 68 : OpCode.PACKSTRUCT
     /// 69 : OpCode.RET
->>>>>>> 6e651f53
     /// </remarks>
     [DisplayName("unitTest_Add_Assign_UnChecked")]
     public abstract IList<object>? UnitTest_Add_Assign_UnChecked();
@@ -207,46 +118,6 @@
     /// Unsafe method
     /// </summary>
     /// <remarks>
-<<<<<<< HEAD
-    /// Script: VwIAA/////8AAAAAcAL///9/cWgRqEoQLgM6SgP/////AAAAADIDOnBpEahKAgAAAIAuAzpKAv///38yAzpxxUpoz0ppz0A=
-    /// 00 : OpCode.INITSLOT 0200	[64 datoshi]
-    /// 03 : OpCode.PUSHINT64 FFFFFFFF00000000	[1 datoshi]
-    /// 0C : OpCode.STLOC0	[2 datoshi]
-    /// 0D : OpCode.PUSHINT32 FFFFFF7F	[1 datoshi]
-    /// 12 : OpCode.STLOC1	[2 datoshi]
-    /// 13 : OpCode.LDLOC0	[2 datoshi]
-    /// 14 : OpCode.PUSH1	[1 datoshi]
-    /// 15 : OpCode.SHL	[8 datoshi]
-    /// 16 : OpCode.DUP	[2 datoshi]
-    /// 17 : OpCode.PUSH0	[1 datoshi]
-    /// 18 : OpCode.JMPGE 03	[2 datoshi]
-    /// 1A : OpCode.THROW	[512 datoshi]
-    /// 1B : OpCode.DUP	[2 datoshi]
-    /// 1C : OpCode.PUSHINT64 FFFFFFFF00000000	[1 datoshi]
-    /// 25 : OpCode.JMPLE 03	[2 datoshi]
-    /// 27 : OpCode.THROW	[512 datoshi]
-    /// 28 : OpCode.STLOC0	[2 datoshi]
-    /// 29 : OpCode.LDLOC1	[2 datoshi]
-    /// 2A : OpCode.PUSH1	[1 datoshi]
-    /// 2B : OpCode.SHL	[8 datoshi]
-    /// 2C : OpCode.DUP	[2 datoshi]
-    /// 2D : OpCode.PUSHINT32 00000080	[1 datoshi]
-    /// 32 : OpCode.JMPGE 03	[2 datoshi]
-    /// 34 : OpCode.THROW	[512 datoshi]
-    /// 35 : OpCode.DUP	[2 datoshi]
-    /// 36 : OpCode.PUSHINT32 FFFFFF7F	[1 datoshi]
-    /// 3B : OpCode.JMPLE 03	[2 datoshi]
-    /// 3D : OpCode.THROW	[512 datoshi]
-    /// 3E : OpCode.STLOC1	[2 datoshi]
-    /// 3F : OpCode.NEWSTRUCT0	[16 datoshi]
-    /// 40 : OpCode.DUP	[2 datoshi]
-    /// 41 : OpCode.LDLOC0	[2 datoshi]
-    /// 42 : OpCode.APPEND	[8192 datoshi]
-    /// 43 : OpCode.DUP	[2 datoshi]
-    /// 44 : OpCode.LDLOC1	[2 datoshi]
-    /// 45 : OpCode.APPEND	[8192 datoshi]
-    /// 46 : OpCode.RET	[0 datoshi]
-=======
     /// Script: VwIAA/////8AAAAAcAL///9/cWgRqEoQLgM6SgP/////AAAAADIDOnBpEahKAgAAAIAuAzpKAv///38yAzpxaWgSv0A=
     /// 00 : OpCode.INITSLOT 0200
     /// 03 : OpCode.PUSHINT64 FFFFFFFF00000000
@@ -282,7 +153,6 @@
     /// 41 : OpCode.PUSH2
     /// 42 : OpCode.PACKSTRUCT
     /// 43 : OpCode.RET
->>>>>>> 6e651f53
     /// </remarks>
     [DisplayName("unitTest_Left_Shift_Assign_Checked")]
     public abstract IList<object>? UnitTest_Left_Shift_Assign_Checked();
@@ -291,53 +161,6 @@
     /// Unsafe method
     /// </summary>
     /// <remarks>
-<<<<<<< HEAD
-    /// Script: VwIAA/////8AAAAAcAL///9/cWgRqEoQLgQiDkoD/////wAAAAAyDAP/////AAAAAJFwaRGoSgIAAACALgQiCkoC////fzIeA/////8AAAAAkUoC////fzIMAwAAAAABAAAAn3HFSmjPSmnPQA==
-    /// 00 : OpCode.INITSLOT 0200	[64 datoshi]
-    /// 03 : OpCode.PUSHINT64 FFFFFFFF00000000	[1 datoshi]
-    /// 0C : OpCode.STLOC0	[2 datoshi]
-    /// 0D : OpCode.PUSHINT32 FFFFFF7F	[1 datoshi]
-    /// 12 : OpCode.STLOC1	[2 datoshi]
-    /// 13 : OpCode.LDLOC0	[2 datoshi]
-    /// 14 : OpCode.PUSH1	[1 datoshi]
-    /// 15 : OpCode.SHL	[8 datoshi]
-    /// 16 : OpCode.DUP	[2 datoshi]
-    /// 17 : OpCode.PUSH0	[1 datoshi]
-    /// 18 : OpCode.JMPGE 04	[2 datoshi]
-    /// 1A : OpCode.JMP 0E	[2 datoshi]
-    /// 1C : OpCode.DUP	[2 datoshi]
-    /// 1D : OpCode.PUSHINT64 FFFFFFFF00000000	[1 datoshi]
-    /// 26 : OpCode.JMPLE 0C	[2 datoshi]
-    /// 28 : OpCode.PUSHINT64 FFFFFFFF00000000	[1 datoshi]
-    /// 31 : OpCode.AND	[8 datoshi]
-    /// 32 : OpCode.STLOC0	[2 datoshi]
-    /// 33 : OpCode.LDLOC1	[2 datoshi]
-    /// 34 : OpCode.PUSH1	[1 datoshi]
-    /// 35 : OpCode.SHL	[8 datoshi]
-    /// 36 : OpCode.DUP	[2 datoshi]
-    /// 37 : OpCode.PUSHINT32 00000080	[1 datoshi]
-    /// 3C : OpCode.JMPGE 04	[2 datoshi]
-    /// 3E : OpCode.JMP 0A	[2 datoshi]
-    /// 40 : OpCode.DUP	[2 datoshi]
-    /// 41 : OpCode.PUSHINT32 FFFFFF7F	[1 datoshi]
-    /// 46 : OpCode.JMPLE 1E	[2 datoshi]
-    /// 48 : OpCode.PUSHINT64 FFFFFFFF00000000	[1 datoshi]
-    /// 51 : OpCode.AND	[8 datoshi]
-    /// 52 : OpCode.DUP	[2 datoshi]
-    /// 53 : OpCode.PUSHINT32 FFFFFF7F	[1 datoshi]
-    /// 58 : OpCode.JMPLE 0C	[2 datoshi]
-    /// 5A : OpCode.PUSHINT64 0000000001000000	[1 datoshi]
-    /// 63 : OpCode.SUB	[8 datoshi]
-    /// 64 : OpCode.STLOC1	[2 datoshi]
-    /// 65 : OpCode.NEWSTRUCT0	[16 datoshi]
-    /// 66 : OpCode.DUP	[2 datoshi]
-    /// 67 : OpCode.LDLOC0	[2 datoshi]
-    /// 68 : OpCode.APPEND	[8192 datoshi]
-    /// 69 : OpCode.DUP	[2 datoshi]
-    /// 6A : OpCode.LDLOC1	[2 datoshi]
-    /// 6B : OpCode.APPEND	[8192 datoshi]
-    /// 6C : OpCode.RET	[0 datoshi]
-=======
     /// Script: VwIAA/////8AAAAAcAL///9/cWgRqEoQLgQiDkoD/////wAAAAAyDAP/////AAAAAJFwaRGoSgIAAACALgQiCkoC////fzIeA/////8AAAAAkUoC////fzIMAwAAAAABAAAAn3FpaBK/QA==
     /// 00 : OpCode.INITSLOT 0200
     /// 03 : OpCode.PUSHINT64 FFFFFFFF00000000
@@ -380,7 +203,6 @@
     /// 67 : OpCode.PUSH2
     /// 68 : OpCode.PACKSTRUCT
     /// 69 : OpCode.RET
->>>>>>> 6e651f53
     /// </remarks>
     [DisplayName("unitTest_Left_Shift_Assign_UnChecked")]
     public abstract IList<object>? UnitTest_Left_Shift_Assign_UnChecked();
@@ -389,46 +211,6 @@
     /// Unsafe method
     /// </summary>
     /// <remarks>
-<<<<<<< HEAD
-    /// Script: VwIAA/////8AAAAAcAL///9/cWgSoEoQLgM6SgP/////AAAAADIDOnBpEqBKAgAAAIAuAzpKAv///38yAzpxxUpoz0ppz0A=
-    /// 00 : OpCode.INITSLOT 0200	[64 datoshi]
-    /// 03 : OpCode.PUSHINT64 FFFFFFFF00000000	[1 datoshi]
-    /// 0C : OpCode.STLOC0	[2 datoshi]
-    /// 0D : OpCode.PUSHINT32 FFFFFF7F	[1 datoshi]
-    /// 12 : OpCode.STLOC1	[2 datoshi]
-    /// 13 : OpCode.LDLOC0	[2 datoshi]
-    /// 14 : OpCode.PUSH2	[1 datoshi]
-    /// 15 : OpCode.MUL	[8 datoshi]
-    /// 16 : OpCode.DUP	[2 datoshi]
-    /// 17 : OpCode.PUSH0	[1 datoshi]
-    /// 18 : OpCode.JMPGE 03	[2 datoshi]
-    /// 1A : OpCode.THROW	[512 datoshi]
-    /// 1B : OpCode.DUP	[2 datoshi]
-    /// 1C : OpCode.PUSHINT64 FFFFFFFF00000000	[1 datoshi]
-    /// 25 : OpCode.JMPLE 03	[2 datoshi]
-    /// 27 : OpCode.THROW	[512 datoshi]
-    /// 28 : OpCode.STLOC0	[2 datoshi]
-    /// 29 : OpCode.LDLOC1	[2 datoshi]
-    /// 2A : OpCode.PUSH2	[1 datoshi]
-    /// 2B : OpCode.MUL	[8 datoshi]
-    /// 2C : OpCode.DUP	[2 datoshi]
-    /// 2D : OpCode.PUSHINT32 00000080	[1 datoshi]
-    /// 32 : OpCode.JMPGE 03	[2 datoshi]
-    /// 34 : OpCode.THROW	[512 datoshi]
-    /// 35 : OpCode.DUP	[2 datoshi]
-    /// 36 : OpCode.PUSHINT32 FFFFFF7F	[1 datoshi]
-    /// 3B : OpCode.JMPLE 03	[2 datoshi]
-    /// 3D : OpCode.THROW	[512 datoshi]
-    /// 3E : OpCode.STLOC1	[2 datoshi]
-    /// 3F : OpCode.NEWSTRUCT0	[16 datoshi]
-    /// 40 : OpCode.DUP	[2 datoshi]
-    /// 41 : OpCode.LDLOC0	[2 datoshi]
-    /// 42 : OpCode.APPEND	[8192 datoshi]
-    /// 43 : OpCode.DUP	[2 datoshi]
-    /// 44 : OpCode.LDLOC1	[2 datoshi]
-    /// 45 : OpCode.APPEND	[8192 datoshi]
-    /// 46 : OpCode.RET	[0 datoshi]
-=======
     /// Script: VwIAA/////8AAAAAcAL///9/cWgSoEoQLgM6SgP/////AAAAADIDOnBpEqBKAgAAAIAuAzpKAv///38yAzpxaWgSv0A=
     /// 00 : OpCode.INITSLOT 0200
     /// 03 : OpCode.PUSHINT64 FFFFFFFF00000000
@@ -464,7 +246,6 @@
     /// 41 : OpCode.PUSH2
     /// 42 : OpCode.PACKSTRUCT
     /// 43 : OpCode.RET
->>>>>>> 6e651f53
     /// </remarks>
     [DisplayName("unitTest_Mul_Assign_Checked")]
     public abstract IList<object>? UnitTest_Mul_Assign_Checked();
@@ -473,53 +254,6 @@
     /// Unsafe method
     /// </summary>
     /// <remarks>
-<<<<<<< HEAD
-    /// Script: VwIAA/////8AAAAAcAL///9/cWgSoEoQLgQiDkoD/////wAAAAAyDAP/////AAAAAJFwaRKgSgIAAACALgQiCkoC////fzIeA/////8AAAAAkUoC////fzIMAwAAAAABAAAAn3HFSmjPSmnPQA==
-    /// 00 : OpCode.INITSLOT 0200	[64 datoshi]
-    /// 03 : OpCode.PUSHINT64 FFFFFFFF00000000	[1 datoshi]
-    /// 0C : OpCode.STLOC0	[2 datoshi]
-    /// 0D : OpCode.PUSHINT32 FFFFFF7F	[1 datoshi]
-    /// 12 : OpCode.STLOC1	[2 datoshi]
-    /// 13 : OpCode.LDLOC0	[2 datoshi]
-    /// 14 : OpCode.PUSH2	[1 datoshi]
-    /// 15 : OpCode.MUL	[8 datoshi]
-    /// 16 : OpCode.DUP	[2 datoshi]
-    /// 17 : OpCode.PUSH0	[1 datoshi]
-    /// 18 : OpCode.JMPGE 04	[2 datoshi]
-    /// 1A : OpCode.JMP 0E	[2 datoshi]
-    /// 1C : OpCode.DUP	[2 datoshi]
-    /// 1D : OpCode.PUSHINT64 FFFFFFFF00000000	[1 datoshi]
-    /// 26 : OpCode.JMPLE 0C	[2 datoshi]
-    /// 28 : OpCode.PUSHINT64 FFFFFFFF00000000	[1 datoshi]
-    /// 31 : OpCode.AND	[8 datoshi]
-    /// 32 : OpCode.STLOC0	[2 datoshi]
-    /// 33 : OpCode.LDLOC1	[2 datoshi]
-    /// 34 : OpCode.PUSH2	[1 datoshi]
-    /// 35 : OpCode.MUL	[8 datoshi]
-    /// 36 : OpCode.DUP	[2 datoshi]
-    /// 37 : OpCode.PUSHINT32 00000080	[1 datoshi]
-    /// 3C : OpCode.JMPGE 04	[2 datoshi]
-    /// 3E : OpCode.JMP 0A	[2 datoshi]
-    /// 40 : OpCode.DUP	[2 datoshi]
-    /// 41 : OpCode.PUSHINT32 FFFFFF7F	[1 datoshi]
-    /// 46 : OpCode.JMPLE 1E	[2 datoshi]
-    /// 48 : OpCode.PUSHINT64 FFFFFFFF00000000	[1 datoshi]
-    /// 51 : OpCode.AND	[8 datoshi]
-    /// 52 : OpCode.DUP	[2 datoshi]
-    /// 53 : OpCode.PUSHINT32 FFFFFF7F	[1 datoshi]
-    /// 58 : OpCode.JMPLE 0C	[2 datoshi]
-    /// 5A : OpCode.PUSHINT64 0000000001000000	[1 datoshi]
-    /// 63 : OpCode.SUB	[8 datoshi]
-    /// 64 : OpCode.STLOC1	[2 datoshi]
-    /// 65 : OpCode.NEWSTRUCT0	[16 datoshi]
-    /// 66 : OpCode.DUP	[2 datoshi]
-    /// 67 : OpCode.LDLOC0	[2 datoshi]
-    /// 68 : OpCode.APPEND	[8192 datoshi]
-    /// 69 : OpCode.DUP	[2 datoshi]
-    /// 6A : OpCode.LDLOC1	[2 datoshi]
-    /// 6B : OpCode.APPEND	[8192 datoshi]
-    /// 6C : OpCode.RET	[0 datoshi]
-=======
     /// Script: VwIAA/////8AAAAAcAL///9/cWgSoEoQLgQiDkoD/////wAAAAAyDAP/////AAAAAJFwaRKgSgIAAACALgQiCkoC////fzIeA/////8AAAAAkUoC////fzIMAwAAAAABAAAAn3FpaBK/QA==
     /// 00 : OpCode.INITSLOT 0200
     /// 03 : OpCode.PUSHINT64 FFFFFFFF00000000
@@ -562,7 +296,6 @@
     /// 67 : OpCode.PUSH2
     /// 68 : OpCode.PACKSTRUCT
     /// 69 : OpCode.RET
->>>>>>> 6e651f53
     /// </remarks>
     [DisplayName("unitTest_Mul_Assign_UnChecked")]
     public abstract IList<object>? UnitTest_Mul_Assign_UnChecked();
@@ -571,46 +304,6 @@
     /// Unsafe method
     /// </summary>
     /// <remarks>
-<<<<<<< HEAD
-    /// Script: VwIAEHACAAAAgHFoEalKEC4DOkoD/////wAAAAAyAzpwaRGpSgIAAACALgM6SgL///9/MgM6ccVKaM9Kac9A
-    /// 00 : OpCode.INITSLOT 0200	[64 datoshi]
-    /// 03 : OpCode.PUSH0	[1 datoshi]
-    /// 04 : OpCode.STLOC0	[2 datoshi]
-    /// 05 : OpCode.PUSHINT32 00000080	[1 datoshi]
-    /// 0A : OpCode.STLOC1	[2 datoshi]
-    /// 0B : OpCode.LDLOC0	[2 datoshi]
-    /// 0C : OpCode.PUSH1	[1 datoshi]
-    /// 0D : OpCode.SHR	[8 datoshi]
-    /// 0E : OpCode.DUP	[2 datoshi]
-    /// 0F : OpCode.PUSH0	[1 datoshi]
-    /// 10 : OpCode.JMPGE 03	[2 datoshi]
-    /// 12 : OpCode.THROW	[512 datoshi]
-    /// 13 : OpCode.DUP	[2 datoshi]
-    /// 14 : OpCode.PUSHINT64 FFFFFFFF00000000	[1 datoshi]
-    /// 1D : OpCode.JMPLE 03	[2 datoshi]
-    /// 1F : OpCode.THROW	[512 datoshi]
-    /// 20 : OpCode.STLOC0	[2 datoshi]
-    /// 21 : OpCode.LDLOC1	[2 datoshi]
-    /// 22 : OpCode.PUSH1	[1 datoshi]
-    /// 23 : OpCode.SHR	[8 datoshi]
-    /// 24 : OpCode.DUP	[2 datoshi]
-    /// 25 : OpCode.PUSHINT32 00000080	[1 datoshi]
-    /// 2A : OpCode.JMPGE 03	[2 datoshi]
-    /// 2C : OpCode.THROW	[512 datoshi]
-    /// 2D : OpCode.DUP	[2 datoshi]
-    /// 2E : OpCode.PUSHINT32 FFFFFF7F	[1 datoshi]
-    /// 33 : OpCode.JMPLE 03	[2 datoshi]
-    /// 35 : OpCode.THROW	[512 datoshi]
-    /// 36 : OpCode.STLOC1	[2 datoshi]
-    /// 37 : OpCode.NEWSTRUCT0	[16 datoshi]
-    /// 38 : OpCode.DUP	[2 datoshi]
-    /// 39 : OpCode.LDLOC0	[2 datoshi]
-    /// 3A : OpCode.APPEND	[8192 datoshi]
-    /// 3B : OpCode.DUP	[2 datoshi]
-    /// 3C : OpCode.LDLOC1	[2 datoshi]
-    /// 3D : OpCode.APPEND	[8192 datoshi]
-    /// 3E : OpCode.RET	[0 datoshi]
-=======
     /// Script: VwIAEHACAAAAgHFoEalKEC4DOkoD/////wAAAAAyAzpwaRGpSgIAAACALgM6SgL///9/MgM6cWloEr9A
     /// 00 : OpCode.INITSLOT 0200
     /// 03 : OpCode.PUSH0
@@ -646,7 +339,6 @@
     /// 39 : OpCode.PUSH2
     /// 3A : OpCode.PACKSTRUCT
     /// 3B : OpCode.RET
->>>>>>> 6e651f53
     /// </remarks>
     [DisplayName("unitTest_Right_Shift_Assign_Checked")]
     public abstract IList<object>? UnitTest_Right_Shift_Assign_Checked();
@@ -655,53 +347,6 @@
     /// Unsafe method
     /// </summary>
     /// <remarks>
-<<<<<<< HEAD
-    /// Script: VwIAEHACAAAAgHFoEalKEC4EIg5KA/////8AAAAAMgwD/////wAAAACRcGkRqUoCAAAAgC4EIgpKAv///38yHgP/////AAAAAJFKAv///38yDAMAAAAAAQAAAJ9xxUpoz0ppz0A=
-    /// 00 : OpCode.INITSLOT 0200	[64 datoshi]
-    /// 03 : OpCode.PUSH0	[1 datoshi]
-    /// 04 : OpCode.STLOC0	[2 datoshi]
-    /// 05 : OpCode.PUSHINT32 00000080	[1 datoshi]
-    /// 0A : OpCode.STLOC1	[2 datoshi]
-    /// 0B : OpCode.LDLOC0	[2 datoshi]
-    /// 0C : OpCode.PUSH1	[1 datoshi]
-    /// 0D : OpCode.SHR	[8 datoshi]
-    /// 0E : OpCode.DUP	[2 datoshi]
-    /// 0F : OpCode.PUSH0	[1 datoshi]
-    /// 10 : OpCode.JMPGE 04	[2 datoshi]
-    /// 12 : OpCode.JMP 0E	[2 datoshi]
-    /// 14 : OpCode.DUP	[2 datoshi]
-    /// 15 : OpCode.PUSHINT64 FFFFFFFF00000000	[1 datoshi]
-    /// 1E : OpCode.JMPLE 0C	[2 datoshi]
-    /// 20 : OpCode.PUSHINT64 FFFFFFFF00000000	[1 datoshi]
-    /// 29 : OpCode.AND	[8 datoshi]
-    /// 2A : OpCode.STLOC0	[2 datoshi]
-    /// 2B : OpCode.LDLOC1	[2 datoshi]
-    /// 2C : OpCode.PUSH1	[1 datoshi]
-    /// 2D : OpCode.SHR	[8 datoshi]
-    /// 2E : OpCode.DUP	[2 datoshi]
-    /// 2F : OpCode.PUSHINT32 00000080	[1 datoshi]
-    /// 34 : OpCode.JMPGE 04	[2 datoshi]
-    /// 36 : OpCode.JMP 0A	[2 datoshi]
-    /// 38 : OpCode.DUP	[2 datoshi]
-    /// 39 : OpCode.PUSHINT32 FFFFFF7F	[1 datoshi]
-    /// 3E : OpCode.JMPLE 1E	[2 datoshi]
-    /// 40 : OpCode.PUSHINT64 FFFFFFFF00000000	[1 datoshi]
-    /// 49 : OpCode.AND	[8 datoshi]
-    /// 4A : OpCode.DUP	[2 datoshi]
-    /// 4B : OpCode.PUSHINT32 FFFFFF7F	[1 datoshi]
-    /// 50 : OpCode.JMPLE 0C	[2 datoshi]
-    /// 52 : OpCode.PUSHINT64 0000000001000000	[1 datoshi]
-    /// 5B : OpCode.SUB	[8 datoshi]
-    /// 5C : OpCode.STLOC1	[2 datoshi]
-    /// 5D : OpCode.NEWSTRUCT0	[16 datoshi]
-    /// 5E : OpCode.DUP	[2 datoshi]
-    /// 5F : OpCode.LDLOC0	[2 datoshi]
-    /// 60 : OpCode.APPEND	[8192 datoshi]
-    /// 61 : OpCode.DUP	[2 datoshi]
-    /// 62 : OpCode.LDLOC1	[2 datoshi]
-    /// 63 : OpCode.APPEND	[8192 datoshi]
-    /// 64 : OpCode.RET	[0 datoshi]
-=======
     /// Script: VwIAEHACAAAAgHFoEalKEC4EIg5KA/////8AAAAAMgwD/////wAAAACRcGkRqUoCAAAAgC4EIgpKAv///38yHgP/////AAAAAJFKAv///38yDAMAAAAAAQAAAJ9xaWgSv0A=
     /// 00 : OpCode.INITSLOT 0200
     /// 03 : OpCode.PUSH0
@@ -744,7 +389,6 @@
     /// 5F : OpCode.PUSH2
     /// 60 : OpCode.PACKSTRUCT
     /// 61 : OpCode.RET
->>>>>>> 6e651f53
     /// </remarks>
     [DisplayName("unitTest_Right_Shift_Assign_UnChecked")]
     public abstract IList<object>? UnitTest_Right_Shift_Assign_UnChecked();
@@ -753,46 +397,6 @@
     /// Unsafe method
     /// </summary>
     /// <remarks>
-<<<<<<< HEAD
-    /// Script: VwIAEHACAAAAgHFoEZ9KEC4DOkoD/////wAAAAAyAzpwaRGfSgIAAACALgM6SgL///9/MgM6ccVKaM9Kac9A
-    /// 00 : OpCode.INITSLOT 0200	[64 datoshi]
-    /// 03 : OpCode.PUSH0	[1 datoshi]
-    /// 04 : OpCode.STLOC0	[2 datoshi]
-    /// 05 : OpCode.PUSHINT32 00000080	[1 datoshi]
-    /// 0A : OpCode.STLOC1	[2 datoshi]
-    /// 0B : OpCode.LDLOC0	[2 datoshi]
-    /// 0C : OpCode.PUSH1	[1 datoshi]
-    /// 0D : OpCode.SUB	[8 datoshi]
-    /// 0E : OpCode.DUP	[2 datoshi]
-    /// 0F : OpCode.PUSH0	[1 datoshi]
-    /// 10 : OpCode.JMPGE 03	[2 datoshi]
-    /// 12 : OpCode.THROW	[512 datoshi]
-    /// 13 : OpCode.DUP	[2 datoshi]
-    /// 14 : OpCode.PUSHINT64 FFFFFFFF00000000	[1 datoshi]
-    /// 1D : OpCode.JMPLE 03	[2 datoshi]
-    /// 1F : OpCode.THROW	[512 datoshi]
-    /// 20 : OpCode.STLOC0	[2 datoshi]
-    /// 21 : OpCode.LDLOC1	[2 datoshi]
-    /// 22 : OpCode.PUSH1	[1 datoshi]
-    /// 23 : OpCode.SUB	[8 datoshi]
-    /// 24 : OpCode.DUP	[2 datoshi]
-    /// 25 : OpCode.PUSHINT32 00000080	[1 datoshi]
-    /// 2A : OpCode.JMPGE 03	[2 datoshi]
-    /// 2C : OpCode.THROW	[512 datoshi]
-    /// 2D : OpCode.DUP	[2 datoshi]
-    /// 2E : OpCode.PUSHINT32 FFFFFF7F	[1 datoshi]
-    /// 33 : OpCode.JMPLE 03	[2 datoshi]
-    /// 35 : OpCode.THROW	[512 datoshi]
-    /// 36 : OpCode.STLOC1	[2 datoshi]
-    /// 37 : OpCode.NEWSTRUCT0	[16 datoshi]
-    /// 38 : OpCode.DUP	[2 datoshi]
-    /// 39 : OpCode.LDLOC0	[2 datoshi]
-    /// 3A : OpCode.APPEND	[8192 datoshi]
-    /// 3B : OpCode.DUP	[2 datoshi]
-    /// 3C : OpCode.LDLOC1	[2 datoshi]
-    /// 3D : OpCode.APPEND	[8192 datoshi]
-    /// 3E : OpCode.RET	[0 datoshi]
-=======
     /// Script: VwIAEHACAAAAgHFoEZ9KEC4DOkoD/////wAAAAAyAzpwaRGfSgIAAACALgM6SgL///9/MgM6cWloEr9A
     /// 00 : OpCode.INITSLOT 0200
     /// 03 : OpCode.PUSH0
@@ -828,7 +432,6 @@
     /// 39 : OpCode.PUSH2
     /// 3A : OpCode.PACKSTRUCT
     /// 3B : OpCode.RET
->>>>>>> 6e651f53
     /// </remarks>
     [DisplayName("unitTest_Sub_Assign_Checked")]
     public abstract IList<object>? UnitTest_Sub_Assign_Checked();
@@ -837,53 +440,6 @@
     /// Unsafe method
     /// </summary>
     /// <remarks>
-<<<<<<< HEAD
-    /// Script: VwIAEHACAAAAgHFoEZ9KEC4EIg5KA/////8AAAAAMgwD/////wAAAACRcGkRn0oCAAAAgC4EIgpKAv///38yHgP/////AAAAAJFKAv///38yDAMAAAAAAQAAAJ9xxUpoz0ppz0A=
-    /// 00 : OpCode.INITSLOT 0200	[64 datoshi]
-    /// 03 : OpCode.PUSH0	[1 datoshi]
-    /// 04 : OpCode.STLOC0	[2 datoshi]
-    /// 05 : OpCode.PUSHINT32 00000080	[1 datoshi]
-    /// 0A : OpCode.STLOC1	[2 datoshi]
-    /// 0B : OpCode.LDLOC0	[2 datoshi]
-    /// 0C : OpCode.PUSH1	[1 datoshi]
-    /// 0D : OpCode.SUB	[8 datoshi]
-    /// 0E : OpCode.DUP	[2 datoshi]
-    /// 0F : OpCode.PUSH0	[1 datoshi]
-    /// 10 : OpCode.JMPGE 04	[2 datoshi]
-    /// 12 : OpCode.JMP 0E	[2 datoshi]
-    /// 14 : OpCode.DUP	[2 datoshi]
-    /// 15 : OpCode.PUSHINT64 FFFFFFFF00000000	[1 datoshi]
-    /// 1E : OpCode.JMPLE 0C	[2 datoshi]
-    /// 20 : OpCode.PUSHINT64 FFFFFFFF00000000	[1 datoshi]
-    /// 29 : OpCode.AND	[8 datoshi]
-    /// 2A : OpCode.STLOC0	[2 datoshi]
-    /// 2B : OpCode.LDLOC1	[2 datoshi]
-    /// 2C : OpCode.PUSH1	[1 datoshi]
-    /// 2D : OpCode.SUB	[8 datoshi]
-    /// 2E : OpCode.DUP	[2 datoshi]
-    /// 2F : OpCode.PUSHINT32 00000080	[1 datoshi]
-    /// 34 : OpCode.JMPGE 04	[2 datoshi]
-    /// 36 : OpCode.JMP 0A	[2 datoshi]
-    /// 38 : OpCode.DUP	[2 datoshi]
-    /// 39 : OpCode.PUSHINT32 FFFFFF7F	[1 datoshi]
-    /// 3E : OpCode.JMPLE 1E	[2 datoshi]
-    /// 40 : OpCode.PUSHINT64 FFFFFFFF00000000	[1 datoshi]
-    /// 49 : OpCode.AND	[8 datoshi]
-    /// 4A : OpCode.DUP	[2 datoshi]
-    /// 4B : OpCode.PUSHINT32 FFFFFF7F	[1 datoshi]
-    /// 50 : OpCode.JMPLE 0C	[2 datoshi]
-    /// 52 : OpCode.PUSHINT64 0000000001000000	[1 datoshi]
-    /// 5B : OpCode.SUB	[8 datoshi]
-    /// 5C : OpCode.STLOC1	[2 datoshi]
-    /// 5D : OpCode.NEWSTRUCT0	[16 datoshi]
-    /// 5E : OpCode.DUP	[2 datoshi]
-    /// 5F : OpCode.LDLOC0	[2 datoshi]
-    /// 60 : OpCode.APPEND	[8192 datoshi]
-    /// 61 : OpCode.DUP	[2 datoshi]
-    /// 62 : OpCode.LDLOC1	[2 datoshi]
-    /// 63 : OpCode.APPEND	[8192 datoshi]
-    /// 64 : OpCode.RET	[0 datoshi]
-=======
     /// Script: VwIAEHACAAAAgHFoEZ9KEC4EIg5KA/////8AAAAAMgwD/////wAAAACRcGkRn0oCAAAAgC4EIgpKAv///38yHgP/////AAAAAJFKAv///38yDAMAAAAAAQAAAJ9xaWgSv0A=
     /// 00 : OpCode.INITSLOT 0200
     /// 03 : OpCode.PUSH0
@@ -926,7 +482,6 @@
     /// 5F : OpCode.PUSH2
     /// 60 : OpCode.PACKSTRUCT
     /// 61 : OpCode.RET
->>>>>>> 6e651f53
     /// </remarks>
     [DisplayName("unitTest_Sub_Assign_UnChecked")]
     public abstract IList<object>? UnitTest_Sub_Assign_UnChecked();
