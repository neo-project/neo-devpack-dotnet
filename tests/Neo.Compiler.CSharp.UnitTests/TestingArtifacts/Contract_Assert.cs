using Neo.Cryptography.ECC;
using System;
using System.Collections.Generic;
using System.ComponentModel;
using System.Numerics;

namespace Neo.SmartContract.Testing;

public abstract class Contract_Assert(Neo.SmartContract.Testing.SmartContractInitialize initialize) : Neo.SmartContract.Testing.SmartContract(initialize), IContractInfo
{
    #region Compiled data

    public static Neo.SmartContract.Manifest.ContractManifest Manifest => Neo.SmartContract.Manifest.ContractManifest.Parse(@"{""name"":""Contract_Assert"",""groups"":[],""features"":{},""supportedstandards"":[],""abi"":{""methods"":[{""name"":""testAssertFalse"",""parameters"":[],""returntype"":""Integer"",""offset"":0,""safe"":false},{""name"":""testAssertInFunction"",""parameters"":[],""returntype"":""Integer"",""offset"":16,""safe"":false},{""name"":""testAssertInTry"",""parameters"":[],""returntype"":""Integer"",""offset"":28,""safe"":false},{""name"":""testAssertInCatch"",""parameters"":[],""returntype"":""Integer"",""offset"":51,""safe"":false},{""name"":""testAssertInFinally"",""parameters"":[],""returntype"":""Integer"",""offset"":84,""safe"":false}],""events"":[]},""permissions"":[],""trusts"":[],""extra"":{""nef"":{""optimization"":""All""}}}");

    /// <summary>
    /// Optimization: "All"
    /// </summary>
    public static Neo.SmartContract.NefFile Nef => Neo.IO.Helper.AsSerializable<Neo.SmartContract.NefFile>(Convert.FromBase64String(@"TkVGM1Rlc3RpbmdFbmdpbmUAAAAAAAAAAAAAAAAAAAAAAAAAAAAAAAAAAAAAAAAAAAAAAAAAAAAAAAAAAAAAAAAAAAAAAAAAAGhXAQAQcAg5EXAJOQBkcGhAVwEAEHA063ARcGhAVwIAEHA7CA003HA9CnERcD0FEnA/aEBXAgAQcDsRFxFwDAlleGNlcHRpb246cTS2cD0FEnA/aEBXAgAQcDsHDBFwPQBxEnA9ADSbQDbfjGM="));

    #endregion

    #region Unsafe methods

    /// <summary>
    /// Unsafe method
    /// </summary>
    /// <remarks>
    /// Script: VwEAEHAIORFwCTkAZHBoQA==
    /// 00 : OpCode.INITSLOT 0100	[64 datoshi]
    /// 03 : OpCode.PUSH0	[1 datoshi]
    /// 04 : OpCode.STLOC0	[2 datoshi]
    /// 05 : OpCode.PUSHT	[1 datoshi]
    /// 06 : OpCode.ASSERT	[1 datoshi]
    /// 07 : OpCode.PUSH1	[1 datoshi]
    /// 08 : OpCode.STLOC0	[2 datoshi]
    /// 09 : OpCode.PUSHF	[1 datoshi]
    /// 0A : OpCode.ASSERT	[1 datoshi]
    /// 0B : OpCode.PUSHINT8 64	[1 datoshi]
    /// 0D : OpCode.STLOC0	[2 datoshi]
    /// 0E : OpCode.LDLOC0	[2 datoshi]
    /// 0F : OpCode.RET	[0 datoshi]
    /// </remarks>
    [DisplayName("testAssertFalse")]
    public abstract BigInteger? TestAssertFalse();

    /// <summary>
    /// Unsafe method
    /// </summary>
    /// <remarks>
    /// Script: VwIAEHA7ERcRcAxleGNlcHRpb246cTS2cD0FEnA/aEA=
    /// 00 : OpCode.INITSLOT 0200	[64 datoshi]
    /// 03 : OpCode.PUSH0	[1 datoshi]
    /// 04 : OpCode.STLOC0	[2 datoshi]
    /// 05 : OpCode.TRY 1117	[4 datoshi]
    /// 08 : OpCode.PUSH1	[1 datoshi]
    /// 09 : OpCode.STLOC0	[2 datoshi]
    /// 0A : OpCode.PUSHDATA1 657863657074696F6E	[8 datoshi]
    /// 15 : OpCode.THROW	[512 datoshi]
    /// 16 : OpCode.STLOC1	[2 datoshi]
    /// 17 : OpCode.CALL B6	[512 datoshi]
    /// 19 : OpCode.STLOC0	[2 datoshi]
    /// 1A : OpCode.ENDTRY 05	[4 datoshi]
    /// 1C : OpCode.PUSH2	[1 datoshi]
    /// 1D : OpCode.STLOC0	[2 datoshi]
    /// 1E : OpCode.ENDFINALLY	[4 datoshi]
    /// 1F : OpCode.LDLOC0	[2 datoshi]
    /// 20 : OpCode.RET	[0 datoshi]
    /// </remarks>
    [DisplayName("testAssertInCatch")]
    public abstract BigInteger? TestAssertInCatch();

    /// <summary>
    /// Unsafe method
    /// </summary>
    /// <remarks>
<<<<<<< HEAD
    /// Script: VwIAEHA7BwwRcD0AcRJwPQA1m////w==
    /// 00 : OpCode.INITSLOT 0200	[64 datoshi]
    /// 03 : OpCode.PUSH0	[1 datoshi]
    /// 04 : OpCode.STLOC0	[2 datoshi]
    /// 05 : OpCode.TRY 070C	[4 datoshi]
    /// 08 : OpCode.PUSH1	[1 datoshi]
    /// 09 : OpCode.STLOC0	[2 datoshi]
    /// 0A : OpCode.ENDTRY 00	[4 datoshi]
    /// 0C : OpCode.STLOC1	[2 datoshi]
    /// 0D : OpCode.PUSH2	[1 datoshi]
    /// 0E : OpCode.STLOC0	[2 datoshi]
    /// 0F : OpCode.ENDTRY 00	[4 datoshi]
    /// 11 : OpCode.CALL_L 9BFFFFFF	[512 datoshi]
=======
    /// Script: VwIAEHA7BwwRcD0AcRJw
    /// 00 : OpCode.INITSLOT 0200
    /// 03 : OpCode.PUSH0
    /// 04 : OpCode.STLOC0
    /// 05 : OpCode.TRY 070C
    /// 08 : OpCode.PUSH1
    /// 09 : OpCode.STLOC0
    /// 0A : OpCode.ENDTRY 00
    /// 0C : OpCode.STLOC1
    /// 0D : OpCode.PUSH2
    /// 0E : OpCode.STLOC0
>>>>>>> 3a5b4a23
    /// </remarks>
    [DisplayName("testAssertInFinally")]
    public abstract BigInteger? TestAssertInFinally();

    /// <summary>
    /// Unsafe method
    /// </summary>
    /// <remarks>
    /// Script: VwEAEHA063ARcGhA
    /// 00 : OpCode.INITSLOT 0100	[64 datoshi]
    /// 03 : OpCode.PUSH0	[1 datoshi]
    /// 04 : OpCode.STLOC0	[2 datoshi]
    /// 05 : OpCode.CALL EB	[512 datoshi]
    /// 07 : OpCode.STLOC0	[2 datoshi]
    /// 08 : OpCode.PUSH1	[1 datoshi]
    /// 09 : OpCode.STLOC0	[2 datoshi]
    /// 0A : OpCode.LDLOC0	[2 datoshi]
    /// 0B : OpCode.RET	[0 datoshi]
    /// </remarks>
    [DisplayName("testAssertInFunction")]
    public abstract BigInteger? TestAssertInFunction();

    /// <summary>
    /// Unsafe method
    /// </summary>
    /// <remarks>
    /// Script: VwIAEHA7CA003HA9CnERcD0FEnA/aEA=
    /// 00 : OpCode.INITSLOT 0200	[64 datoshi]
    /// 03 : OpCode.PUSH0	[1 datoshi]
    /// 04 : OpCode.STLOC0	[2 datoshi]
    /// 05 : OpCode.TRY 080D	[4 datoshi]
    /// 08 : OpCode.CALL DC	[512 datoshi]
    /// 0A : OpCode.STLOC0	[2 datoshi]
    /// 0B : OpCode.ENDTRY 0A	[4 datoshi]
    /// 0D : OpCode.STLOC1	[2 datoshi]
    /// 0E : OpCode.PUSH1	[1 datoshi]
    /// 0F : OpCode.STLOC0	[2 datoshi]
    /// 10 : OpCode.ENDTRY 05	[4 datoshi]
    /// 12 : OpCode.PUSH2	[1 datoshi]
    /// 13 : OpCode.STLOC0	[2 datoshi]
    /// 14 : OpCode.ENDFINALLY	[4 datoshi]
    /// 15 : OpCode.LDLOC0	[2 datoshi]
    /// 16 : OpCode.RET	[0 datoshi]
    /// </remarks>
    [DisplayName("testAssertInTry")]
    public abstract BigInteger? TestAssertInTry();

    #endregion
}<|MERGE_RESOLUTION|>--- conflicted
+++ resolved
@@ -26,19 +26,19 @@
     /// </summary>
     /// <remarks>
     /// Script: VwEAEHAIORFwCTkAZHBoQA==
-    /// 00 : OpCode.INITSLOT 0100	[64 datoshi]
-    /// 03 : OpCode.PUSH0	[1 datoshi]
-    /// 04 : OpCode.STLOC0	[2 datoshi]
-    /// 05 : OpCode.PUSHT	[1 datoshi]
-    /// 06 : OpCode.ASSERT	[1 datoshi]
-    /// 07 : OpCode.PUSH1	[1 datoshi]
-    /// 08 : OpCode.STLOC0	[2 datoshi]
-    /// 09 : OpCode.PUSHF	[1 datoshi]
-    /// 0A : OpCode.ASSERT	[1 datoshi]
-    /// 0B : OpCode.PUSHINT8 64	[1 datoshi]
-    /// 0D : OpCode.STLOC0	[2 datoshi]
-    /// 0E : OpCode.LDLOC0	[2 datoshi]
-    /// 0F : OpCode.RET	[0 datoshi]
+    /// 00 : OpCode.INITSLOT 0100
+    /// 03 : OpCode.PUSH0
+    /// 04 : OpCode.STLOC0
+    /// 05 : OpCode.PUSHT
+    /// 06 : OpCode.ASSERT
+    /// 07 : OpCode.PUSH1
+    /// 08 : OpCode.STLOC0
+    /// 09 : OpCode.PUSHF
+    /// 0A : OpCode.ASSERT
+    /// 0B : OpCode.PUSHINT8 64
+    /// 0D : OpCode.STLOC0
+    /// 0E : OpCode.LDLOC0
+    /// 0F : OpCode.RET
     /// </remarks>
     [DisplayName("testAssertFalse")]
     public abstract BigInteger? TestAssertFalse();
@@ -48,23 +48,23 @@
     /// </summary>
     /// <remarks>
     /// Script: VwIAEHA7ERcRcAxleGNlcHRpb246cTS2cD0FEnA/aEA=
-    /// 00 : OpCode.INITSLOT 0200	[64 datoshi]
-    /// 03 : OpCode.PUSH0	[1 datoshi]
-    /// 04 : OpCode.STLOC0	[2 datoshi]
-    /// 05 : OpCode.TRY 1117	[4 datoshi]
-    /// 08 : OpCode.PUSH1	[1 datoshi]
-    /// 09 : OpCode.STLOC0	[2 datoshi]
-    /// 0A : OpCode.PUSHDATA1 657863657074696F6E	[8 datoshi]
-    /// 15 : OpCode.THROW	[512 datoshi]
-    /// 16 : OpCode.STLOC1	[2 datoshi]
-    /// 17 : OpCode.CALL B6	[512 datoshi]
-    /// 19 : OpCode.STLOC0	[2 datoshi]
-    /// 1A : OpCode.ENDTRY 05	[4 datoshi]
-    /// 1C : OpCode.PUSH2	[1 datoshi]
-    /// 1D : OpCode.STLOC0	[2 datoshi]
-    /// 1E : OpCode.ENDFINALLY	[4 datoshi]
-    /// 1F : OpCode.LDLOC0	[2 datoshi]
-    /// 20 : OpCode.RET	[0 datoshi]
+    /// 00 : OpCode.INITSLOT 0200
+    /// 03 : OpCode.PUSH0
+    /// 04 : OpCode.STLOC0
+    /// 05 : OpCode.TRY 1117
+    /// 08 : OpCode.PUSH1
+    /// 09 : OpCode.STLOC0
+    /// 0A : OpCode.PUSHDATA1 657863657074696F6E
+    /// 15 : OpCode.THROW
+    /// 16 : OpCode.STLOC1
+    /// 17 : OpCode.CALL B6
+    /// 19 : OpCode.STLOC0
+    /// 1A : OpCode.ENDTRY 05
+    /// 1C : OpCode.PUSH2
+    /// 1D : OpCode.STLOC0
+    /// 1E : OpCode.ENDFINALLY
+    /// 1F : OpCode.LDLOC0
+    /// 20 : OpCode.RET
     /// </remarks>
     [DisplayName("testAssertInCatch")]
     public abstract BigInteger? TestAssertInCatch();
@@ -73,21 +73,6 @@
     /// Unsafe method
     /// </summary>
     /// <remarks>
-<<<<<<< HEAD
-    /// Script: VwIAEHA7BwwRcD0AcRJwPQA1m////w==
-    /// 00 : OpCode.INITSLOT 0200	[64 datoshi]
-    /// 03 : OpCode.PUSH0	[1 datoshi]
-    /// 04 : OpCode.STLOC0	[2 datoshi]
-    /// 05 : OpCode.TRY 070C	[4 datoshi]
-    /// 08 : OpCode.PUSH1	[1 datoshi]
-    /// 09 : OpCode.STLOC0	[2 datoshi]
-    /// 0A : OpCode.ENDTRY 00	[4 datoshi]
-    /// 0C : OpCode.STLOC1	[2 datoshi]
-    /// 0D : OpCode.PUSH2	[1 datoshi]
-    /// 0E : OpCode.STLOC0	[2 datoshi]
-    /// 0F : OpCode.ENDTRY 00	[4 datoshi]
-    /// 11 : OpCode.CALL_L 9BFFFFFF	[512 datoshi]
-=======
     /// Script: VwIAEHA7BwwRcD0AcRJw
     /// 00 : OpCode.INITSLOT 0200
     /// 03 : OpCode.PUSH0
@@ -99,7 +84,6 @@
     /// 0C : OpCode.STLOC1
     /// 0D : OpCode.PUSH2
     /// 0E : OpCode.STLOC0
->>>>>>> 3a5b4a23
     /// </remarks>
     [DisplayName("testAssertInFinally")]
     public abstract BigInteger? TestAssertInFinally();
@@ -109,15 +93,15 @@
     /// </summary>
     /// <remarks>
     /// Script: VwEAEHA063ARcGhA
-    /// 00 : OpCode.INITSLOT 0100	[64 datoshi]
-    /// 03 : OpCode.PUSH0	[1 datoshi]
-    /// 04 : OpCode.STLOC0	[2 datoshi]
-    /// 05 : OpCode.CALL EB	[512 datoshi]
-    /// 07 : OpCode.STLOC0	[2 datoshi]
-    /// 08 : OpCode.PUSH1	[1 datoshi]
-    /// 09 : OpCode.STLOC0	[2 datoshi]
-    /// 0A : OpCode.LDLOC0	[2 datoshi]
-    /// 0B : OpCode.RET	[0 datoshi]
+    /// 00 : OpCode.INITSLOT 0100
+    /// 03 : OpCode.PUSH0
+    /// 04 : OpCode.STLOC0
+    /// 05 : OpCode.CALL EB
+    /// 07 : OpCode.STLOC0
+    /// 08 : OpCode.PUSH1
+    /// 09 : OpCode.STLOC0
+    /// 0A : OpCode.LDLOC0
+    /// 0B : OpCode.RET
     /// </remarks>
     [DisplayName("testAssertInFunction")]
     public abstract BigInteger? TestAssertInFunction();
@@ -127,22 +111,22 @@
     /// </summary>
     /// <remarks>
     /// Script: VwIAEHA7CA003HA9CnERcD0FEnA/aEA=
-    /// 00 : OpCode.INITSLOT 0200	[64 datoshi]
-    /// 03 : OpCode.PUSH0	[1 datoshi]
-    /// 04 : OpCode.STLOC0	[2 datoshi]
-    /// 05 : OpCode.TRY 080D	[4 datoshi]
-    /// 08 : OpCode.CALL DC	[512 datoshi]
-    /// 0A : OpCode.STLOC0	[2 datoshi]
-    /// 0B : OpCode.ENDTRY 0A	[4 datoshi]
-    /// 0D : OpCode.STLOC1	[2 datoshi]
-    /// 0E : OpCode.PUSH1	[1 datoshi]
-    /// 0F : OpCode.STLOC0	[2 datoshi]
-    /// 10 : OpCode.ENDTRY 05	[4 datoshi]
-    /// 12 : OpCode.PUSH2	[1 datoshi]
-    /// 13 : OpCode.STLOC0	[2 datoshi]
-    /// 14 : OpCode.ENDFINALLY	[4 datoshi]
-    /// 15 : OpCode.LDLOC0	[2 datoshi]
-    /// 16 : OpCode.RET	[0 datoshi]
+    /// 00 : OpCode.INITSLOT 0200
+    /// 03 : OpCode.PUSH0
+    /// 04 : OpCode.STLOC0
+    /// 05 : OpCode.TRY 080D
+    /// 08 : OpCode.CALL DC
+    /// 0A : OpCode.STLOC0
+    /// 0B : OpCode.ENDTRY 0A
+    /// 0D : OpCode.STLOC1
+    /// 0E : OpCode.PUSH1
+    /// 0F : OpCode.STLOC0
+    /// 10 : OpCode.ENDTRY 05
+    /// 12 : OpCode.PUSH2
+    /// 13 : OpCode.STLOC0
+    /// 14 : OpCode.ENDFINALLY
+    /// 15 : OpCode.LDLOC0
+    /// 16 : OpCode.RET
     /// </remarks>
     [DisplayName("testAssertInTry")]
     public abstract BigInteger? TestAssertInTry();
