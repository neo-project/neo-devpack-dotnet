using Neo.Cryptography.ECC;
using System;
using System.Collections.Generic;
using System.ComponentModel;
using System.Numerics;

namespace Neo.SmartContract.Testing;

public abstract class Contract_Abort(Neo.SmartContract.Testing.SmartContractInitialize initialize) : Neo.SmartContract.Testing.SmartContract(initialize), IContractInfo
{
    #region Compiled data

    public static Neo.SmartContract.Manifest.ContractManifest Manifest => Neo.SmartContract.Manifest.ContractManifest.Parse(@"{""name"":""Contract_Abort"",""groups"":[],""features"":{},""supportedstandards"":[],""abi"":{""methods"":[{""name"":""testAbort"",""parameters"":[],""returntype"":""Integer"",""offset"":0,""safe"":false},{""name"":""testAbortMsg"",""parameters"":[],""returntype"":""Integer"",""offset"":6,""safe"":false},{""name"":""testAbortInFunction"",""parameters"":[{""name"":""abortMsg"",""type"":""Boolean""}],""returntype"":""Integer"",""offset"":23,""safe"":false},{""name"":""testAbortInTry"",""parameters"":[{""name"":""abortMsg"",""type"":""Boolean""}],""returntype"":""Integer"",""offset"":35,""safe"":false},{""name"":""testAbortInCatch"",""parameters"":[{""name"":""abortMsg"",""type"":""Boolean""}],""returntype"":""Integer"",""offset"":60,""safe"":false},{""name"":""testAbortInFinally"",""parameters"":[{""name"":""abortMsg"",""type"":""Boolean""}],""returntype"":""Integer"",""offset"":93,""safe"":false}],""events"":[]},""permissions"":[],""trusts"":[],""extra"":{""nef"":{""optimization"":""All""}}}");

    /// <summary>
    /// Optimization: "All"
    /// </summary>
    public static Neo.SmartContract.NefFile Nef => Neo.IO.Helper.AsSerializable<Neo.SmartContract.NefFile>(Convert.FromBase64String(@"TkVGM1Rlc3RpbmdFbmdpbmUAAAAAAAAAAAAAAAAAAAAAAAAAAAAAAAAAAAAAAAAAAAAAAAAAAAAAAAAAAAAAAAAAAAAAAAAAAHZXAQAQcDhXAQAQcAwJQUJPUlQgTVNH4FcBARBweCYENOc031cCARBwOwoPeCYENNg00HERcD0FEnA/aEBXAgEQcDsRGRFwDAlleGNlcHRpb246cXgmBDSwNKgScD9XAgEQcDsHDBFwPQBxEnA9AHgmBDSVNI1AxCfDrA=="));

    #endregion

    #region Unsafe methods

    /// <summary>
    /// Unsafe method
    /// </summary>
    /// <remarks>
    /// Script: VwEAEHA4
    /// 00 : OpCode.INITSLOT 0100	[64 datoshi]
    /// 03 : OpCode.PUSH0	[1 datoshi]
    /// 04 : OpCode.STLOC0	[2 datoshi]
    /// 05 : OpCode.ABORT	[0 datoshi]
    /// </remarks>
    [DisplayName("testAbort")]
    public abstract BigInteger? TestAbort();

    /// <summary>
    /// Unsafe method
    /// </summary>
    /// <remarks>
<<<<<<< HEAD
    /// Script: VwIBEHA7ERwRcAxleGNlcHRpb246cXgmBDSwNaj///8ScD8=
    /// 00 : OpCode.INITSLOT 0201	[64 datoshi]
    /// 03 : OpCode.PUSH0	[1 datoshi]
    /// 04 : OpCode.STLOC0	[2 datoshi]
    /// 05 : OpCode.TRY 111C	[4 datoshi]
    /// 08 : OpCode.PUSH1	[1 datoshi]
    /// 09 : OpCode.STLOC0	[2 datoshi]
    /// 0A : OpCode.PUSHDATA1 657863657074696F6E	[8 datoshi]
    /// 15 : OpCode.THROW	[512 datoshi]
    /// 16 : OpCode.STLOC1	[2 datoshi]
    /// 17 : OpCode.LDARG0	[2 datoshi]
    /// 18 : OpCode.JMPIFNOT 04	[2 datoshi]
    /// 1A : OpCode.CALL B0	[512 datoshi]
    /// 1C : OpCode.CALL_L A8FFFFFF	[512 datoshi]
    /// 21 : OpCode.PUSH2	[1 datoshi]
    /// 22 : OpCode.STLOC0	[2 datoshi]
    /// 23 : OpCode.ENDFINALLY	[4 datoshi]
=======
    /// Script: VwIBEHA7ERkRcAxleGNlcHRpb246cXgmBDSwNKgScD8=
    /// 00 : OpCode.INITSLOT 0201
    /// 03 : OpCode.PUSH0
    /// 04 : OpCode.STLOC0
    /// 05 : OpCode.TRY 1119
    /// 08 : OpCode.PUSH1
    /// 09 : OpCode.STLOC0
    /// 0A : OpCode.PUSHDATA1 657863657074696F6E
    /// 15 : OpCode.THROW
    /// 16 : OpCode.STLOC1
    /// 17 : OpCode.LDARG0
    /// 18 : OpCode.JMPIFNOT 04
    /// 1A : OpCode.CALL B0
    /// 1C : OpCode.CALL A8
    /// 1E : OpCode.PUSH2
    /// 1F : OpCode.STLOC0
    /// 20 : OpCode.ENDFINALLY
>>>>>>> 3a5b4a23
    /// </remarks>
    [DisplayName("testAbortInCatch")]
    public abstract BigInteger? TestAbortInCatch(bool? abortMsg);

    /// <summary>
    /// Unsafe method
    /// </summary>
    /// <remarks>
<<<<<<< HEAD
    /// Script: VwIBEHA7BwwRcD0AcRJwPQB4Jgc1kv///zWH////
    /// 00 : OpCode.INITSLOT 0201	[64 datoshi]
    /// 03 : OpCode.PUSH0	[1 datoshi]
    /// 04 : OpCode.STLOC0	[2 datoshi]
    /// 05 : OpCode.TRY 070C	[4 datoshi]
    /// 08 : OpCode.PUSH1	[1 datoshi]
    /// 09 : OpCode.STLOC0	[2 datoshi]
    /// 0A : OpCode.ENDTRY 00	[4 datoshi]
    /// 0C : OpCode.STLOC1	[2 datoshi]
    /// 0D : OpCode.PUSH2	[1 datoshi]
    /// 0E : OpCode.STLOC0	[2 datoshi]
    /// 0F : OpCode.ENDTRY 00	[4 datoshi]
    /// 11 : OpCode.LDARG0	[2 datoshi]
    /// 12 : OpCode.JMPIFNOT 07	[2 datoshi]
    /// 14 : OpCode.CALL_L 92FFFFFF	[512 datoshi]
    /// 19 : OpCode.CALL_L 87FFFFFF	[512 datoshi]
=======
    /// Script: VwIBEHA7BwwRcD0AcRJwPQB4
    /// 00 : OpCode.INITSLOT 0201
    /// 03 : OpCode.PUSH0
    /// 04 : OpCode.STLOC0
    /// 05 : OpCode.TRY 070C
    /// 08 : OpCode.PUSH1
    /// 09 : OpCode.STLOC0
    /// 0A : OpCode.ENDTRY 00
    /// 0C : OpCode.STLOC1
    /// 0D : OpCode.PUSH2
    /// 0E : OpCode.STLOC0
    /// 0F : OpCode.ENDTRY 00
    /// 11 : OpCode.LDARG0
>>>>>>> 3a5b4a23
    /// </remarks>
    [DisplayName("testAbortInFinally")]
    public abstract BigInteger? TestAbortInFinally(bool? abortMsg);

    /// <summary>
    /// Unsafe method
    /// </summary>
    /// <remarks>
<<<<<<< HEAD
    /// Script: VwEBEHB4JgQ05zTf
    /// 00 : OpCode.INITSLOT 0101	[64 datoshi]
    /// 03 : OpCode.PUSH0	[1 datoshi]
    /// 04 : OpCode.STLOC0	[2 datoshi]
    /// 05 : OpCode.LDARG0	[2 datoshi]
    /// 06 : OpCode.JMPIFNOT 04	[2 datoshi]
    /// 08 : OpCode.CALL E7	[512 datoshi]
    /// 0A : OpCode.CALL DF	[512 datoshi]
=======
    /// Script: VwEBEHB4
    /// 00 : OpCode.INITSLOT 0101
    /// 03 : OpCode.PUSH0
    /// 04 : OpCode.STLOC0
    /// 05 : OpCode.LDARG0
>>>>>>> 3a5b4a23
    /// </remarks>
    [DisplayName("testAbortInFunction")]
    public abstract BigInteger? TestAbortInFunction(bool? abortMsg);

    /// <summary>
    /// Unsafe method
    /// </summary>
    /// <remarks>
    /// Script: VwIBEHA7Cg94JgQ02DTQcRFwPQUScD9oQA==
    /// 00 : OpCode.INITSLOT 0201	[64 datoshi]
    /// 03 : OpCode.PUSH0	[1 datoshi]
    /// 04 : OpCode.STLOC0	[2 datoshi]
    /// 05 : OpCode.TRY 0A0F	[4 datoshi]
    /// 08 : OpCode.LDARG0	[2 datoshi]
    /// 09 : OpCode.JMPIFNOT 04	[2 datoshi]
    /// 0B : OpCode.CALL D8	[512 datoshi]
    /// 0D : OpCode.CALL D0	[512 datoshi]
    /// 0F : OpCode.STLOC1	[2 datoshi]
    /// 10 : OpCode.PUSH1	[1 datoshi]
    /// 11 : OpCode.STLOC0	[2 datoshi]
    /// 12 : OpCode.ENDTRY 05	[4 datoshi]
    /// 14 : OpCode.PUSH2	[1 datoshi]
    /// 15 : OpCode.STLOC0	[2 datoshi]
    /// 16 : OpCode.ENDFINALLY	[4 datoshi]
    /// 17 : OpCode.LDLOC0	[2 datoshi]
    /// 18 : OpCode.RET	[0 datoshi]
    /// </remarks>
    [DisplayName("testAbortInTry")]
    public abstract BigInteger? TestAbortInTry(bool? abortMsg);

    /// <summary>
    /// Unsafe method
    /// </summary>
    /// <remarks>
    /// Script: VwEAEHAMQUJPUlQgTVNH4A==
    /// 00 : OpCode.INITSLOT 0100	[64 datoshi]
    /// 03 : OpCode.PUSH0	[1 datoshi]
    /// 04 : OpCode.STLOC0	[2 datoshi]
    /// 05 : OpCode.PUSHDATA1 41424F5254204D5347	[8 datoshi]
    /// 10 : OpCode.ABORTMSG	[0 datoshi]
    /// </remarks>
    [DisplayName("testAbortMsg")]
    public abstract BigInteger? TestAbortMsg();

    #endregion
}<|MERGE_RESOLUTION|>--- conflicted
+++ resolved
@@ -26,10 +26,10 @@
     /// </summary>
     /// <remarks>
     /// Script: VwEAEHA4
-    /// 00 : OpCode.INITSLOT 0100	[64 datoshi]
-    /// 03 : OpCode.PUSH0	[1 datoshi]
-    /// 04 : OpCode.STLOC0	[2 datoshi]
-    /// 05 : OpCode.ABORT	[0 datoshi]
+    /// 00 : OpCode.INITSLOT 0100
+    /// 03 : OpCode.PUSH0
+    /// 04 : OpCode.STLOC0
+    /// 05 : OpCode.ABORT
     /// </remarks>
     [DisplayName("testAbort")]
     public abstract BigInteger? TestAbort();
@@ -38,25 +38,6 @@
     /// Unsafe method
     /// </summary>
     /// <remarks>
-<<<<<<< HEAD
-    /// Script: VwIBEHA7ERwRcAxleGNlcHRpb246cXgmBDSwNaj///8ScD8=
-    /// 00 : OpCode.INITSLOT 0201	[64 datoshi]
-    /// 03 : OpCode.PUSH0	[1 datoshi]
-    /// 04 : OpCode.STLOC0	[2 datoshi]
-    /// 05 : OpCode.TRY 111C	[4 datoshi]
-    /// 08 : OpCode.PUSH1	[1 datoshi]
-    /// 09 : OpCode.STLOC0	[2 datoshi]
-    /// 0A : OpCode.PUSHDATA1 657863657074696F6E	[8 datoshi]
-    /// 15 : OpCode.THROW	[512 datoshi]
-    /// 16 : OpCode.STLOC1	[2 datoshi]
-    /// 17 : OpCode.LDARG0	[2 datoshi]
-    /// 18 : OpCode.JMPIFNOT 04	[2 datoshi]
-    /// 1A : OpCode.CALL B0	[512 datoshi]
-    /// 1C : OpCode.CALL_L A8FFFFFF	[512 datoshi]
-    /// 21 : OpCode.PUSH2	[1 datoshi]
-    /// 22 : OpCode.STLOC0	[2 datoshi]
-    /// 23 : OpCode.ENDFINALLY	[4 datoshi]
-=======
     /// Script: VwIBEHA7ERkRcAxleGNlcHRpb246cXgmBDSwNKgScD8=
     /// 00 : OpCode.INITSLOT 0201
     /// 03 : OpCode.PUSH0
@@ -74,7 +55,6 @@
     /// 1E : OpCode.PUSH2
     /// 1F : OpCode.STLOC0
     /// 20 : OpCode.ENDFINALLY
->>>>>>> 3a5b4a23
     /// </remarks>
     [DisplayName("testAbortInCatch")]
     public abstract BigInteger? TestAbortInCatch(bool? abortMsg);
@@ -83,24 +63,6 @@
     /// Unsafe method
     /// </summary>
     /// <remarks>
-<<<<<<< HEAD
-    /// Script: VwIBEHA7BwwRcD0AcRJwPQB4Jgc1kv///zWH////
-    /// 00 : OpCode.INITSLOT 0201	[64 datoshi]
-    /// 03 : OpCode.PUSH0	[1 datoshi]
-    /// 04 : OpCode.STLOC0	[2 datoshi]
-    /// 05 : OpCode.TRY 070C	[4 datoshi]
-    /// 08 : OpCode.PUSH1	[1 datoshi]
-    /// 09 : OpCode.STLOC0	[2 datoshi]
-    /// 0A : OpCode.ENDTRY 00	[4 datoshi]
-    /// 0C : OpCode.STLOC1	[2 datoshi]
-    /// 0D : OpCode.PUSH2	[1 datoshi]
-    /// 0E : OpCode.STLOC0	[2 datoshi]
-    /// 0F : OpCode.ENDTRY 00	[4 datoshi]
-    /// 11 : OpCode.LDARG0	[2 datoshi]
-    /// 12 : OpCode.JMPIFNOT 07	[2 datoshi]
-    /// 14 : OpCode.CALL_L 92FFFFFF	[512 datoshi]
-    /// 19 : OpCode.CALL_L 87FFFFFF	[512 datoshi]
-=======
     /// Script: VwIBEHA7BwwRcD0AcRJwPQB4
     /// 00 : OpCode.INITSLOT 0201
     /// 03 : OpCode.PUSH0
@@ -114,7 +76,6 @@
     /// 0E : OpCode.STLOC0
     /// 0F : OpCode.ENDTRY 00
     /// 11 : OpCode.LDARG0
->>>>>>> 3a5b4a23
     /// </remarks>
     [DisplayName("testAbortInFinally")]
     public abstract BigInteger? TestAbortInFinally(bool? abortMsg);
@@ -123,22 +84,11 @@
     /// Unsafe method
     /// </summary>
     /// <remarks>
-<<<<<<< HEAD
-    /// Script: VwEBEHB4JgQ05zTf
-    /// 00 : OpCode.INITSLOT 0101	[64 datoshi]
-    /// 03 : OpCode.PUSH0	[1 datoshi]
-    /// 04 : OpCode.STLOC0	[2 datoshi]
-    /// 05 : OpCode.LDARG0	[2 datoshi]
-    /// 06 : OpCode.JMPIFNOT 04	[2 datoshi]
-    /// 08 : OpCode.CALL E7	[512 datoshi]
-    /// 0A : OpCode.CALL DF	[512 datoshi]
-=======
     /// Script: VwEBEHB4
     /// 00 : OpCode.INITSLOT 0101
     /// 03 : OpCode.PUSH0
     /// 04 : OpCode.STLOC0
     /// 05 : OpCode.LDARG0
->>>>>>> 3a5b4a23
     /// </remarks>
     [DisplayName("testAbortInFunction")]
     public abstract BigInteger? TestAbortInFunction(bool? abortMsg);
@@ -148,23 +98,23 @@
     /// </summary>
     /// <remarks>
     /// Script: VwIBEHA7Cg94JgQ02DTQcRFwPQUScD9oQA==
-    /// 00 : OpCode.INITSLOT 0201	[64 datoshi]
-    /// 03 : OpCode.PUSH0	[1 datoshi]
-    /// 04 : OpCode.STLOC0	[2 datoshi]
-    /// 05 : OpCode.TRY 0A0F	[4 datoshi]
-    /// 08 : OpCode.LDARG0	[2 datoshi]
-    /// 09 : OpCode.JMPIFNOT 04	[2 datoshi]
-    /// 0B : OpCode.CALL D8	[512 datoshi]
-    /// 0D : OpCode.CALL D0	[512 datoshi]
-    /// 0F : OpCode.STLOC1	[2 datoshi]
-    /// 10 : OpCode.PUSH1	[1 datoshi]
-    /// 11 : OpCode.STLOC0	[2 datoshi]
-    /// 12 : OpCode.ENDTRY 05	[4 datoshi]
-    /// 14 : OpCode.PUSH2	[1 datoshi]
-    /// 15 : OpCode.STLOC0	[2 datoshi]
-    /// 16 : OpCode.ENDFINALLY	[4 datoshi]
-    /// 17 : OpCode.LDLOC0	[2 datoshi]
-    /// 18 : OpCode.RET	[0 datoshi]
+    /// 00 : OpCode.INITSLOT 0201
+    /// 03 : OpCode.PUSH0
+    /// 04 : OpCode.STLOC0
+    /// 05 : OpCode.TRY 0A0F
+    /// 08 : OpCode.LDARG0
+    /// 09 : OpCode.JMPIFNOT 04
+    /// 0B : OpCode.CALL D8
+    /// 0D : OpCode.CALL D0
+    /// 0F : OpCode.STLOC1
+    /// 10 : OpCode.PUSH1
+    /// 11 : OpCode.STLOC0
+    /// 12 : OpCode.ENDTRY 05
+    /// 14 : OpCode.PUSH2
+    /// 15 : OpCode.STLOC0
+    /// 16 : OpCode.ENDFINALLY
+    /// 17 : OpCode.LDLOC0
+    /// 18 : OpCode.RET
     /// </remarks>
     [DisplayName("testAbortInTry")]
     public abstract BigInteger? TestAbortInTry(bool? abortMsg);
@@ -174,11 +124,11 @@
     /// </summary>
     /// <remarks>
     /// Script: VwEAEHAMQUJPUlQgTVNH4A==
-    /// 00 : OpCode.INITSLOT 0100	[64 datoshi]
-    /// 03 : OpCode.PUSH0	[1 datoshi]
-    /// 04 : OpCode.STLOC0	[2 datoshi]
-    /// 05 : OpCode.PUSHDATA1 41424F5254204D5347	[8 datoshi]
-    /// 10 : OpCode.ABORTMSG	[0 datoshi]
+    /// 00 : OpCode.INITSLOT 0100
+    /// 03 : OpCode.PUSH0
+    /// 04 : OpCode.STLOC0
+    /// 05 : OpCode.PUSHDATA1 41424F5254204D5347
+    /// 10 : OpCode.ABORTMSG
     /// </remarks>
     [DisplayName("testAbortMsg")]
     public abstract BigInteger? TestAbortMsg();
