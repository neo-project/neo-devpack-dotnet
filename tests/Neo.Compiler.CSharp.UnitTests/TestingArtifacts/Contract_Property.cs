using Neo.Cryptography.ECC;
using System;
using System.Collections.Generic;
using System.ComponentModel;
using System.Numerics;

namespace Neo.SmartContract.Testing;

public abstract class Contract_Property(Neo.SmartContract.Testing.SmartContractInitialize initialize) : Neo.SmartContract.Testing.SmartContract(initialize), IContractInfo
{
    #region Compiled data

<<<<<<< HEAD
    public static Neo.SmartContract.Manifest.ContractManifest Manifest => Neo.SmartContract.Manifest.ContractManifest.Parse(@"{""name"":""Contract_Property"",""groups"":[],""features"":{},""supportedstandards"":[],""abi"":{""methods"":[{""name"":""symbol"",""parameters"":[],""returntype"":""String"",""offset"":0,""safe"":false},{""name"":""publicStaticProperty"",""parameters"":[],""returntype"":""String"",""offset"":14,""safe"":false},{""name"":""setPublicStaticProperty"",""parameters"":[{""name"":""value"",""type"":""String""}],""returntype"":""Void"",""offset"":24,""safe"":false},{""name"":""publicProperty"",""parameters"":[],""returntype"":""String"",""offset"":2128,""safe"":false},{""name"":""setPublicProperty"",""parameters"":[{""name"":""value"",""type"":""String""}],""returntype"":""Void"",""offset"":2146,""safe"":false},{""name"":""uninitializedProperty"",""parameters"":[],""returntype"":""Integer"",""offset"":2164,""safe"":false},{""name"":""setUninitializedProperty"",""parameters"":[{""name"":""value"",""type"":""Integer""}],""returntype"":""Void"",""offset"":2182,""safe"":false},{""name"":""uninitializedStaticProperty"",""parameters"":[],""returntype"":""Integer"",""offset"":66,""safe"":false},{""name"":""setUninitializedStaticProperty"",""parameters"":[{""name"":""value"",""type"":""Integer""}],""returntype"":""Void"",""offset"":68,""safe"":false},{""name"":""computedProperty"",""parameters"":[],""returntype"":""Integer"",""offset"":2200,""safe"":false},{""name"":""testStaticPropertyInc"",""parameters"":[],""returntype"":""Integer"",""offset"":79,""safe"":false},{""name"":""testStaticPropertyDec"",""parameters"":[],""returntype"":""Integer"",""offset"":105,""safe"":false},{""name"":""testStaticPropertyMul"",""parameters"":[],""returntype"":""Integer"",""offset"":131,""safe"":false},{""name"":""testPropertyInc"",""parameters"":[],""returntype"":""Integer"",""offset"":2218,""safe"":false},{""name"":""testPropertyDec"",""parameters"":[],""returntype"":""Integer"",""offset"":2236,""safe"":false},{""name"":""testPropertyMul"",""parameters"":[],""returntype"":""Integer"",""offset"":2254,""safe"":false},{""name"":""uninitializedPropertyInc"",""parameters"":[],""returntype"":""Integer"",""offset"":2272,""safe"":false},{""name"":""uninitializedPropertyDec"",""parameters"":[],""returntype"":""Integer"",""offset"":2290,""safe"":false},{""name"":""uninitializedPropertyMul"",""parameters"":[],""returntype"":""Integer"",""offset"":2308,""safe"":false},{""name"":""uninitializedStaticPropertyInc"",""parameters"":[],""returntype"":""Integer"",""offset"":2326,""safe"":false},{""name"":""uninitializedStaticPropertyDec"",""parameters"":[],""returntype"":""Integer"",""offset"":2344,""safe"":false},{""name"":""uninitializedStaticPropertyMul"",""parameters"":[],""returntype"":""Integer"",""offset"":2362,""safe"":false},{""name"":""concatPublicProperties"",""parameters"":[],""returntype"":""String"",""offset"":2380,""safe"":false},{""name"":""toggleProtectedProperty"",""parameters"":[],""returntype"":""Boolean"",""offset"":2398,""safe"":false},{""name"":""getComputedValue"",""parameters"":[],""returntype"":""Integer"",""offset"":2416,""safe"":false},{""name"":""reset"",""parameters"":[],""returntype"":""Void"",""offset"":2434,""safe"":false},{""name"":""_initialize"",""parameters"":[],""returntype"":""Void"",""offset"":2110,""safe"":false}],""events"":[]},""permissions"":[],""trusts"":[],""extra"":{""nef"":{""optimization"":""All""}}}");
=======
    public static Neo.SmartContract.Manifest.ContractManifest Manifest => Neo.SmartContract.Manifest.ContractManifest.Parse(@"{""name"":""Contract_Property"",""groups"":[],""features"":{},""supportedstandards"":[],""abi"":{""methods"":[{""name"":""symbol"",""parameters"":[],""returntype"":""String"",""offset"":0,""safe"":false},{""name"":""testStaticPropertyDefaultInc"",""parameters"":[],""returntype"":""Integer"",""offset"":14,""safe"":false},{""name"":""testStaticPropertyValueInc"",""parameters"":[],""returntype"":""Integer"",""offset"":26,""safe"":false},{""name"":""testPropertyDefaultInc"",""parameters"":[],""returntype"":""Integer"",""offset"":33,""safe"":false},{""name"":""testPropertyValueInc"",""parameters"":[],""returntype"":""Integer"",""offset"":45,""safe"":false},{""name"":""incTestStaticFieldDefault"",""parameters"":[],""returntype"":""Integer"",""offset"":57,""safe"":false},{""name"":""incTestStaticFieldValue"",""parameters"":[],""returntype"":""Integer"",""offset"":64,""safe"":false},{""name"":""incTestFieldDefault"",""parameters"":[],""returntype"":""Integer"",""offset"":71,""safe"":false},{""name"":""incTestFieldValue"",""parameters"":[],""returntype"":""Integer"",""offset"":78,""safe"":false},{""name"":""_initialize"",""parameters"":[],""returntype"":""Void"",""offset"":84,""safe"":false}],""events"":[]},""permissions"":[],""trusts"":[],""extra"":{""nef"":{""optimization"":""All""}}}");
>>>>>>> 580d2ed9

    /// <summary>
    /// Optimization: "All"
    /// </summary>
<<<<<<< HEAD
    public static Neo.SmartContract.NefFile Nef => Neo.IO.Helper.AsSerializable<Neo.SmartContract.NefFile>(Convert.FromBase64String(@"TkVGM1Rlc3RpbmdFbmdpbmUAAAAAAAAAAAAAAAAAAAAAAAAAAAAAAAAAAAAAAAAAAAAAAAAAAAAAAAAAAAAAAAAAAAAAAAAAAP2VCQwLVG9rZW5TeW1ib2xADAdJbml0aWFsQGFAEc5AVwABeBAQ0HgRDARUZXN00HgSCdB4EwAq0EARUdBAFM5AFFHQQFtAY0BXAAF4EM4SoEBYSpxgRVhKnGBFWEqcYEVYnGBYnGBYnGBYQFhKnWBFWEqdYEVYSp1gRVidYFidYFidYFhAWBKgYFgSoGBYEqBgWEBXAAF4ShDOTpxQEFHQRXhKEM5OnFAQUdBFeEoQzk6cUBBR0EV4ShDOnE5QEFHQRXhKEM6cTlAQUdBFeEoQzpxOUBBR0EV4EM5AVwABeEoQzk6dUBBR0EV4ShDOTp1QEFHQRXhKEM5OnVAQUdBFeEoQzp1OUBBR0EV4ShDOnU5QEFHQRXhKEM6dTlAQUdBFeBDOQFcAAXhKEM4SoE5QEFHQRXhKEM4SoE5QEFHQRXhKEM4SoE5QEFHQRXgQzkBXAAF4ShTOTpxKAgAAAIAuBCIKSgL///9/Mh4D/////wAAAACRSgL///9/MgwDAAAAAAEAAACfUBRR0EV4ShTOTpxKAgAAAIAuBCIKSgL///9/Mh4D/////wAAAACRSgL///9/MgwDAAAAAAEAAACfUBRR0EV4ShTOTpxKAgAAAIAuBCIKSgL///9/Mh4D/////wAAAACRSgL///9/MgwDAAAAAAEAAACfUBRR0EV4ShTOnEoCAAAAgC4EIgpKAv///38yHgP/////AAAAAJFKAv///38yDAMAAAAAAQAAAJ9OUBRR0EV4ShTOnEoCAAAAgC4EIgpKAv///38yHgP/////AAAAAJFKAv///38yDAMAAAAAAQAAAJ9OUBRR0EV4ShTOnEoCAAAAgC4EIgpKAv///38yHgP/////AAAAAJFKAv///38yDAMAAAAAAQAAAJ9OUBRR0EV4FM5AVwABeEoUzk6dSgIAAACALgQiCkoC////fzIeA/////8AAAAAkUoC////fzIMAwAAAAABAAAAn1AUUdBFeEoUzk6dSgIAAACALgQiCkoC////fzIeA/////8AAAAAkUoC////fzIMAwAAAAABAAAAn1AUUdBFeEoUzk6dSgIAAACALgQiCkoC////fzIeA/////8AAAAAkUoC////fzIMAwAAAAABAAAAn1AUUdBFeEoUzp1KAgAAAIAuBCIKSgL///9/Mh4D/////wAAAACRSgL///9/MgwDAAAAAAEAAACfTlAUUdBFeEoUzp1KAgAAAIAuBCIKSgL///9/Mh4D/////wAAAACRSgL///9/MgwDAAAAAAEAAACfTlAUUdBFeEoUzp1KAgAAAIAuBCIKSgL///9/Mh4D/////wAAAACRSgL///9/MgwDAAAAAAEAAACfTlAUUdBFeBTOQFcAAXhKFM4SoEoCAAAAgC4EIgpKAv///38yHgP/////AAAAAJFKAv///38yDAMAAAAAAQAAAJ9OUBRR0EV4ShTOEqBKAgAAAIAuBCIKSgL///9/Mh4D/////wAAAACRSgL///9/MgwDAAAAAAEAAACfTlAUUdBFeEoUzhKgSgIAAACALgQiCkoC////fzIeA/////8AAAAAkUoC////fzIMAwAAAAABAAAAn05QFFHQRXgUzkBXAAFbSpxKAgAAAIAuBCIKSgL///9/Mh4D/////wAAAACRSgL///9/MgwDAAAAAAEAAACfY0VbSpxKAgAAAIAuBCIKSgL///9/Mh4D/////wAAAACRSgL///9/MgwDAAAAAAEAAACfY0VbSpxKAgAAAIAuBCIKSgL///9/Mh4D/////wAAAACRSgL///9/MgwDAAAAAAEAAACfY0V4ShTOnEoCAAAAgC4EIgpKAv///38yHgP/////AAAAAJFKAv///38yDAMAAAAAAQAAAJ9OUBRR0EV4ShTOnEoCAAAAgC4EIgpKAv///38yHgP/////AAAAAJFKAv///38yDAMAAAAAAQAAAJ9OUBRR0EV4ShTOnEoCAAAAgC4EIgpKAv///38yHgP/////AAAAAJFKAv///38yDAMAAAAAAQAAAJ9OUBRR0EV4FM5AVwABW0qdSgIAAACALgQiCkoC////fzIeA/////8AAAAAkUoC////fzIMAwAAAAABAAAAn2NFW0qdSgIAAACALgQiCkoC////fzIeA/////8AAAAAkUoC////fzIMAwAAAAABAAAAn2NFW0qdSgIAAACALgQiCkoC////fzIeA/////8AAAAAkUoC////fzIMAwAAAAABAAAAn2NFW51KAgAAAIAuBCIKSgL///9/Mh4D/////wAAAACRSgL///9/MgwDAAAAAAEAAACfY1udSgIAAACALgQiCkoC////fzIeA/////8AAAAAkUoC////fzIMAwAAAAABAAAAn2NbnUoCAAAAgC4EIgpKAv///38yHgP/////AAAAAJFKAv///38yDAMAAAAAAQAAAJ9jW0BXAAFbEqBKAgAAAIAuBCIKSgL///9/Mh4D/////wAAAACRSgL///9/MgwDAAAAAAEAAACfY1sSoEoCAAAAgC4EIgpKAv///38yHgP/////AAAAAJFKAv///38yDAMAAAAAAQAAAJ9jWxKgSgIAAACALgQiCkoC////fzIeA/////8AAAAAkUoC////fzIMAwAAAAABAAAAn2NbQFcAAXgRzgwHSW5pdGlhbIvbKEBXAAF4Es6qSngSUdBFeBLOQFcAAXg1Svj//0BXAAEQYAwHSW5pdGlhbGEAZGIQSngQUdBFDARUZXN0SngRUdBFCUp4ElHQRQAqSngTUdBFEEp4FFHQRUBWBBBgDAdJbml0aWFsYQBkYkAQEAkLEBXASjXF9///I733//8QEAkLEBXASjWz9///I8j3//8QEAkLEBXASjWh9///I7r3//8QEAkLEBXASjWP9///I6v3//8QEAkLEBXASjV99///I6H3//8QEAkLEBXASjVr9///I9r3//8QEAkLEBXASjVZ9///IxH4//8QEAkLEBXASjVH9///I0j4//8QEAkLEBXASjU19///I2H4//8QEAkLEBXASjUj9///I6z5//8QEAkLEBXASjUR9///I/f6//8QEAkLEBXASjX/9v//I5r7//8QEAkLEBXASjXt9v//I9P8//8QEAkLEBXASjXb9v//I/L9//8QEAkLEBXASjXJ9v//I3v+//8QEAkLEBXASjW39v//I3z+//8QEAkLEBXASjWl9v//I3v+//8QEAkLEBXASjWT9v//I3P+//9AE3XLmw=="));
=======
    public static Neo.SmartContract.NefFile Nef => Neo.IO.Helper.AsSerializable<Neo.SmartContract.NefFile>(Convert.FromBase64String(@"TkVGM1Rlc3RpbmdFbmdpbmUAAAAAAAAAAAAAAAAAAAAAAAAAAAAAAAAAAAAAAAAAAAAAAAAAAAAAAAAAAAAAAAAAAAAAAAAAAGgMC1Rva2VuU3ltYm9sQFhKnGBFWUqcYUVYQFlKnGFFWUBaSpxiRVpKnGJFWkBbSpxjRVtKnGNFW0BcSpxkRVxAXUqcZUVdQF5KnGZFXkASZwdfB0BWCBBkEWUQZhJnBxBgGmEQYhtjQDqL34g="));
>>>>>>> 580d2ed9

    #endregion

    #region Unsafe methods

    /// <summary>
    /// Unsafe method
    /// </summary>
    /// <remarks>
<<<<<<< HEAD
    /// Script: VwABeBDOEqBA
    /// 00 : INITSLOT 0001 [64 datoshi]
    /// 03 : LDARG0 [2 datoshi]
    /// 04 : PUSH0 [1 datoshi]
    /// 05 : PICKITEM [64 datoshi]
    /// 06 : PUSH2 [1 datoshi]
    /// 07 : MUL [8 datoshi]
    /// 08 : RET [0 datoshi]
    /// </remarks>
    [DisplayName("computedProperty")]
    public abstract BigInteger? ComputedProperty();
=======
    /// Script: XkqcZkVeQA==
    /// 00 : LDSFLD6 [2 datoshi]
    /// 01 : DUP [2 datoshi]
    /// 02 : INC [4 datoshi]
    /// 03 : STSFLD6 [2 datoshi]
    /// 04 : DROP [2 datoshi]
    /// 05 : LDSFLD6 [2 datoshi]
    /// 06 : RET [0 datoshi]
    /// </remarks>
    [DisplayName("incTestFieldDefault")]
    public abstract BigInteger? IncTestFieldDefault();
>>>>>>> 580d2ed9

    /// <summary>
    /// Unsafe method
    /// </summary>
    /// <remarks>
<<<<<<< HEAD
    /// Script: VwABeBHODAdJbml0aWFsi9soQA==
    /// 00 : INITSLOT 0001 [64 datoshi]
    /// 03 : LDARG0 [2 datoshi]
    /// 04 : PUSH1 [1 datoshi]
    /// 05 : PICKITEM [64 datoshi]
    /// 06 : PUSHDATA1 496E697469616C 'Initial' [8 datoshi]
    /// 0F : CAT [2048 datoshi]
    /// 10 : CONVERT 28 'ByteString' [8192 datoshi]
    /// 12 : RET [0 datoshi]
    /// </remarks>
    [DisplayName("concatPublicProperties")]
    public abstract string? ConcatPublicProperties();
=======
    /// Script: EmcHXwdA
    /// 00 : PUSH2 [1 datoshi]
    /// 01 : STSFLD 07 [2 datoshi]
    /// 03 : LDSFLD 07 [2 datoshi]
    /// 05 : RET [0 datoshi]
    /// </remarks>
    [DisplayName("incTestFieldValue")]
    public abstract BigInteger? IncTestFieldValue();
>>>>>>> 580d2ed9

    /// <summary>
    /// Unsafe method
    /// </summary>
    /// <remarks>
<<<<<<< HEAD
    /// Script: VwABeDVK+P//QA==
    /// 00 : INITSLOT 0001 [64 datoshi]
    /// 03 : LDARG0 [2 datoshi]
    /// 04 : CALL_L 4AF8FFFF [512 datoshi]
    /// 09 : RET [0 datoshi]
    /// </remarks>
    [DisplayName("getComputedValue")]
    public abstract BigInteger? GetComputedValue();
=======
    /// Script: XEqcZEVcQA==
    /// 00 : LDSFLD4 [2 datoshi]
    /// 01 : DUP [2 datoshi]
    /// 02 : INC [4 datoshi]
    /// 03 : STSFLD4 [2 datoshi]
    /// 04 : DROP [2 datoshi]
    /// 05 : LDSFLD4 [2 datoshi]
    /// 06 : RET [0 datoshi]
    /// </remarks>
    [DisplayName("incTestStaticFieldDefault")]
    public abstract BigInteger? IncTestStaticFieldDefault();
>>>>>>> 580d2ed9

    /// <summary>
    /// Unsafe method
    /// </summary>
    /// <remarks>
<<<<<<< HEAD
    /// Script: Ec5A
    /// 00 : PUSH1 [1 datoshi]
    /// 01 : PICKITEM [64 datoshi]
    /// 02 : RET [0 datoshi]
    /// </remarks>
    [DisplayName("publicProperty")]
    public abstract string? PublicProperty();

    /// <summary>
    /// Unsafe method
    /// </summary>
    /// <remarks>
    /// Script: DAdJbml0aWFsQA==
    /// 00 : PUSHDATA1 496E697469616C 'Initial' [8 datoshi]
    /// 09 : RET [0 datoshi]
    /// </remarks>
    [DisplayName("publicStaticProperty")]
    public abstract string? PublicStaticProperty();

    /// <summary>
    /// Unsafe method
    /// </summary>
    /// <remarks>
    /// Script: VwABEGAMB0luaXRpYWxhAGRiEEp4EFHQRQwEVGVzdEp4EVHQRQlKeBJR0EUAKkp4E1HQRRBKeBRR0EVA
    /// 00 : INITSLOT 0001 [64 datoshi]
    /// 03 : PUSH0 [1 datoshi]
    /// 04 : STSFLD0 [2 datoshi]
    /// 05 : PUSHDATA1 496E697469616C 'Initial' [8 datoshi]
    /// 0E : STSFLD1 [2 datoshi]
    /// 0F : PUSHINT8 64 [1 datoshi]
    /// 11 : STSFLD2 [2 datoshi]
    /// 12 : PUSH0 [1 datoshi]
    /// 13 : DUP [2 datoshi]
    /// 14 : LDARG0 [2 datoshi]
    /// 15 : PUSH0 [1 datoshi]
    /// 16 : ROT [2 datoshi]
    /// 17 : SETITEM [8192 datoshi]
    /// 18 : DROP [2 datoshi]
    /// 19 : PUSHDATA1 54657374 'Test' [8 datoshi]
    /// 1F : DUP [2 datoshi]
    /// 20 : LDARG0 [2 datoshi]
    /// 21 : PUSH1 [1 datoshi]
    /// 22 : ROT [2 datoshi]
    /// 23 : SETITEM [8192 datoshi]
    /// 24 : DROP [2 datoshi]
    /// 25 : PUSHF [1 datoshi]
    /// 26 : DUP [2 datoshi]
    /// 27 : LDARG0 [2 datoshi]
    /// 28 : PUSH2 [1 datoshi]
    /// 29 : ROT [2 datoshi]
    /// 2A : SETITEM [8192 datoshi]
    /// 2B : DROP [2 datoshi]
    /// 2C : PUSHINT8 2A [1 datoshi]
    /// 2E : DUP [2 datoshi]
    /// 2F : LDARG0 [2 datoshi]
    /// 30 : PUSH3 [1 datoshi]
    /// 31 : ROT [2 datoshi]
    /// 32 : SETITEM [8192 datoshi]
    /// 33 : DROP [2 datoshi]
    /// 34 : PUSH0 [1 datoshi]
    /// 35 : DUP [2 datoshi]
    /// 36 : LDARG0 [2 datoshi]
    /// 37 : PUSH4 [1 datoshi]
    /// 38 : ROT [2 datoshi]
    /// 39 : SETITEM [8192 datoshi]
    /// 3A : DROP [2 datoshi]
    /// 3B : RET [0 datoshi]
    /// </remarks>
    [DisplayName("reset")]
    public abstract void Reset();

    /// <summary>
    /// Unsafe method
    /// </summary>
    /// <remarks>
    /// Script: EVHQQA==
    /// 00 : PUSH1 [1 datoshi]
    /// 01 : ROT [2 datoshi]
    /// 02 : SETITEM [8192 datoshi]
    /// 03 : RET [0 datoshi]
    /// </remarks>
    [DisplayName("setPublicProperty")]
    public abstract void SetPublicProperty(string? value);

    /// <summary>
    /// Unsafe method
    /// </summary>
    /// <remarks>
    /// Script: YUA=
    /// 00 : STSFLD1 [2 datoshi]
    /// 01 : RET [0 datoshi]
    /// </remarks>
    [DisplayName("setPublicStaticProperty")]
    public abstract void SetPublicStaticProperty(string? value);

    /// <summary>
    /// Unsafe method
    /// </summary>
    /// <remarks>
    /// Script: FFHQQA==
    /// 00 : PUSH4 [1 datoshi]
    /// 01 : ROT [2 datoshi]
    /// 02 : SETITEM [8192 datoshi]
    /// 03 : RET [0 datoshi]
    /// </remarks>
    [DisplayName("setUninitializedProperty")]
    public abstract void SetUninitializedProperty(BigInteger? value);

    /// <summary>
    /// Unsafe method
    /// </summary>
    /// <remarks>
    /// Script: Y0A=
    /// 00 : STSFLD3 [2 datoshi]
    /// 01 : RET [0 datoshi]
    /// </remarks>
    [DisplayName("setUninitializedStaticProperty")]
    public abstract void SetUninitializedStaticProperty(BigInteger? value);
=======
    /// Script: XUqcZUVdQA==
    /// 00 : LDSFLD5 [2 datoshi]
    /// 01 : DUP [2 datoshi]
    /// 02 : INC [4 datoshi]
    /// 03 : STSFLD5 [2 datoshi]
    /// 04 : DROP [2 datoshi]
    /// 05 : LDSFLD5 [2 datoshi]
    /// 06 : RET [0 datoshi]
    /// </remarks>
    [DisplayName("incTestStaticFieldValue")]
    public abstract BigInteger? IncTestStaticFieldValue();
>>>>>>> 580d2ed9

    /// <summary>
    /// Unsafe method
    /// </summary>
    /// <remarks>
    /// Script: DAtUb2tlblN5bWJvbEA=
    /// 00 : PUSHDATA1 546F6B656E53796D626F6C 'TokenSymbol' [8 datoshi]
    /// 0D : RET [0 datoshi]
    /// </remarks>
    [DisplayName("symbol")]
    public abstract string? Symbol();

    /// <summary>
    /// Unsafe method
    /// </summary>
    /// <remarks>
<<<<<<< HEAD
    /// Script: VwABeEoQzk6dUBBR0EV4ShDOTp1QEFHQRXhKEM5OnVAQUdBFeEoQzp1OUBBR0EV4ShDOnU5QEFHQRXhKEM6dTlAQUdBFeBDOQA==
    /// 00 : INITSLOT 0001 [64 datoshi]
    /// 03 : LDARG0 [2 datoshi]
    /// 04 : DUP [2 datoshi]
    /// 05 : PUSH0 [1 datoshi]
    /// 06 : PICKITEM [64 datoshi]
    /// 07 : TUCK [2 datoshi]
    /// 08 : DEC [4 datoshi]
    /// 09 : SWAP [2 datoshi]
    /// 0A : PUSH0 [1 datoshi]
    /// 0B : ROT [2 datoshi]
    /// 0C : SETITEM [8192 datoshi]
    /// 0D : DROP [2 datoshi]
    /// 0E : LDARG0 [2 datoshi]
    /// 0F : DUP [2 datoshi]
    /// 10 : PUSH0 [1 datoshi]
    /// 11 : PICKITEM [64 datoshi]
    /// 12 : TUCK [2 datoshi]
    /// 13 : DEC [4 datoshi]
    /// 14 : SWAP [2 datoshi]
    /// 15 : PUSH0 [1 datoshi]
    /// 16 : ROT [2 datoshi]
    /// 17 : SETITEM [8192 datoshi]
    /// 18 : DROP [2 datoshi]
    /// 19 : LDARG0 [2 datoshi]
    /// 1A : DUP [2 datoshi]
    /// 1B : PUSH0 [1 datoshi]
    /// 1C : PICKITEM [64 datoshi]
    /// 1D : TUCK [2 datoshi]
    /// 1E : DEC [4 datoshi]
    /// 1F : SWAP [2 datoshi]
    /// 20 : PUSH0 [1 datoshi]
    /// 21 : ROT [2 datoshi]
    /// 22 : SETITEM [8192 datoshi]
    /// 23 : DROP [2 datoshi]
    /// 24 : LDARG0 [2 datoshi]
    /// 25 : DUP [2 datoshi]
    /// 26 : PUSH0 [1 datoshi]
    /// 27 : PICKITEM [64 datoshi]
    /// 28 : DEC [4 datoshi]
    /// 29 : TUCK [2 datoshi]
    /// 2A : SWAP [2 datoshi]
    /// 2B : PUSH0 [1 datoshi]
    /// 2C : ROT [2 datoshi]
    /// 2D : SETITEM [8192 datoshi]
    /// 2E : DROP [2 datoshi]
    /// 2F : LDARG0 [2 datoshi]
    /// 30 : DUP [2 datoshi]
    /// 31 : PUSH0 [1 datoshi]
    /// 32 : PICKITEM [64 datoshi]
    /// 33 : DEC [4 datoshi]
    /// 34 : TUCK [2 datoshi]
    /// 35 : SWAP [2 datoshi]
    /// 36 : PUSH0 [1 datoshi]
    /// 37 : ROT [2 datoshi]
    /// 38 : SETITEM [8192 datoshi]
    /// 39 : DROP [2 datoshi]
    /// 3A : LDARG0 [2 datoshi]
    /// 3B : DUP [2 datoshi]
    /// 3C : PUSH0 [1 datoshi]
    /// 3D : PICKITEM [64 datoshi]
    /// 3E : DEC [4 datoshi]
    /// 3F : TUCK [2 datoshi]
    /// 40 : SWAP [2 datoshi]
    /// 41 : PUSH0 [1 datoshi]
    /// 42 : ROT [2 datoshi]
    /// 43 : SETITEM [8192 datoshi]
    /// 44 : DROP [2 datoshi]
    /// 45 : LDARG0 [2 datoshi]
    /// 46 : PUSH0 [1 datoshi]
    /// 47 : PICKITEM [64 datoshi]
    /// 48 : RET [0 datoshi]
    /// </remarks>
    [DisplayName("testPropertyDec")]
    public abstract BigInteger? TestPropertyDec();

    /// <summary>
    /// Unsafe method
    /// </summary>
    /// <remarks>
    /// Script: VwABeEoQzk6cUBBR0EV4ShDOTpxQEFHQRXhKEM5OnFAQUdBFeEoQzpxOUBBR0EV4ShDOnE5QEFHQRXhKEM6cTlAQUdBFeBDOQA==
    /// 00 : INITSLOT 0001 [64 datoshi]
    /// 03 : LDARG0 [2 datoshi]
    /// 04 : DUP [2 datoshi]
    /// 05 : PUSH0 [1 datoshi]
    /// 06 : PICKITEM [64 datoshi]
    /// 07 : TUCK [2 datoshi]
    /// 08 : INC [4 datoshi]
    /// 09 : SWAP [2 datoshi]
    /// 0A : PUSH0 [1 datoshi]
    /// 0B : ROT [2 datoshi]
    /// 0C : SETITEM [8192 datoshi]
    /// 0D : DROP [2 datoshi]
    /// 0E : LDARG0 [2 datoshi]
    /// 0F : DUP [2 datoshi]
    /// 10 : PUSH0 [1 datoshi]
    /// 11 : PICKITEM [64 datoshi]
    /// 12 : TUCK [2 datoshi]
    /// 13 : INC [4 datoshi]
    /// 14 : SWAP [2 datoshi]
    /// 15 : PUSH0 [1 datoshi]
    /// 16 : ROT [2 datoshi]
    /// 17 : SETITEM [8192 datoshi]
    /// 18 : DROP [2 datoshi]
    /// 19 : LDARG0 [2 datoshi]
    /// 1A : DUP [2 datoshi]
    /// 1B : PUSH0 [1 datoshi]
    /// 1C : PICKITEM [64 datoshi]
    /// 1D : TUCK [2 datoshi]
    /// 1E : INC [4 datoshi]
    /// 1F : SWAP [2 datoshi]
    /// 20 : PUSH0 [1 datoshi]
    /// 21 : ROT [2 datoshi]
    /// 22 : SETITEM [8192 datoshi]
    /// 23 : DROP [2 datoshi]
    /// 24 : LDARG0 [2 datoshi]
    /// 25 : DUP [2 datoshi]
    /// 26 : PUSH0 [1 datoshi]
    /// 27 : PICKITEM [64 datoshi]
    /// 28 : INC [4 datoshi]
    /// 29 : TUCK [2 datoshi]
    /// 2A : SWAP [2 datoshi]
    /// 2B : PUSH0 [1 datoshi]
    /// 2C : ROT [2 datoshi]
    /// 2D : SETITEM [8192 datoshi]
    /// 2E : DROP [2 datoshi]
    /// 2F : LDARG0 [2 datoshi]
    /// 30 : DUP [2 datoshi]
    /// 31 : PUSH0 [1 datoshi]
    /// 32 : PICKITEM [64 datoshi]
    /// 33 : INC [4 datoshi]
    /// 34 : TUCK [2 datoshi]
    /// 35 : SWAP [2 datoshi]
    /// 36 : PUSH0 [1 datoshi]
    /// 37 : ROT [2 datoshi]
    /// 38 : SETITEM [8192 datoshi]
    /// 39 : DROP [2 datoshi]
    /// 3A : LDARG0 [2 datoshi]
    /// 3B : DUP [2 datoshi]
    /// 3C : PUSH0 [1 datoshi]
    /// 3D : PICKITEM [64 datoshi]
    /// 3E : INC [4 datoshi]
    /// 3F : TUCK [2 datoshi]
    /// 40 : SWAP [2 datoshi]
    /// 41 : PUSH0 [1 datoshi]
    /// 42 : ROT [2 datoshi]
    /// 43 : SETITEM [8192 datoshi]
    /// 44 : DROP [2 datoshi]
    /// 45 : LDARG0 [2 datoshi]
    /// 46 : PUSH0 [1 datoshi]
    /// 47 : PICKITEM [64 datoshi]
    /// 48 : RET [0 datoshi]
    /// </remarks>
    [DisplayName("testPropertyInc")]
    public abstract BigInteger? TestPropertyInc();

    /// <summary>
    /// Unsafe method
    /// </summary>
    /// <remarks>
    /// Script: VwABeEoQzhKgTlAQUdBFeEoQzhKgTlAQUdBFeEoQzhKgTlAQUdBFeBDOQA==
    /// 00 : INITSLOT 0001 [64 datoshi]
    /// 03 : LDARG0 [2 datoshi]
    /// 04 : DUP [2 datoshi]
    /// 05 : PUSH0 [1 datoshi]
    /// 06 : PICKITEM [64 datoshi]
    /// 07 : PUSH2 [1 datoshi]
    /// 08 : MUL [8 datoshi]
    /// 09 : TUCK [2 datoshi]
    /// 0A : SWAP [2 datoshi]
    /// 0B : PUSH0 [1 datoshi]
    /// 0C : ROT [2 datoshi]
    /// 0D : SETITEM [8192 datoshi]
    /// 0E : DROP [2 datoshi]
    /// 0F : LDARG0 [2 datoshi]
    /// 10 : DUP [2 datoshi]
    /// 11 : PUSH0 [1 datoshi]
    /// 12 : PICKITEM [64 datoshi]
    /// 13 : PUSH2 [1 datoshi]
    /// 14 : MUL [8 datoshi]
    /// 15 : TUCK [2 datoshi]
    /// 16 : SWAP [2 datoshi]
    /// 17 : PUSH0 [1 datoshi]
    /// 18 : ROT [2 datoshi]
    /// 19 : SETITEM [8192 datoshi]
    /// 1A : DROP [2 datoshi]
    /// 1B : LDARG0 [2 datoshi]
    /// 1C : DUP [2 datoshi]
    /// 1D : PUSH0 [1 datoshi]
    /// 1E : PICKITEM [64 datoshi]
    /// 1F : PUSH2 [1 datoshi]
    /// 20 : MUL [8 datoshi]
    /// 21 : TUCK [2 datoshi]
    /// 22 : SWAP [2 datoshi]
    /// 23 : PUSH0 [1 datoshi]
    /// 24 : ROT [2 datoshi]
    /// 25 : SETITEM [8192 datoshi]
    /// 26 : DROP [2 datoshi]
    /// 27 : LDARG0 [2 datoshi]
    /// 28 : PUSH0 [1 datoshi]
    /// 29 : PICKITEM [64 datoshi]
    /// 2A : RET [0 datoshi]
    /// </remarks>
    [DisplayName("testPropertyMul")]
    public abstract BigInteger? TestPropertyMul();
=======
    /// Script: WkqcYkVaSpxiRVpA
    /// 00 : LDSFLD2 [2 datoshi]
    /// 01 : DUP [2 datoshi]
    /// 02 : INC [4 datoshi]
    /// 03 : STSFLD2 [2 datoshi]
    /// 04 : DROP [2 datoshi]
    /// 05 : LDSFLD2 [2 datoshi]
    /// 06 : DUP [2 datoshi]
    /// 07 : INC [4 datoshi]
    /// 08 : STSFLD2 [2 datoshi]
    /// 09 : DROP [2 datoshi]
    /// 0A : LDSFLD2 [2 datoshi]
    /// 0B : RET [0 datoshi]
    /// </remarks>
    [DisplayName("testPropertyDefaultInc")]
    public abstract BigInteger? TestPropertyDefaultInc();
>>>>>>> 580d2ed9

    /// <summary>
    /// Unsafe method
    /// </summary>
    /// <remarks>
<<<<<<< HEAD
    /// Script: WEqdYEVYSp1gRVhKnWBFWJ1gWJ1gWJ1gWEA=
    /// 00 : LDSFLD0 [2 datoshi]
    /// 01 : DUP [2 datoshi]
    /// 02 : DEC [4 datoshi]
    /// 03 : STSFLD0 [2 datoshi]
    /// 04 : DROP [2 datoshi]
    /// 05 : LDSFLD0 [2 datoshi]
    /// 06 : DUP [2 datoshi]
    /// 07 : DEC [4 datoshi]
    /// 08 : STSFLD0 [2 datoshi]
    /// 09 : DROP [2 datoshi]
    /// 0A : LDSFLD0 [2 datoshi]
    /// 0B : DUP [2 datoshi]
    /// 0C : DEC [4 datoshi]
    /// 0D : STSFLD0 [2 datoshi]
    /// 0E : DROP [2 datoshi]
    /// 0F : LDSFLD0 [2 datoshi]
    /// 10 : DEC [4 datoshi]
    /// 11 : STSFLD0 [2 datoshi]
    /// 12 : LDSFLD0 [2 datoshi]
    /// 13 : DEC [4 datoshi]
    /// 14 : STSFLD0 [2 datoshi]
    /// 15 : LDSFLD0 [2 datoshi]
    /// 16 : DEC [4 datoshi]
    /// 17 : STSFLD0 [2 datoshi]
    /// 18 : LDSFLD0 [2 datoshi]
    /// 19 : RET [0 datoshi]
    /// </remarks>
    [DisplayName("testStaticPropertyDec")]
    public abstract BigInteger? TestStaticPropertyDec();
=======
    /// Script: W0qcY0VbSpxjRVtA
    /// 00 : LDSFLD3 [2 datoshi]
    /// 01 : DUP [2 datoshi]
    /// 02 : INC [4 datoshi]
    /// 03 : STSFLD3 [2 datoshi]
    /// 04 : DROP [2 datoshi]
    /// 05 : LDSFLD3 [2 datoshi]
    /// 06 : DUP [2 datoshi]
    /// 07 : INC [4 datoshi]
    /// 08 : STSFLD3 [2 datoshi]
    /// 09 : DROP [2 datoshi]
    /// 0A : LDSFLD3 [2 datoshi]
    /// 0B : RET [0 datoshi]
    /// </remarks>
    [DisplayName("testPropertyValueInc")]
    public abstract BigInteger? TestPropertyValueInc();
>>>>>>> 580d2ed9

    /// <summary>
    /// Unsafe method
    /// </summary>
    /// <remarks>
<<<<<<< HEAD
    /// Script: WEqcYEVYSpxgRVhKnGBFWJxgWJxgWJxgWEA=
=======
    /// Script: WEqcYEVZSpxhRVhA
>>>>>>> 580d2ed9
    /// 00 : LDSFLD0 [2 datoshi]
    /// 01 : DUP [2 datoshi]
    /// 02 : INC [4 datoshi]
    /// 03 : STSFLD0 [2 datoshi]
    /// 04 : DROP [2 datoshi]
<<<<<<< HEAD
    /// 05 : LDSFLD0 [2 datoshi]
    /// 06 : DUP [2 datoshi]
    /// 07 : INC [4 datoshi]
    /// 08 : STSFLD0 [2 datoshi]
    /// 09 : DROP [2 datoshi]
    /// 0A : LDSFLD0 [2 datoshi]
    /// 0B : DUP [2 datoshi]
    /// 0C : INC [4 datoshi]
    /// 0D : STSFLD0 [2 datoshi]
    /// 0E : DROP [2 datoshi]
    /// 0F : LDSFLD0 [2 datoshi]
    /// 10 : INC [4 datoshi]
    /// 11 : STSFLD0 [2 datoshi]
    /// 12 : LDSFLD0 [2 datoshi]
    /// 13 : INC [4 datoshi]
    /// 14 : STSFLD0 [2 datoshi]
    /// 15 : LDSFLD0 [2 datoshi]
    /// 16 : INC [4 datoshi]
    /// 17 : STSFLD0 [2 datoshi]
    /// 18 : LDSFLD0 [2 datoshi]
    /// 19 : RET [0 datoshi]
    /// </remarks>
    [DisplayName("testStaticPropertyInc")]
    public abstract BigInteger? TestStaticPropertyInc();
=======
    /// 05 : LDSFLD1 [2 datoshi]
    /// 06 : DUP [2 datoshi]
    /// 07 : INC [4 datoshi]
    /// 08 : STSFLD1 [2 datoshi]
    /// 09 : DROP [2 datoshi]
    /// 0A : LDSFLD0 [2 datoshi]
    /// 0B : RET [0 datoshi]
    /// </remarks>
    [DisplayName("testStaticPropertyDefaultInc")]
    public abstract BigInteger? TestStaticPropertyDefaultInc();
>>>>>>> 580d2ed9

    /// <summary>
    /// Unsafe method
    /// </summary>
    /// <remarks>
<<<<<<< HEAD
    /// Script: WBKgYFgSoGBYEqBgWEA=
    /// 00 : LDSFLD0 [2 datoshi]
    /// 01 : PUSH2 [1 datoshi]
    /// 02 : MUL [8 datoshi]
    /// 03 : STSFLD0 [2 datoshi]
    /// 04 : LDSFLD0 [2 datoshi]
    /// 05 : PUSH2 [1 datoshi]
    /// 06 : MUL [8 datoshi]
    /// 07 : STSFLD0 [2 datoshi]
    /// 08 : LDSFLD0 [2 datoshi]
    /// 09 : PUSH2 [1 datoshi]
    /// 0A : MUL [8 datoshi]
    /// 0B : STSFLD0 [2 datoshi]
    /// 0C : LDSFLD0 [2 datoshi]
    /// 0D : RET [0 datoshi]
    /// </remarks>
    [DisplayName("testStaticPropertyMul")]
    public abstract BigInteger? TestStaticPropertyMul();

    /// <summary>
    /// Unsafe method
    /// </summary>
    /// <remarks>
    /// Script: VwABeBLOqkp4ElHQRXgSzkA=
    /// 00 : INITSLOT 0001 [64 datoshi]
    /// 03 : LDARG0 [2 datoshi]
    /// 04 : PUSH2 [1 datoshi]
    /// 05 : PICKITEM [64 datoshi]
    /// 06 : NOT [4 datoshi]
    /// 07 : DUP [2 datoshi]
    /// 08 : LDARG0 [2 datoshi]
    /// 09 : PUSH2 [1 datoshi]
    /// 0A : ROT [2 datoshi]
    /// 0B : SETITEM [8192 datoshi]
    /// 0C : DROP [2 datoshi]
    /// 0D : LDARG0 [2 datoshi]
    /// 0E : PUSH2 [1 datoshi]
    /// 0F : PICKITEM [64 datoshi]
    /// 10 : RET [0 datoshi]
    /// </remarks>
    [DisplayName("toggleProtectedProperty")]
    public abstract bool? ToggleProtectedProperty();

    /// <summary>
    /// Unsafe method
    /// </summary>
    /// <remarks>
    /// Script: FM5A
    /// 00 : PUSH4 [1 datoshi]
    /// 01 : PICKITEM [64 datoshi]
    /// 02 : RET [0 datoshi]
    /// </remarks>
    [DisplayName("uninitializedProperty")]
    public abstract BigInteger? UninitializedProperty();

    /// <summary>
    /// Unsafe method
    /// </summary>
    /// <remarks>
    /// Script: VwABeEoUzk6dSgIAAACALgQiCkoC////fzIeA/////8AAAAAkUoC////fzIMAwAAAAABAAAAn1AUUdBFeEoUzk6dSgIAAACALgQiCkoC////fzIeA/////8AAAAAkUoC////fzIMAwAAAAABAAAAn1AUUdBFeEoUzk6dSgIAAACALgQiCkoC////fzIeA/////8AAAAAkUoC////fzIMAwAAAAABAAAAn1AUUdBFeEoUzp1KAgAAAIAuBCIKSgL///9/Mh4D/////wAAAACRSgL///9/MgwDAAAAAAEAAACfTlAUUdBFeEoUzp1KAgAAAIAuBCIKSgL///9/Mh4D/////wAAAACRSgL///9/MgwDAAAAAAEAAACfTlAUUdBFeEoUzp1KAgAAAIAuBCIKSgL///9/Mh4D/////wAAAACRSgL///9/MgwDAAAAAAEAAACfTlAUUdBFeBTOQA==
    /// 0000 : INITSLOT 0001 [64 datoshi]
    /// 0003 : LDARG0 [2 datoshi]
    /// 0004 : DUP [2 datoshi]
    /// 0005 : PUSH4 [1 datoshi]
    /// 0006 : PICKITEM [64 datoshi]
    /// 0007 : TUCK [2 datoshi]
    /// 0008 : DEC [4 datoshi]
    /// 0009 : DUP [2 datoshi]
    /// 000A : PUSHINT32 00000080 [1 datoshi]
    /// 000F : JMPGE 04 [2 datoshi]
    /// 0011 : JMP 0A [2 datoshi]
    /// 0013 : DUP [2 datoshi]
    /// 0014 : PUSHINT32 FFFFFF7F [1 datoshi]
    /// 0019 : JMPLE 1E [2 datoshi]
    /// 001B : PUSHINT64 FFFFFFFF00000000 [1 datoshi]
    /// 0024 : AND [8 datoshi]
    /// 0025 : DUP [2 datoshi]
    /// 0026 : PUSHINT32 FFFFFF7F [1 datoshi]
    /// 002B : JMPLE 0C [2 datoshi]
    /// 002D : PUSHINT64 0000000001000000 [1 datoshi]
    /// 0036 : SUB [8 datoshi]
    /// 0037 : SWAP [2 datoshi]
    /// 0038 : PUSH4 [1 datoshi]
    /// 0039 : ROT [2 datoshi]
    /// 003A : SETITEM [8192 datoshi]
    /// 003B : DROP [2 datoshi]
    /// 003C : LDARG0 [2 datoshi]
    /// 003D : DUP [2 datoshi]
    /// 003E : PUSH4 [1 datoshi]
    /// 003F : PICKITEM [64 datoshi]
    /// 0040 : TUCK [2 datoshi]
    /// 0041 : DEC [4 datoshi]
    /// 0042 : DUP [2 datoshi]
    /// 0043 : PUSHINT32 00000080 [1 datoshi]
    /// 0048 : JMPGE 04 [2 datoshi]
    /// 004A : JMP 0A [2 datoshi]
    /// 004C : DUP [2 datoshi]
    /// 004D : PUSHINT32 FFFFFF7F [1 datoshi]
    /// 0052 : JMPLE 1E [2 datoshi]
    /// 0054 : PUSHINT64 FFFFFFFF00000000 [1 datoshi]
    /// 005D : AND [8 datoshi]
    /// 005E : DUP [2 datoshi]
    /// 005F : PUSHINT32 FFFFFF7F [1 datoshi]
    /// 0064 : JMPLE 0C [2 datoshi]
    /// 0066 : PUSHINT64 0000000001000000 [1 datoshi]
    /// 006F : SUB [8 datoshi]
    /// 0070 : SWAP [2 datoshi]
    /// 0071 : PUSH4 [1 datoshi]
    /// 0072 : ROT [2 datoshi]
    /// 0073 : SETITEM [8192 datoshi]
    /// 0074 : DROP [2 datoshi]
    /// 0075 : LDARG0 [2 datoshi]
    /// 0076 : DUP [2 datoshi]
    /// 0077 : PUSH4 [1 datoshi]
    /// 0078 : PICKITEM [64 datoshi]
    /// 0079 : TUCK [2 datoshi]
    /// 007A : DEC [4 datoshi]
    /// 007B : DUP [2 datoshi]
    /// 007C : PUSHINT32 00000080 [1 datoshi]
    /// 0081 : JMPGE 04 [2 datoshi]
    /// 0083 : JMP 0A [2 datoshi]
    /// 0085 : DUP [2 datoshi]
    /// 0086 : PUSHINT32 FFFFFF7F [1 datoshi]
    /// 008B : JMPLE 1E [2 datoshi]
    /// 008D : PUSHINT64 FFFFFFFF00000000 [1 datoshi]
    /// 0096 : AND [8 datoshi]
    /// 0097 : DUP [2 datoshi]
    /// 0098 : PUSHINT32 FFFFFF7F [1 datoshi]
    /// 009D : JMPLE 0C [2 datoshi]
    /// 009F : PUSHINT64 0000000001000000 [1 datoshi]
    /// 00A8 : SUB [8 datoshi]
    /// 00A9 : SWAP [2 datoshi]
    /// 00AA : PUSH4 [1 datoshi]
    /// 00AB : ROT [2 datoshi]
    /// 00AC : SETITEM [8192 datoshi]
    /// 00AD : DROP [2 datoshi]
    /// 00AE : LDARG0 [2 datoshi]
    /// 00AF : DUP [2 datoshi]
    /// 00B0 : PUSH4 [1 datoshi]
    /// 00B1 : PICKITEM [64 datoshi]
    /// 00B2 : DEC [4 datoshi]
    /// 00B3 : DUP [2 datoshi]
    /// 00B4 : PUSHINT32 00000080 [1 datoshi]
    /// 00B9 : JMPGE 04 [2 datoshi]
    /// 00BB : JMP 0A [2 datoshi]
    /// 00BD : DUP [2 datoshi]
    /// 00BE : PUSHINT32 FFFFFF7F [1 datoshi]
    /// 00C3 : JMPLE 1E [2 datoshi]
    /// 00C5 : PUSHINT64 FFFFFFFF00000000 [1 datoshi]
    /// 00CE : AND [8 datoshi]
    /// 00CF : DUP [2 datoshi]
    /// 00D0 : PUSHINT32 FFFFFF7F [1 datoshi]
    /// 00D5 : JMPLE 0C [2 datoshi]
    /// 00D7 : PUSHINT64 0000000001000000 [1 datoshi]
    /// 00E0 : SUB [8 datoshi]
    /// 00E1 : TUCK [2 datoshi]
    /// 00E2 : SWAP [2 datoshi]
    /// 00E3 : PUSH4 [1 datoshi]
    /// 00E4 : ROT [2 datoshi]
    /// 00E5 : SETITEM [8192 datoshi]
    /// 00E6 : DROP [2 datoshi]
    /// 00E7 : LDARG0 [2 datoshi]
    /// 00E8 : DUP [2 datoshi]
    /// 00E9 : PUSH4 [1 datoshi]
    /// 00EA : PICKITEM [64 datoshi]
    /// 00EB : DEC [4 datoshi]
    /// 00EC : DUP [2 datoshi]
    /// 00ED : PUSHINT32 00000080 [1 datoshi]
    /// 00F2 : JMPGE 04 [2 datoshi]
    /// 00F4 : JMP 0A [2 datoshi]
    /// 00F6 : DUP [2 datoshi]
    /// 00F7 : PUSHINT32 FFFFFF7F [1 datoshi]
    /// 00FC : JMPLE 1E [2 datoshi]
    /// 00FE : PUSHINT64 FFFFFFFF00000000 [1 datoshi]
    /// 0107 : AND [8 datoshi]
    /// 0108 : DUP [2 datoshi]
    /// 0109 : PUSHINT32 FFFFFF7F [1 datoshi]
    /// 010E : JMPLE 0C [2 datoshi]
    /// 0110 : PUSHINT64 0000000001000000 [1 datoshi]
    /// 0119 : SUB [8 datoshi]
    /// 011A : TUCK [2 datoshi]
    /// 011B : SWAP [2 datoshi]
    /// 011C : PUSH4 [1 datoshi]
    /// 011D : ROT [2 datoshi]
    /// 011E : SETITEM [8192 datoshi]
    /// 011F : DROP [2 datoshi]
    /// 0120 : LDARG0 [2 datoshi]
    /// 0121 : DUP [2 datoshi]
    /// 0122 : PUSH4 [1 datoshi]
    /// 0123 : PICKITEM [64 datoshi]
    /// 0124 : DEC [4 datoshi]
    /// 0125 : DUP [2 datoshi]
    /// 0126 : PUSHINT32 00000080 [1 datoshi]
    /// 012B : JMPGE 04 [2 datoshi]
    /// 012D : JMP 0A [2 datoshi]
    /// 012F : DUP [2 datoshi]
    /// 0130 : PUSHINT32 FFFFFF7F [1 datoshi]
    /// 0135 : JMPLE 1E [2 datoshi]
    /// 0137 : PUSHINT64 FFFFFFFF00000000 [1 datoshi]
    /// 0140 : AND [8 datoshi]
    /// 0141 : DUP [2 datoshi]
    /// 0142 : PUSHINT32 FFFFFF7F [1 datoshi]
    /// 0147 : JMPLE 0C [2 datoshi]
    /// 0149 : PUSHINT64 0000000001000000 [1 datoshi]
    /// 0152 : SUB [8 datoshi]
    /// 0153 : TUCK [2 datoshi]
    /// 0154 : SWAP [2 datoshi]
    /// 0155 : PUSH4 [1 datoshi]
    /// 0156 : ROT [2 datoshi]
    /// 0157 : SETITEM [8192 datoshi]
    /// 0158 : DROP [2 datoshi]
    /// 0159 : LDARG0 [2 datoshi]
    /// 015A : PUSH4 [1 datoshi]
    /// 015B : PICKITEM [64 datoshi]
    /// 015C : RET [0 datoshi]
    /// </remarks>
    [DisplayName("uninitializedPropertyDec")]
    public abstract BigInteger? UninitializedPropertyDec();

    /// <summary>
    /// Unsafe method
    /// </summary>
    /// <remarks>
    /// Script: VwABeEoUzk6cSgIAAACALgQiCkoC////fzIeA/////8AAAAAkUoC////fzIMAwAAAAABAAAAn1AUUdBFeEoUzk6cSgIAAACALgQiCkoC////fzIeA/////8AAAAAkUoC////fzIMAwAAAAABAAAAn1AUUdBFeEoUzk6cSgIAAACALgQiCkoC////fzIeA/////8AAAAAkUoC////fzIMAwAAAAABAAAAn1AUUdBFeEoUzpxKAgAAAIAuBCIKSgL///9/Mh4D/////wAAAACRSgL///9/MgwDAAAAAAEAAACfTlAUUdBFeEoUzpxKAgAAAIAuBCIKSgL///9/Mh4D/////wAAAACRSgL///9/MgwDAAAAAAEAAACfTlAUUdBFeEoUzpxKAgAAAIAuBCIKSgL///9/Mh4D/////wAAAACRSgL///9/MgwDAAAAAAEAAACfTlAUUdBFeBTOQA==
    /// 0000 : INITSLOT 0001 [64 datoshi]
    /// 0003 : LDARG0 [2 datoshi]
    /// 0004 : DUP [2 datoshi]
    /// 0005 : PUSH4 [1 datoshi]
    /// 0006 : PICKITEM [64 datoshi]
    /// 0007 : TUCK [2 datoshi]
    /// 0008 : INC [4 datoshi]
    /// 0009 : DUP [2 datoshi]
    /// 000A : PUSHINT32 00000080 [1 datoshi]
    /// 000F : JMPGE 04 [2 datoshi]
    /// 0011 : JMP 0A [2 datoshi]
    /// 0013 : DUP [2 datoshi]
    /// 0014 : PUSHINT32 FFFFFF7F [1 datoshi]
    /// 0019 : JMPLE 1E [2 datoshi]
    /// 001B : PUSHINT64 FFFFFFFF00000000 [1 datoshi]
    /// 0024 : AND [8 datoshi]
    /// 0025 : DUP [2 datoshi]
    /// 0026 : PUSHINT32 FFFFFF7F [1 datoshi]
    /// 002B : JMPLE 0C [2 datoshi]
    /// 002D : PUSHINT64 0000000001000000 [1 datoshi]
    /// 0036 : SUB [8 datoshi]
    /// 0037 : SWAP [2 datoshi]
    /// 0038 : PUSH4 [1 datoshi]
    /// 0039 : ROT [2 datoshi]
    /// 003A : SETITEM [8192 datoshi]
    /// 003B : DROP [2 datoshi]
    /// 003C : LDARG0 [2 datoshi]
    /// 003D : DUP [2 datoshi]
    /// 003E : PUSH4 [1 datoshi]
    /// 003F : PICKITEM [64 datoshi]
    /// 0040 : TUCK [2 datoshi]
    /// 0041 : INC [4 datoshi]
    /// 0042 : DUP [2 datoshi]
    /// 0043 : PUSHINT32 00000080 [1 datoshi]
    /// 0048 : JMPGE 04 [2 datoshi]
    /// 004A : JMP 0A [2 datoshi]
    /// 004C : DUP [2 datoshi]
    /// 004D : PUSHINT32 FFFFFF7F [1 datoshi]
    /// 0052 : JMPLE 1E [2 datoshi]
    /// 0054 : PUSHINT64 FFFFFFFF00000000 [1 datoshi]
    /// 005D : AND [8 datoshi]
    /// 005E : DUP [2 datoshi]
    /// 005F : PUSHINT32 FFFFFF7F [1 datoshi]
    /// 0064 : JMPLE 0C [2 datoshi]
    /// 0066 : PUSHINT64 0000000001000000 [1 datoshi]
    /// 006F : SUB [8 datoshi]
    /// 0070 : SWAP [2 datoshi]
    /// 0071 : PUSH4 [1 datoshi]
    /// 0072 : ROT [2 datoshi]
    /// 0073 : SETITEM [8192 datoshi]
    /// 0074 : DROP [2 datoshi]
    /// 0075 : LDARG0 [2 datoshi]
    /// 0076 : DUP [2 datoshi]
    /// 0077 : PUSH4 [1 datoshi]
    /// 0078 : PICKITEM [64 datoshi]
    /// 0079 : TUCK [2 datoshi]
    /// 007A : INC [4 datoshi]
    /// 007B : DUP [2 datoshi]
    /// 007C : PUSHINT32 00000080 [1 datoshi]
    /// 0081 : JMPGE 04 [2 datoshi]
    /// 0083 : JMP 0A [2 datoshi]
    /// 0085 : DUP [2 datoshi]
    /// 0086 : PUSHINT32 FFFFFF7F [1 datoshi]
    /// 008B : JMPLE 1E [2 datoshi]
    /// 008D : PUSHINT64 FFFFFFFF00000000 [1 datoshi]
    /// 0096 : AND [8 datoshi]
    /// 0097 : DUP [2 datoshi]
    /// 0098 : PUSHINT32 FFFFFF7F [1 datoshi]
    /// 009D : JMPLE 0C [2 datoshi]
    /// 009F : PUSHINT64 0000000001000000 [1 datoshi]
    /// 00A8 : SUB [8 datoshi]
    /// 00A9 : SWAP [2 datoshi]
    /// 00AA : PUSH4 [1 datoshi]
    /// 00AB : ROT [2 datoshi]
    /// 00AC : SETITEM [8192 datoshi]
    /// 00AD : DROP [2 datoshi]
    /// 00AE : LDARG0 [2 datoshi]
    /// 00AF : DUP [2 datoshi]
    /// 00B0 : PUSH4 [1 datoshi]
    /// 00B1 : PICKITEM [64 datoshi]
    /// 00B2 : INC [4 datoshi]
    /// 00B3 : DUP [2 datoshi]
    /// 00B4 : PUSHINT32 00000080 [1 datoshi]
    /// 00B9 : JMPGE 04 [2 datoshi]
    /// 00BB : JMP 0A [2 datoshi]
    /// 00BD : DUP [2 datoshi]
    /// 00BE : PUSHINT32 FFFFFF7F [1 datoshi]
    /// 00C3 : JMPLE 1E [2 datoshi]
    /// 00C5 : PUSHINT64 FFFFFFFF00000000 [1 datoshi]
    /// 00CE : AND [8 datoshi]
    /// 00CF : DUP [2 datoshi]
    /// 00D0 : PUSHINT32 FFFFFF7F [1 datoshi]
    /// 00D5 : JMPLE 0C [2 datoshi]
    /// 00D7 : PUSHINT64 0000000001000000 [1 datoshi]
    /// 00E0 : SUB [8 datoshi]
    /// 00E1 : TUCK [2 datoshi]
    /// 00E2 : SWAP [2 datoshi]
    /// 00E3 : PUSH4 [1 datoshi]
    /// 00E4 : ROT [2 datoshi]
    /// 00E5 : SETITEM [8192 datoshi]
    /// 00E6 : DROP [2 datoshi]
    /// 00E7 : LDARG0 [2 datoshi]
    /// 00E8 : DUP [2 datoshi]
    /// 00E9 : PUSH4 [1 datoshi]
    /// 00EA : PICKITEM [64 datoshi]
    /// 00EB : INC [4 datoshi]
    /// 00EC : DUP [2 datoshi]
    /// 00ED : PUSHINT32 00000080 [1 datoshi]
    /// 00F2 : JMPGE 04 [2 datoshi]
    /// 00F4 : JMP 0A [2 datoshi]
    /// 00F6 : DUP [2 datoshi]
    /// 00F7 : PUSHINT32 FFFFFF7F [1 datoshi]
    /// 00FC : JMPLE 1E [2 datoshi]
    /// 00FE : PUSHINT64 FFFFFFFF00000000 [1 datoshi]
    /// 0107 : AND [8 datoshi]
    /// 0108 : DUP [2 datoshi]
    /// 0109 : PUSHINT32 FFFFFF7F [1 datoshi]
    /// 010E : JMPLE 0C [2 datoshi]
    /// 0110 : PUSHINT64 0000000001000000 [1 datoshi]
    /// 0119 : SUB [8 datoshi]
    /// 011A : TUCK [2 datoshi]
    /// 011B : SWAP [2 datoshi]
    /// 011C : PUSH4 [1 datoshi]
    /// 011D : ROT [2 datoshi]
    /// 011E : SETITEM [8192 datoshi]
    /// 011F : DROP [2 datoshi]
    /// 0120 : LDARG0 [2 datoshi]
    /// 0121 : DUP [2 datoshi]
    /// 0122 : PUSH4 [1 datoshi]
    /// 0123 : PICKITEM [64 datoshi]
    /// 0124 : INC [4 datoshi]
    /// 0125 : DUP [2 datoshi]
    /// 0126 : PUSHINT32 00000080 [1 datoshi]
    /// 012B : JMPGE 04 [2 datoshi]
    /// 012D : JMP 0A [2 datoshi]
    /// 012F : DUP [2 datoshi]
    /// 0130 : PUSHINT32 FFFFFF7F [1 datoshi]
    /// 0135 : JMPLE 1E [2 datoshi]
    /// 0137 : PUSHINT64 FFFFFFFF00000000 [1 datoshi]
    /// 0140 : AND [8 datoshi]
    /// 0141 : DUP [2 datoshi]
    /// 0142 : PUSHINT32 FFFFFF7F [1 datoshi]
    /// 0147 : JMPLE 0C [2 datoshi]
    /// 0149 : PUSHINT64 0000000001000000 [1 datoshi]
    /// 0152 : SUB [8 datoshi]
    /// 0153 : TUCK [2 datoshi]
    /// 0154 : SWAP [2 datoshi]
    /// 0155 : PUSH4 [1 datoshi]
    /// 0156 : ROT [2 datoshi]
    /// 0157 : SETITEM [8192 datoshi]
    /// 0158 : DROP [2 datoshi]
    /// 0159 : LDARG0 [2 datoshi]
    /// 015A : PUSH4 [1 datoshi]
    /// 015B : PICKITEM [64 datoshi]
    /// 015C : RET [0 datoshi]
    /// </remarks>
    [DisplayName("uninitializedPropertyInc")]
    public abstract BigInteger? UninitializedPropertyInc();

    /// <summary>
    /// Unsafe method
    /// </summary>
    /// <remarks>
    /// Script: VwABeEoUzhKgSgIAAACALgQiCkoC////fzIeA/////8AAAAAkUoC////fzIMAwAAAAABAAAAn05QFFHQRXhKFM4SoEoCAAAAgC4EIgpKAv///38yHgP/////AAAAAJFKAv///38yDAMAAAAAAQAAAJ9OUBRR0EV4ShTOEqBKAgAAAIAuBCIKSgL///9/Mh4D/////wAAAACRSgL///9/MgwDAAAAAAEAAACfTlAUUdBFeBTOQA==
    /// 00 : INITSLOT 0001 [64 datoshi]
    /// 03 : LDARG0 [2 datoshi]
    /// 04 : DUP [2 datoshi]
    /// 05 : PUSH4 [1 datoshi]
    /// 06 : PICKITEM [64 datoshi]
    /// 07 : PUSH2 [1 datoshi]
    /// 08 : MUL [8 datoshi]
    /// 09 : DUP [2 datoshi]
    /// 0A : PUSHINT32 00000080 [1 datoshi]
    /// 0F : JMPGE 04 [2 datoshi]
    /// 11 : JMP 0A [2 datoshi]
    /// 13 : DUP [2 datoshi]
    /// 14 : PUSHINT32 FFFFFF7F [1 datoshi]
    /// 19 : JMPLE 1E [2 datoshi]
    /// 1B : PUSHINT64 FFFFFFFF00000000 [1 datoshi]
    /// 24 : AND [8 datoshi]
    /// 25 : DUP [2 datoshi]
    /// 26 : PUSHINT32 FFFFFF7F [1 datoshi]
    /// 2B : JMPLE 0C [2 datoshi]
    /// 2D : PUSHINT64 0000000001000000 [1 datoshi]
    /// 36 : SUB [8 datoshi]
    /// 37 : TUCK [2 datoshi]
    /// 38 : SWAP [2 datoshi]
    /// 39 : PUSH4 [1 datoshi]
    /// 3A : ROT [2 datoshi]
    /// 3B : SETITEM [8192 datoshi]
    /// 3C : DROP [2 datoshi]
    /// 3D : LDARG0 [2 datoshi]
    /// 3E : DUP [2 datoshi]
    /// 3F : PUSH4 [1 datoshi]
    /// 40 : PICKITEM [64 datoshi]
    /// 41 : PUSH2 [1 datoshi]
    /// 42 : MUL [8 datoshi]
    /// 43 : DUP [2 datoshi]
    /// 44 : PUSHINT32 00000080 [1 datoshi]
    /// 49 : JMPGE 04 [2 datoshi]
    /// 4B : JMP 0A [2 datoshi]
    /// 4D : DUP [2 datoshi]
    /// 4E : PUSHINT32 FFFFFF7F [1 datoshi]
    /// 53 : JMPLE 1E [2 datoshi]
    /// 55 : PUSHINT64 FFFFFFFF00000000 [1 datoshi]
    /// 5E : AND [8 datoshi]
    /// 5F : DUP [2 datoshi]
    /// 60 : PUSHINT32 FFFFFF7F [1 datoshi]
    /// 65 : JMPLE 0C [2 datoshi]
    /// 67 : PUSHINT64 0000000001000000 [1 datoshi]
    /// 70 : SUB [8 datoshi]
    /// 71 : TUCK [2 datoshi]
    /// 72 : SWAP [2 datoshi]
    /// 73 : PUSH4 [1 datoshi]
    /// 74 : ROT [2 datoshi]
    /// 75 : SETITEM [8192 datoshi]
    /// 76 : DROP [2 datoshi]
    /// 77 : LDARG0 [2 datoshi]
    /// 78 : DUP [2 datoshi]
    /// 79 : PUSH4 [1 datoshi]
    /// 7A : PICKITEM [64 datoshi]
    /// 7B : PUSH2 [1 datoshi]
    /// 7C : MUL [8 datoshi]
    /// 7D : DUP [2 datoshi]
    /// 7E : PUSHINT32 00000080 [1 datoshi]
    /// 83 : JMPGE 04 [2 datoshi]
    /// 85 : JMP 0A [2 datoshi]
    /// 87 : DUP [2 datoshi]
    /// 88 : PUSHINT32 FFFFFF7F [1 datoshi]
    /// 8D : JMPLE 1E [2 datoshi]
    /// 8F : PUSHINT64 FFFFFFFF00000000 [1 datoshi]
    /// 98 : AND [8 datoshi]
    /// 99 : DUP [2 datoshi]
    /// 9A : PUSHINT32 FFFFFF7F [1 datoshi]
    /// 9F : JMPLE 0C [2 datoshi]
    /// A1 : PUSHINT64 0000000001000000 [1 datoshi]
    /// AA : SUB [8 datoshi]
    /// AB : TUCK [2 datoshi]
    /// AC : SWAP [2 datoshi]
    /// AD : PUSH4 [1 datoshi]
    /// AE : ROT [2 datoshi]
    /// AF : SETITEM [8192 datoshi]
    /// B0 : DROP [2 datoshi]
    /// B1 : LDARG0 [2 datoshi]
    /// B2 : PUSH4 [1 datoshi]
    /// B3 : PICKITEM [64 datoshi]
    /// B4 : RET [0 datoshi]
    /// </remarks>
    [DisplayName("uninitializedPropertyMul")]
    public abstract BigInteger? UninitializedPropertyMul();

    /// <summary>
    /// Unsafe method
    /// </summary>
    /// <remarks>
    /// Script: W0A=
    /// 00 : LDSFLD3 [2 datoshi]
    /// 01 : RET [0 datoshi]
    /// </remarks>
    [DisplayName("uninitializedStaticProperty")]
    public abstract BigInteger? UninitializedStaticProperty();

    /// <summary>
    /// Unsafe method
    /// </summary>
    /// <remarks>
    /// Script: VwABW0qdSgIAAACALgQiCkoC////fzIeA/////8AAAAAkUoC////fzIMAwAAAAABAAAAn2NFW0qdSgIAAACALgQiCkoC////fzIeA/////8AAAAAkUoC////fzIMAwAAAAABAAAAn2NFW0qdSgIAAACALgQiCkoC////fzIeA/////8AAAAAkUoC////fzIMAwAAAAABAAAAn2NFW51KAgAAAIAuBCIKSgL///9/Mh4D/////wAAAACRSgL///9/MgwDAAAAAAEAAACfY1udSgIAAACALgQiCkoC////fzIeA/////8AAAAAkUoC////fzIMAwAAAAABAAAAn2NbnUoCAAAAgC4EIgpKAv///38yHgP/////AAAAAJFKAv///38yDAMAAAAAAQAAAJ9jW0A=
    /// 0000 : INITSLOT 0001 [64 datoshi]
    /// 0003 : LDSFLD3 [2 datoshi]
    /// 0004 : DUP [2 datoshi]
    /// 0005 : DEC [4 datoshi]
    /// 0006 : DUP [2 datoshi]
    /// 0007 : PUSHINT32 00000080 [1 datoshi]
    /// 000C : JMPGE 04 [2 datoshi]
    /// 000E : JMP 0A [2 datoshi]
    /// 0010 : DUP [2 datoshi]
    /// 0011 : PUSHINT32 FFFFFF7F [1 datoshi]
    /// 0016 : JMPLE 1E [2 datoshi]
    /// 0018 : PUSHINT64 FFFFFFFF00000000 [1 datoshi]
    /// 0021 : AND [8 datoshi]
    /// 0022 : DUP [2 datoshi]
    /// 0023 : PUSHINT32 FFFFFF7F [1 datoshi]
    /// 0028 : JMPLE 0C [2 datoshi]
    /// 002A : PUSHINT64 0000000001000000 [1 datoshi]
    /// 0033 : SUB [8 datoshi]
    /// 0034 : STSFLD3 [2 datoshi]
    /// 0035 : DROP [2 datoshi]
    /// 0036 : LDSFLD3 [2 datoshi]
    /// 0037 : DUP [2 datoshi]
    /// 0038 : DEC [4 datoshi]
    /// 0039 : DUP [2 datoshi]
    /// 003A : PUSHINT32 00000080 [1 datoshi]
    /// 003F : JMPGE 04 [2 datoshi]
    /// 0041 : JMP 0A [2 datoshi]
    /// 0043 : DUP [2 datoshi]
    /// 0044 : PUSHINT32 FFFFFF7F [1 datoshi]
    /// 0049 : JMPLE 1E [2 datoshi]
    /// 004B : PUSHINT64 FFFFFFFF00000000 [1 datoshi]
    /// 0054 : AND [8 datoshi]
    /// 0055 : DUP [2 datoshi]
    /// 0056 : PUSHINT32 FFFFFF7F [1 datoshi]
    /// 005B : JMPLE 0C [2 datoshi]
    /// 005D : PUSHINT64 0000000001000000 [1 datoshi]
    /// 0066 : SUB [8 datoshi]
    /// 0067 : STSFLD3 [2 datoshi]
    /// 0068 : DROP [2 datoshi]
    /// 0069 : LDSFLD3 [2 datoshi]
    /// 006A : DUP [2 datoshi]
    /// 006B : DEC [4 datoshi]
    /// 006C : DUP [2 datoshi]
    /// 006D : PUSHINT32 00000080 [1 datoshi]
    /// 0072 : JMPGE 04 [2 datoshi]
    /// 0074 : JMP 0A [2 datoshi]
    /// 0076 : DUP [2 datoshi]
    /// 0077 : PUSHINT32 FFFFFF7F [1 datoshi]
    /// 007C : JMPLE 1E [2 datoshi]
    /// 007E : PUSHINT64 FFFFFFFF00000000 [1 datoshi]
    /// 0087 : AND [8 datoshi]
    /// 0088 : DUP [2 datoshi]
    /// 0089 : PUSHINT32 FFFFFF7F [1 datoshi]
    /// 008E : JMPLE 0C [2 datoshi]
    /// 0090 : PUSHINT64 0000000001000000 [1 datoshi]
    /// 0099 : SUB [8 datoshi]
    /// 009A : STSFLD3 [2 datoshi]
    /// 009B : DROP [2 datoshi]
    /// 009C : LDSFLD3 [2 datoshi]
    /// 009D : DEC [4 datoshi]
    /// 009E : DUP [2 datoshi]
    /// 009F : PUSHINT32 00000080 [1 datoshi]
    /// 00A4 : JMPGE 04 [2 datoshi]
    /// 00A6 : JMP 0A [2 datoshi]
    /// 00A8 : DUP [2 datoshi]
    /// 00A9 : PUSHINT32 FFFFFF7F [1 datoshi]
    /// 00AE : JMPLE 1E [2 datoshi]
    /// 00B0 : PUSHINT64 FFFFFFFF00000000 [1 datoshi]
    /// 00B9 : AND [8 datoshi]
    /// 00BA : DUP [2 datoshi]
    /// 00BB : PUSHINT32 FFFFFF7F [1 datoshi]
    /// 00C0 : JMPLE 0C [2 datoshi]
    /// 00C2 : PUSHINT64 0000000001000000 [1 datoshi]
    /// 00CB : SUB [8 datoshi]
    /// 00CC : STSFLD3 [2 datoshi]
    /// 00CD : LDSFLD3 [2 datoshi]
    /// 00CE : DEC [4 datoshi]
    /// 00CF : DUP [2 datoshi]
    /// 00D0 : PUSHINT32 00000080 [1 datoshi]
    /// 00D5 : JMPGE 04 [2 datoshi]
    /// 00D7 : JMP 0A [2 datoshi]
    /// 00D9 : DUP [2 datoshi]
    /// 00DA : PUSHINT32 FFFFFF7F [1 datoshi]
    /// 00DF : JMPLE 1E [2 datoshi]
    /// 00E1 : PUSHINT64 FFFFFFFF00000000 [1 datoshi]
    /// 00EA : AND [8 datoshi]
    /// 00EB : DUP [2 datoshi]
    /// 00EC : PUSHINT32 FFFFFF7F [1 datoshi]
    /// 00F1 : JMPLE 0C [2 datoshi]
    /// 00F3 : PUSHINT64 0000000001000000 [1 datoshi]
    /// 00FC : SUB [8 datoshi]
    /// 00FD : STSFLD3 [2 datoshi]
    /// 00FE : LDSFLD3 [2 datoshi]
    /// 00FF : DEC [4 datoshi]
    /// 0100 : DUP [2 datoshi]
    /// 0101 : PUSHINT32 00000080 [1 datoshi]
    /// 0106 : JMPGE 04 [2 datoshi]
    /// 0108 : JMP 0A [2 datoshi]
    /// 010A : DUP [2 datoshi]
    /// 010B : PUSHINT32 FFFFFF7F [1 datoshi]
    /// 0110 : JMPLE 1E [2 datoshi]
    /// 0112 : PUSHINT64 FFFFFFFF00000000 [1 datoshi]
    /// 011B : AND [8 datoshi]
    /// 011C : DUP [2 datoshi]
    /// 011D : PUSHINT32 FFFFFF7F [1 datoshi]
    /// 0122 : JMPLE 0C [2 datoshi]
    /// 0124 : PUSHINT64 0000000001000000 [1 datoshi]
    /// 012D : SUB [8 datoshi]
    /// 012E : STSFLD3 [2 datoshi]
    /// 012F : LDSFLD3 [2 datoshi]
    /// 0130 : RET [0 datoshi]
    /// </remarks>
    [DisplayName("uninitializedStaticPropertyDec")]
    public abstract BigInteger? UninitializedStaticPropertyDec();

    /// <summary>
    /// Unsafe method
    /// </summary>
    /// <remarks>
    /// Script: VwABW0qcSgIAAACALgQiCkoC////fzIeA/////8AAAAAkUoC////fzIMAwAAAAABAAAAn2NFW0qcSgIAAACALgQiCkoC////fzIeA/////8AAAAAkUoC////fzIMAwAAAAABAAAAn2NFW0qcSgIAAACALgQiCkoC////fzIeA/////8AAAAAkUoC////fzIMAwAAAAABAAAAn2NFeEoUzpxKAgAAAIAuBCIKSgL///9/Mh4D/////wAAAACRSgL///9/MgwDAAAAAAEAAACfTlAUUdBFeEoUzpxKAgAAAIAuBCIKSgL///9/Mh4D/////wAAAACRSgL///9/MgwDAAAAAAEAAACfTlAUUdBFeEoUzpxKAgAAAIAuBCIKSgL///9/Mh4D/////wAAAACRSgL///9/MgwDAAAAAAEAAACfTlAUUdBFeBTOQA==
    /// 0000 : INITSLOT 0001 [64 datoshi]
    /// 0003 : LDSFLD3 [2 datoshi]
    /// 0004 : DUP [2 datoshi]
    /// 0005 : INC [4 datoshi]
    /// 0006 : DUP [2 datoshi]
    /// 0007 : PUSHINT32 00000080 [1 datoshi]
    /// 000C : JMPGE 04 [2 datoshi]
    /// 000E : JMP 0A [2 datoshi]
    /// 0010 : DUP [2 datoshi]
    /// 0011 : PUSHINT32 FFFFFF7F [1 datoshi]
    /// 0016 : JMPLE 1E [2 datoshi]
    /// 0018 : PUSHINT64 FFFFFFFF00000000 [1 datoshi]
    /// 0021 : AND [8 datoshi]
    /// 0022 : DUP [2 datoshi]
    /// 0023 : PUSHINT32 FFFFFF7F [1 datoshi]
    /// 0028 : JMPLE 0C [2 datoshi]
    /// 002A : PUSHINT64 0000000001000000 [1 datoshi]
    /// 0033 : SUB [8 datoshi]
    /// 0034 : STSFLD3 [2 datoshi]
    /// 0035 : DROP [2 datoshi]
    /// 0036 : LDSFLD3 [2 datoshi]
    /// 0037 : DUP [2 datoshi]
    /// 0038 : INC [4 datoshi]
    /// 0039 : DUP [2 datoshi]
    /// 003A : PUSHINT32 00000080 [1 datoshi]
    /// 003F : JMPGE 04 [2 datoshi]
    /// 0041 : JMP 0A [2 datoshi]
    /// 0043 : DUP [2 datoshi]
    /// 0044 : PUSHINT32 FFFFFF7F [1 datoshi]
    /// 0049 : JMPLE 1E [2 datoshi]
    /// 004B : PUSHINT64 FFFFFFFF00000000 [1 datoshi]
    /// 0054 : AND [8 datoshi]
    /// 0055 : DUP [2 datoshi]
    /// 0056 : PUSHINT32 FFFFFF7F [1 datoshi]
    /// 005B : JMPLE 0C [2 datoshi]
    /// 005D : PUSHINT64 0000000001000000 [1 datoshi]
    /// 0066 : SUB [8 datoshi]
    /// 0067 : STSFLD3 [2 datoshi]
    /// 0068 : DROP [2 datoshi]
    /// 0069 : LDSFLD3 [2 datoshi]
    /// 006A : DUP [2 datoshi]
    /// 006B : INC [4 datoshi]
    /// 006C : DUP [2 datoshi]
    /// 006D : PUSHINT32 00000080 [1 datoshi]
    /// 0072 : JMPGE 04 [2 datoshi]
    /// 0074 : JMP 0A [2 datoshi]
    /// 0076 : DUP [2 datoshi]
    /// 0077 : PUSHINT32 FFFFFF7F [1 datoshi]
    /// 007C : JMPLE 1E [2 datoshi]
    /// 007E : PUSHINT64 FFFFFFFF00000000 [1 datoshi]
    /// 0087 : AND [8 datoshi]
    /// 0088 : DUP [2 datoshi]
    /// 0089 : PUSHINT32 FFFFFF7F [1 datoshi]
    /// 008E : JMPLE 0C [2 datoshi]
    /// 0090 : PUSHINT64 0000000001000000 [1 datoshi]
    /// 0099 : SUB [8 datoshi]
    /// 009A : STSFLD3 [2 datoshi]
    /// 009B : DROP [2 datoshi]
    /// 009C : LDARG0 [2 datoshi]
    /// 009D : DUP [2 datoshi]
    /// 009E : PUSH4 [1 datoshi]
    /// 009F : PICKITEM [64 datoshi]
    /// 00A0 : INC [4 datoshi]
    /// 00A1 : DUP [2 datoshi]
    /// 00A2 : PUSHINT32 00000080 [1 datoshi]
    /// 00A7 : JMPGE 04 [2 datoshi]
    /// 00A9 : JMP 0A [2 datoshi]
    /// 00AB : DUP [2 datoshi]
    /// 00AC : PUSHINT32 FFFFFF7F [1 datoshi]
    /// 00B1 : JMPLE 1E [2 datoshi]
    /// 00B3 : PUSHINT64 FFFFFFFF00000000 [1 datoshi]
    /// 00BC : AND [8 datoshi]
    /// 00BD : DUP [2 datoshi]
    /// 00BE : PUSHINT32 FFFFFF7F [1 datoshi]
    /// 00C3 : JMPLE 0C [2 datoshi]
    /// 00C5 : PUSHINT64 0000000001000000 [1 datoshi]
    /// 00CE : SUB [8 datoshi]
    /// 00CF : TUCK [2 datoshi]
    /// 00D0 : SWAP [2 datoshi]
    /// 00D1 : PUSH4 [1 datoshi]
    /// 00D2 : ROT [2 datoshi]
    /// 00D3 : SETITEM [8192 datoshi]
    /// 00D4 : DROP [2 datoshi]
    /// 00D5 : LDARG0 [2 datoshi]
    /// 00D6 : DUP [2 datoshi]
    /// 00D7 : PUSH4 [1 datoshi]
    /// 00D8 : PICKITEM [64 datoshi]
    /// 00D9 : INC [4 datoshi]
    /// 00DA : DUP [2 datoshi]
    /// 00DB : PUSHINT32 00000080 [1 datoshi]
    /// 00E0 : JMPGE 04 [2 datoshi]
    /// 00E2 : JMP 0A [2 datoshi]
    /// 00E4 : DUP [2 datoshi]
    /// 00E5 : PUSHINT32 FFFFFF7F [1 datoshi]
    /// 00EA : JMPLE 1E [2 datoshi]
    /// 00EC : PUSHINT64 FFFFFFFF00000000 [1 datoshi]
    /// 00F5 : AND [8 datoshi]
    /// 00F6 : DUP [2 datoshi]
    /// 00F7 : PUSHINT32 FFFFFF7F [1 datoshi]
    /// 00FC : JMPLE 0C [2 datoshi]
    /// 00FE : PUSHINT64 0000000001000000 [1 datoshi]
    /// 0107 : SUB [8 datoshi]
    /// 0108 : TUCK [2 datoshi]
    /// 0109 : SWAP [2 datoshi]
    /// 010A : PUSH4 [1 datoshi]
    /// 010B : ROT [2 datoshi]
    /// 010C : SETITEM [8192 datoshi]
    /// 010D : DROP [2 datoshi]
    /// 010E : LDARG0 [2 datoshi]
    /// 010F : DUP [2 datoshi]
    /// 0110 : PUSH4 [1 datoshi]
    /// 0111 : PICKITEM [64 datoshi]
    /// 0112 : INC [4 datoshi]
    /// 0113 : DUP [2 datoshi]
    /// 0114 : PUSHINT32 00000080 [1 datoshi]
    /// 0119 : JMPGE 04 [2 datoshi]
    /// 011B : JMP 0A [2 datoshi]
    /// 011D : DUP [2 datoshi]
    /// 011E : PUSHINT32 FFFFFF7F [1 datoshi]
    /// 0123 : JMPLE 1E [2 datoshi]
    /// 0125 : PUSHINT64 FFFFFFFF00000000 [1 datoshi]
    /// 012E : AND [8 datoshi]
    /// 012F : DUP [2 datoshi]
    /// 0130 : PUSHINT32 FFFFFF7F [1 datoshi]
    /// 0135 : JMPLE 0C [2 datoshi]
    /// 0137 : PUSHINT64 0000000001000000 [1 datoshi]
    /// 0140 : SUB [8 datoshi]
    /// 0141 : TUCK [2 datoshi]
    /// 0142 : SWAP [2 datoshi]
    /// 0143 : PUSH4 [1 datoshi]
    /// 0144 : ROT [2 datoshi]
    /// 0145 : SETITEM [8192 datoshi]
    /// 0146 : DROP [2 datoshi]
    /// 0147 : LDARG0 [2 datoshi]
    /// 0148 : PUSH4 [1 datoshi]
    /// 0149 : PICKITEM [64 datoshi]
    /// 014A : RET [0 datoshi]
    /// </remarks>
    [DisplayName("uninitializedStaticPropertyInc")]
    public abstract BigInteger? UninitializedStaticPropertyInc();

    /// <summary>
    /// Unsafe method
    /// </summary>
    /// <remarks>
    /// Script: VwABWxKgSgIAAACALgQiCkoC////fzIeA/////8AAAAAkUoC////fzIMAwAAAAABAAAAn2NbEqBKAgAAAIAuBCIKSgL///9/Mh4D/////wAAAACRSgL///9/MgwDAAAAAAEAAACfY1sSoEoCAAAAgC4EIgpKAv///38yHgP/////AAAAAJFKAv///38yDAMAAAAAAQAAAJ9jW0A=
    /// 00 : INITSLOT 0001 [64 datoshi]
    /// 03 : LDSFLD3 [2 datoshi]
    /// 04 : PUSH2 [1 datoshi]
    /// 05 : MUL [8 datoshi]
    /// 06 : DUP [2 datoshi]
    /// 07 : PUSHINT32 00000080 [1 datoshi]
    /// 0C : JMPGE 04 [2 datoshi]
    /// 0E : JMP 0A [2 datoshi]
    /// 10 : DUP [2 datoshi]
    /// 11 : PUSHINT32 FFFFFF7F [1 datoshi]
    /// 16 : JMPLE 1E [2 datoshi]
    /// 18 : PUSHINT64 FFFFFFFF00000000 [1 datoshi]
    /// 21 : AND [8 datoshi]
    /// 22 : DUP [2 datoshi]
    /// 23 : PUSHINT32 FFFFFF7F [1 datoshi]
    /// 28 : JMPLE 0C [2 datoshi]
    /// 2A : PUSHINT64 0000000001000000 [1 datoshi]
    /// 33 : SUB [8 datoshi]
    /// 34 : STSFLD3 [2 datoshi]
    /// 35 : LDSFLD3 [2 datoshi]
    /// 36 : PUSH2 [1 datoshi]
    /// 37 : MUL [8 datoshi]
    /// 38 : DUP [2 datoshi]
    /// 39 : PUSHINT32 00000080 [1 datoshi]
    /// 3E : JMPGE 04 [2 datoshi]
    /// 40 : JMP 0A [2 datoshi]
    /// 42 : DUP [2 datoshi]
    /// 43 : PUSHINT32 FFFFFF7F [1 datoshi]
    /// 48 : JMPLE 1E [2 datoshi]
    /// 4A : PUSHINT64 FFFFFFFF00000000 [1 datoshi]
    /// 53 : AND [8 datoshi]
    /// 54 : DUP [2 datoshi]
    /// 55 : PUSHINT32 FFFFFF7F [1 datoshi]
    /// 5A : JMPLE 0C [2 datoshi]
    /// 5C : PUSHINT64 0000000001000000 [1 datoshi]
    /// 65 : SUB [8 datoshi]
    /// 66 : STSFLD3 [2 datoshi]
    /// 67 : LDSFLD3 [2 datoshi]
    /// 68 : PUSH2 [1 datoshi]
    /// 69 : MUL [8 datoshi]
    /// 6A : DUP [2 datoshi]
    /// 6B : PUSHINT32 00000080 [1 datoshi]
    /// 70 : JMPGE 04 [2 datoshi]
    /// 72 : JMP 0A [2 datoshi]
    /// 74 : DUP [2 datoshi]
    /// 75 : PUSHINT32 FFFFFF7F [1 datoshi]
    /// 7A : JMPLE 1E [2 datoshi]
    /// 7C : PUSHINT64 FFFFFFFF00000000 [1 datoshi]
    /// 85 : AND [8 datoshi]
    /// 86 : DUP [2 datoshi]
    /// 87 : PUSHINT32 FFFFFF7F [1 datoshi]
    /// 8C : JMPLE 0C [2 datoshi]
    /// 8E : PUSHINT64 0000000001000000 [1 datoshi]
    /// 97 : SUB [8 datoshi]
    /// 98 : STSFLD3 [2 datoshi]
    /// 99 : LDSFLD3 [2 datoshi]
    /// 9A : RET [0 datoshi]
    /// </remarks>
    [DisplayName("uninitializedStaticPropertyMul")]
    public abstract BigInteger? UninitializedStaticPropertyMul();
=======
    /// Script: WUqcYUVZQA==
    /// 00 : LDSFLD1 [2 datoshi]
    /// 01 : DUP [2 datoshi]
    /// 02 : INC [4 datoshi]
    /// 03 : STSFLD1 [2 datoshi]
    /// 04 : DROP [2 datoshi]
    /// 05 : LDSFLD1 [2 datoshi]
    /// 06 : RET [0 datoshi]
    /// </remarks>
    [DisplayName("testStaticPropertyValueInc")]
    public abstract BigInteger? TestStaticPropertyValueInc();
>>>>>>> 580d2ed9

    #endregion
}<|MERGE_RESOLUTION|>--- conflicted
+++ resolved
@@ -10,20 +10,12 @@
 {
     #region Compiled data
 
-<<<<<<< HEAD
-    public static Neo.SmartContract.Manifest.ContractManifest Manifest => Neo.SmartContract.Manifest.ContractManifest.Parse(@"{""name"":""Contract_Property"",""groups"":[],""features"":{},""supportedstandards"":[],""abi"":{""methods"":[{""name"":""symbol"",""parameters"":[],""returntype"":""String"",""offset"":0,""safe"":false},{""name"":""publicStaticProperty"",""parameters"":[],""returntype"":""String"",""offset"":14,""safe"":false},{""name"":""setPublicStaticProperty"",""parameters"":[{""name"":""value"",""type"":""String""}],""returntype"":""Void"",""offset"":24,""safe"":false},{""name"":""publicProperty"",""parameters"":[],""returntype"":""String"",""offset"":2128,""safe"":false},{""name"":""setPublicProperty"",""parameters"":[{""name"":""value"",""type"":""String""}],""returntype"":""Void"",""offset"":2146,""safe"":false},{""name"":""uninitializedProperty"",""parameters"":[],""returntype"":""Integer"",""offset"":2164,""safe"":false},{""name"":""setUninitializedProperty"",""parameters"":[{""name"":""value"",""type"":""Integer""}],""returntype"":""Void"",""offset"":2182,""safe"":false},{""name"":""uninitializedStaticProperty"",""parameters"":[],""returntype"":""Integer"",""offset"":66,""safe"":false},{""name"":""setUninitializedStaticProperty"",""parameters"":[{""name"":""value"",""type"":""Integer""}],""returntype"":""Void"",""offset"":68,""safe"":false},{""name"":""computedProperty"",""parameters"":[],""returntype"":""Integer"",""offset"":2200,""safe"":false},{""name"":""testStaticPropertyInc"",""parameters"":[],""returntype"":""Integer"",""offset"":79,""safe"":false},{""name"":""testStaticPropertyDec"",""parameters"":[],""returntype"":""Integer"",""offset"":105,""safe"":false},{""name"":""testStaticPropertyMul"",""parameters"":[],""returntype"":""Integer"",""offset"":131,""safe"":false},{""name"":""testPropertyInc"",""parameters"":[],""returntype"":""Integer"",""offset"":2218,""safe"":false},{""name"":""testPropertyDec"",""parameters"":[],""returntype"":""Integer"",""offset"":2236,""safe"":false},{""name"":""testPropertyMul"",""parameters"":[],""returntype"":""Integer"",""offset"":2254,""safe"":false},{""name"":""uninitializedPropertyInc"",""parameters"":[],""returntype"":""Integer"",""offset"":2272,""safe"":false},{""name"":""uninitializedPropertyDec"",""parameters"":[],""returntype"":""Integer"",""offset"":2290,""safe"":false},{""name"":""uninitializedPropertyMul"",""parameters"":[],""returntype"":""Integer"",""offset"":2308,""safe"":false},{""name"":""uninitializedStaticPropertyInc"",""parameters"":[],""returntype"":""Integer"",""offset"":2326,""safe"":false},{""name"":""uninitializedStaticPropertyDec"",""parameters"":[],""returntype"":""Integer"",""offset"":2344,""safe"":false},{""name"":""uninitializedStaticPropertyMul"",""parameters"":[],""returntype"":""Integer"",""offset"":2362,""safe"":false},{""name"":""concatPublicProperties"",""parameters"":[],""returntype"":""String"",""offset"":2380,""safe"":false},{""name"":""toggleProtectedProperty"",""parameters"":[],""returntype"":""Boolean"",""offset"":2398,""safe"":false},{""name"":""getComputedValue"",""parameters"":[],""returntype"":""Integer"",""offset"":2416,""safe"":false},{""name"":""reset"",""parameters"":[],""returntype"":""Void"",""offset"":2434,""safe"":false},{""name"":""_initialize"",""parameters"":[],""returntype"":""Void"",""offset"":2110,""safe"":false}],""events"":[]},""permissions"":[],""trusts"":[],""extra"":{""nef"":{""optimization"":""All""}}}");
-=======
-    public static Neo.SmartContract.Manifest.ContractManifest Manifest => Neo.SmartContract.Manifest.ContractManifest.Parse(@"{""name"":""Contract_Property"",""groups"":[],""features"":{},""supportedstandards"":[],""abi"":{""methods"":[{""name"":""symbol"",""parameters"":[],""returntype"":""String"",""offset"":0,""safe"":false},{""name"":""testStaticPropertyDefaultInc"",""parameters"":[],""returntype"":""Integer"",""offset"":14,""safe"":false},{""name"":""testStaticPropertyValueInc"",""parameters"":[],""returntype"":""Integer"",""offset"":26,""safe"":false},{""name"":""testPropertyDefaultInc"",""parameters"":[],""returntype"":""Integer"",""offset"":33,""safe"":false},{""name"":""testPropertyValueInc"",""parameters"":[],""returntype"":""Integer"",""offset"":45,""safe"":false},{""name"":""incTestStaticFieldDefault"",""parameters"":[],""returntype"":""Integer"",""offset"":57,""safe"":false},{""name"":""incTestStaticFieldValue"",""parameters"":[],""returntype"":""Integer"",""offset"":64,""safe"":false},{""name"":""incTestFieldDefault"",""parameters"":[],""returntype"":""Integer"",""offset"":71,""safe"":false},{""name"":""incTestFieldValue"",""parameters"":[],""returntype"":""Integer"",""offset"":78,""safe"":false},{""name"":""_initialize"",""parameters"":[],""returntype"":""Void"",""offset"":84,""safe"":false}],""events"":[]},""permissions"":[],""trusts"":[],""extra"":{""nef"":{""optimization"":""All""}}}");
->>>>>>> 580d2ed9
+    public static Neo.SmartContract.Manifest.ContractManifest Manifest => Neo.SmartContract.Manifest.ContractManifest.Parse(@"{""name"":""Contract_Property"",""groups"":[],""features"":{},""supportedstandards"":[],""abi"":{""methods"":[{""name"":""symbol"",""parameters"":[],""returntype"":""String"",""offset"":0,""safe"":false},{""name"":""testStaticPropertyDefaultInc"",""parameters"":[],""returntype"":""Integer"",""offset"":14,""safe"":false},{""name"":""testStaticPropertyValueInc"",""parameters"":[],""returntype"":""Integer"",""offset"":26,""safe"":false},{""name"":""testPropertyDefaultInc"",""parameters"":[],""returntype"":""Integer"",""offset"":33,""safe"":false},{""name"":""testPropertyValueInc"",""parameters"":[],""returntype"":""Integer"",""offset"":45,""safe"":false},{""name"":""incTestStaticFieldDefault"",""parameters"":[],""returntype"":""Integer"",""offset"":57,""safe"":false},{""name"":""incTestStaticFieldValue"",""parameters"":[],""returntype"":""Integer"",""offset"":64,""safe"":false},{""name"":""incTestFieldDefault"",""parameters"":[],""returntype"":""Integer"",""offset"":71,""safe"":false},{""name"":""incTestFieldValue"",""parameters"":[],""returntype"":""Integer"",""offset"":78,""safe"":false},{""name"":""publicStaticProperty"",""parameters"":[],""returntype"":""String"",""offset"":84,""safe"":false},{""name"":""setPublicStaticProperty"",""parameters"":[{""name"":""value"",""type"":""String""}],""returntype"":""Void"",""offset"":94,""safe"":false},{""name"":""publicProperty"",""parameters"":[],""returntype"":""String"",""offset"":2270,""safe"":false},{""name"":""setPublicProperty"",""parameters"":[{""name"":""value"",""type"":""String""}],""returntype"":""Void"",""offset"":2288,""safe"":false},{""name"":""uninitializedProperty"",""parameters"":[],""returntype"":""Integer"",""offset"":2306,""safe"":false},{""name"":""setUninitializedProperty"",""parameters"":[{""name"":""value"",""type"":""Integer""}],""returntype"":""Void"",""offset"":2324,""safe"":false},{""name"":""uninitializedStaticProperty"",""parameters"":[],""returntype"":""Integer"",""offset"":141,""safe"":false},{""name"":""setUninitializedStaticProperty"",""parameters"":[{""name"":""value"",""type"":""Integer""}],""returntype"":""Void"",""offset"":143,""safe"":false},{""name"":""computedProperty"",""parameters"":[],""returntype"":""Integer"",""offset"":2342,""safe"":false},{""name"":""testStaticPropertyInc"",""parameters"":[],""returntype"":""Integer"",""offset"":155,""safe"":false},{""name"":""testStaticPropertyDec"",""parameters"":[],""returntype"":""Integer"",""offset"":194,""safe"":false},{""name"":""testStaticPropertyMul"",""parameters"":[],""returntype"":""Integer"",""offset"":233,""safe"":false},{""name"":""testPropertyInc"",""parameters"":[],""returntype"":""Integer"",""offset"":2360,""safe"":false},{""name"":""testPropertyDec"",""parameters"":[],""returntype"":""Integer"",""offset"":2378,""safe"":false},{""name"":""testPropertyMul"",""parameters"":[],""returntype"":""Integer"",""offset"":2396,""safe"":false},{""name"":""uninitializedPropertyInc"",""parameters"":[],""returntype"":""Integer"",""offset"":2414,""safe"":false},{""name"":""uninitializedPropertyDec"",""parameters"":[],""returntype"":""Integer"",""offset"":2432,""safe"":false},{""name"":""uninitializedPropertyMul"",""parameters"":[],""returntype"":""Integer"",""offset"":2450,""safe"":false},{""name"":""uninitializedStaticPropertyInc"",""parameters"":[],""returntype"":""Integer"",""offset"":2468,""safe"":false},{""name"":""uninitializedStaticPropertyDec"",""parameters"":[],""returntype"":""Integer"",""offset"":2486,""safe"":false},{""name"":""uninitializedStaticPropertyMul"",""parameters"":[],""returntype"":""Integer"",""offset"":2504,""safe"":false},{""name"":""concatPublicProperties"",""parameters"":[],""returntype"":""String"",""offset"":2522,""safe"":false},{""name"":""toggleProtectedProperty"",""parameters"":[],""returntype"":""Boolean"",""offset"":2540,""safe"":false},{""name"":""getComputedValue"",""parameters"":[],""returntype"":""Integer"",""offset"":2558,""safe"":false},{""name"":""reset"",""parameters"":[],""returntype"":""Void"",""offset"":2576,""safe"":false},{""name"":""_initialize"",""parameters"":[],""returntype"":""Void"",""offset"":2229,""safe"":false}],""events"":[]},""permissions"":[],""trusts"":[],""extra"":{""nef"":{""optimization"":""All""}}}");
 
     /// <summary>
     /// Optimization: "All"
     /// </summary>
-<<<<<<< HEAD
-    public static Neo.SmartContract.NefFile Nef => Neo.IO.Helper.AsSerializable<Neo.SmartContract.NefFile>(Convert.FromBase64String(@"TkVGM1Rlc3RpbmdFbmdpbmUAAAAAAAAAAAAAAAAAAAAAAAAAAAAAAAAAAAAAAAAAAAAAAAAAAAAAAAAAAAAAAAAAAAAAAAAAAP2VCQwLVG9rZW5TeW1ib2xADAdJbml0aWFsQGFAEc5AVwABeBAQ0HgRDARUZXN00HgSCdB4EwAq0EARUdBAFM5AFFHQQFtAY0BXAAF4EM4SoEBYSpxgRVhKnGBFWEqcYEVYnGBYnGBYnGBYQFhKnWBFWEqdYEVYSp1gRVidYFidYFidYFhAWBKgYFgSoGBYEqBgWEBXAAF4ShDOTpxQEFHQRXhKEM5OnFAQUdBFeEoQzk6cUBBR0EV4ShDOnE5QEFHQRXhKEM6cTlAQUdBFeEoQzpxOUBBR0EV4EM5AVwABeEoQzk6dUBBR0EV4ShDOTp1QEFHQRXhKEM5OnVAQUdBFeEoQzp1OUBBR0EV4ShDOnU5QEFHQRXhKEM6dTlAQUdBFeBDOQFcAAXhKEM4SoE5QEFHQRXhKEM4SoE5QEFHQRXhKEM4SoE5QEFHQRXgQzkBXAAF4ShTOTpxKAgAAAIAuBCIKSgL///9/Mh4D/////wAAAACRSgL///9/MgwDAAAAAAEAAACfUBRR0EV4ShTOTpxKAgAAAIAuBCIKSgL///9/Mh4D/////wAAAACRSgL///9/MgwDAAAAAAEAAACfUBRR0EV4ShTOTpxKAgAAAIAuBCIKSgL///9/Mh4D/////wAAAACRSgL///9/MgwDAAAAAAEAAACfUBRR0EV4ShTOnEoCAAAAgC4EIgpKAv///38yHgP/////AAAAAJFKAv///38yDAMAAAAAAQAAAJ9OUBRR0EV4ShTOnEoCAAAAgC4EIgpKAv///38yHgP/////AAAAAJFKAv///38yDAMAAAAAAQAAAJ9OUBRR0EV4ShTOnEoCAAAAgC4EIgpKAv///38yHgP/////AAAAAJFKAv///38yDAMAAAAAAQAAAJ9OUBRR0EV4FM5AVwABeEoUzk6dSgIAAACALgQiCkoC////fzIeA/////8AAAAAkUoC////fzIMAwAAAAABAAAAn1AUUdBFeEoUzk6dSgIAAACALgQiCkoC////fzIeA/////8AAAAAkUoC////fzIMAwAAAAABAAAAn1AUUdBFeEoUzk6dSgIAAACALgQiCkoC////fzIeA/////8AAAAAkUoC////fzIMAwAAAAABAAAAn1AUUdBFeEoUzp1KAgAAAIAuBCIKSgL///9/Mh4D/////wAAAACRSgL///9/MgwDAAAAAAEAAACfTlAUUdBFeEoUzp1KAgAAAIAuBCIKSgL///9/Mh4D/////wAAAACRSgL///9/MgwDAAAAAAEAAACfTlAUUdBFeEoUzp1KAgAAAIAuBCIKSgL///9/Mh4D/////wAAAACRSgL///9/MgwDAAAAAAEAAACfTlAUUdBFeBTOQFcAAXhKFM4SoEoCAAAAgC4EIgpKAv///38yHgP/////AAAAAJFKAv///38yDAMAAAAAAQAAAJ9OUBRR0EV4ShTOEqBKAgAAAIAuBCIKSgL///9/Mh4D/////wAAAACRSgL///9/MgwDAAAAAAEAAACfTlAUUdBFeEoUzhKgSgIAAACALgQiCkoC////fzIeA/////8AAAAAkUoC////fzIMAwAAAAABAAAAn05QFFHQRXgUzkBXAAFbSpxKAgAAAIAuBCIKSgL///9/Mh4D/////wAAAACRSgL///9/MgwDAAAAAAEAAACfY0VbSpxKAgAAAIAuBCIKSgL///9/Mh4D/////wAAAACRSgL///9/MgwDAAAAAAEAAACfY0VbSpxKAgAAAIAuBCIKSgL///9/Mh4D/////wAAAACRSgL///9/MgwDAAAAAAEAAACfY0V4ShTOnEoCAAAAgC4EIgpKAv///38yHgP/////AAAAAJFKAv///38yDAMAAAAAAQAAAJ9OUBRR0EV4ShTOnEoCAAAAgC4EIgpKAv///38yHgP/////AAAAAJFKAv///38yDAMAAAAAAQAAAJ9OUBRR0EV4ShTOnEoCAAAAgC4EIgpKAv///38yHgP/////AAAAAJFKAv///38yDAMAAAAAAQAAAJ9OUBRR0EV4FM5AVwABW0qdSgIAAACALgQiCkoC////fzIeA/////8AAAAAkUoC////fzIMAwAAAAABAAAAn2NFW0qdSgIAAACALgQiCkoC////fzIeA/////8AAAAAkUoC////fzIMAwAAAAABAAAAn2NFW0qdSgIAAACALgQiCkoC////fzIeA/////8AAAAAkUoC////fzIMAwAAAAABAAAAn2NFW51KAgAAAIAuBCIKSgL///9/Mh4D/////wAAAACRSgL///9/MgwDAAAAAAEAAACfY1udSgIAAACALgQiCkoC////fzIeA/////8AAAAAkUoC////fzIMAwAAAAABAAAAn2NbnUoCAAAAgC4EIgpKAv///38yHgP/////AAAAAJFKAv///38yDAMAAAAAAQAAAJ9jW0BXAAFbEqBKAgAAAIAuBCIKSgL///9/Mh4D/////wAAAACRSgL///9/MgwDAAAAAAEAAACfY1sSoEoCAAAAgC4EIgpKAv///38yHgP/////AAAAAJFKAv///38yDAMAAAAAAQAAAJ9jWxKgSgIAAACALgQiCkoC////fzIeA/////8AAAAAkUoC////fzIMAwAAAAABAAAAn2NbQFcAAXgRzgwHSW5pdGlhbIvbKEBXAAF4Es6qSngSUdBFeBLOQFcAAXg1Svj//0BXAAEQYAwHSW5pdGlhbGEAZGIQSngQUdBFDARUZXN0SngRUdBFCUp4ElHQRQAqSngTUdBFEEp4FFHQRUBWBBBgDAdJbml0aWFsYQBkYkAQEAkLEBXASjXF9///I733//8QEAkLEBXASjWz9///I8j3//8QEAkLEBXASjWh9///I7r3//8QEAkLEBXASjWP9///I6v3//8QEAkLEBXASjV99///I6H3//8QEAkLEBXASjVr9///I9r3//8QEAkLEBXASjVZ9///IxH4//8QEAkLEBXASjVH9///I0j4//8QEAkLEBXASjU19///I2H4//8QEAkLEBXASjUj9///I6z5//8QEAkLEBXASjUR9///I/f6//8QEAkLEBXASjX/9v//I5r7//8QEAkLEBXASjXt9v//I9P8//8QEAkLEBXASjXb9v//I/L9//8QEAkLEBXASjXJ9v//I3v+//8QEAkLEBXASjW39v//I3z+//8QEAkLEBXASjWl9v//I3v+//8QEAkLEBXASjWT9v//I3P+//9AE3XLmw=="));
-=======
-    public static Neo.SmartContract.NefFile Nef => Neo.IO.Helper.AsSerializable<Neo.SmartContract.NefFile>(Convert.FromBase64String(@"TkVGM1Rlc3RpbmdFbmdpbmUAAAAAAAAAAAAAAAAAAAAAAAAAAAAAAAAAAAAAAAAAAAAAAAAAAAAAAAAAAAAAAAAAAAAAAAAAAGgMC1Rva2VuU3ltYm9sQFhKnGBFWUqcYUVYQFlKnGFFWUBaSpxiRVpKnGJFWkBbSpxjRVtKnGNFW0BcSpxkRVxAXUqcZUVdQF5KnGZFXkASZwdfB0BWCBBkEWUQZhJnBxBgGmEQYhtjQDqL34g="));
->>>>>>> 580d2ed9
+    public static Neo.SmartContract.NefFile Nef => Neo.IO.Helper.AsSerializable<Neo.SmartContract.NefFile>(Convert.FromBase64String(@"TkVGM1Rlc3RpbmdFbmdpbmUAAAAAAAAAAAAAAAAAAAAAAAAAAAAAAAAAAAAAAAAAAAAAAAAAAAAAAAAAAAAAAAAAAAAAAAAAAP0jCgwLVG9rZW5TeW1ib2xAWEqcYEVZSpxhRVhAWUqcYUVZQFpKnGJFWkqcYkVaQFtKnGNFW0qcY0VbQFxKnGRFXEBdSpxlRV1AXkqcZkVeQBJnB18HQAwHSW5pdGlhbEBnCUARzkBXAAF4EBDQeBEMBFRlc3TQeBIJ0HgTACrQeBQQ0EARUdBAFM5AFFHQQBBAZwtAVwABeBDOEqBAXwhKnGcIRV8ISpxnCEVfCEqcZwhFXwicZwhfCJxnCF8InGcIXwhAXwhKnWcIRV8ISp1nCEVfCEqdZwhFXwidZwhfCJ1nCF8InWcIXwhAXwgSoGcIXwgSoGcIXwgSoGcIXwhAVwABeEoQzk6cUBBR0EV4ShDOTpxQEFHQRXhKEM5OnFAQUdBFeEoQzpxOUBBR0EV4ShDOnE5QEFHQRXhKEM6cTlAQUdBFeBDOQFcAAXhKEM5OnVAQUdBFeEoQzk6dUBBR0EV4ShDOTp1QEFHQRXhKEM6dTlAQUdBFeEoQzp1OUBBR0EV4ShDOnU5QEFHQRXgQzkBXAAF4ShDOEqBOUBBR0EV4ShDOEqBOUBBR0EV4ShDOEqBOUBBR0EV4EM5AVwABeEoUzk6cSgIAAACALgQiCkoC////fzIeA/////8AAAAAkUoC////fzIMAwAAAAABAAAAn1AUUdBFeEoUzk6cSgIAAACALgQiCkoC////fzIeA/////8AAAAAkUoC////fzIMAwAAAAABAAAAn1AUUdBFeEoUzk6cSgIAAACALgQiCkoC////fzIeA/////8AAAAAkUoC////fzIMAwAAAAABAAAAn1AUUdBFeEoUzpxKAgAAAIAuBCIKSgL///9/Mh4D/////wAAAACRSgL///9/MgwDAAAAAAEAAACfTlAUUdBFeEoUzpxKAgAAAIAuBCIKSgL///9/Mh4D/////wAAAACRSgL///9/MgwDAAAAAAEAAACfTlAUUdBFeEoUzpxKAgAAAIAuBCIKSgL///9/Mh4D/////wAAAACRSgL///9/MgwDAAAAAAEAAACfTlAUUdBFeBTOQFcAAXhKFM5OnUoCAAAAgC4EIgpKAv///38yHgP/////AAAAAJFKAv///38yDAMAAAAAAQAAAJ9QFFHQRXhKFM5OnUoCAAAAgC4EIgpKAv///38yHgP/////AAAAAJFKAv///38yDAMAAAAAAQAAAJ9QFFHQRXhKFM5OnUoCAAAAgC4EIgpKAv///38yHgP/////AAAAAJFKAv///38yDAMAAAAAAQAAAJ9QFFHQRXhKFM6dSgIAAACALgQiCkoC////fzIeA/////8AAAAAkUoC////fzIMAwAAAAABAAAAn05QFFHQRXhKFM6dSgIAAACALgQiCkoC////fzIeA/////8AAAAAkUoC////fzIMAwAAAAABAAAAn05QFFHQRXhKFM6dSgIAAACALgQiCkoC////fzIeA/////8AAAAAkUoC////fzIMAwAAAAABAAAAn05QFFHQRXgUzkBXAAF4ShTOEqBKAgAAAIAuBCIKSgL///9/Mh4D/////wAAAACRSgL///9/MgwDAAAAAAEAAACfTlAUUdBFeEoUzhKgSgIAAACALgQiCkoC////fzIeA/////8AAAAAkUoC////fzIMAwAAAAABAAAAn05QFFHQRXhKFM4SoEoCAAAAgC4EIgpKAv///38yHgP/////AAAAAJFKAv///38yDAMAAAAAAQAAAJ9OUBRR0EV4FM5AVwABXwtKnEoCAAAAgC4EIgpKAv///38yHgP/////AAAAAJFKAv///38yDAMAAAAAAQAAAJ9nC0VfC0qcSgIAAACALgQiCkoC////fzIeA/////8AAAAAkUoC////fzIMAwAAAAABAAAAn2cLRV8LSpxKAgAAAIAuBCIKSgL///9/Mh4D/////wAAAACRSgL///9/MgwDAAAAAAEAAACfZwtFXwucSgIAAACALgQiCkoC////fzIeA/////8AAAAAkUoC////fzIMAwAAAAABAAAAn2cLXwucSgIAAACALgQiCkoC////fzIeA/////8AAAAAkUoC////fzIMAwAAAAABAAAAn2cLXwucSgIAAACALgQiCkoC////fzIeA/////8AAAAAkUoC////fzIMAwAAAAABAAAAn2cLXwtAVwABXwtKnUoCAAAAgC4EIgpKAv///38yHgP/////AAAAAJFKAv///38yDAMAAAAAAQAAAJ9nC0VfC0qdSgIAAACALgQiCkoC////fzIeA/////8AAAAAkUoC////fzIMAwAAAAABAAAAn2cLRV8LSp1KAgAAAIAuBCIKSgL///9/Mh4D/////wAAAACRSgL///9/MgwDAAAAAAEAAACfZwtFXwudSgIAAACALgQiCkoC////fzIeA/////8AAAAAkUoC////fzIMAwAAAAABAAAAn2cLXwudSgIAAACALgQiCkoC////fzIeA/////8AAAAAkUoC////fzIMAwAAAAABAAAAn2cLXwudSgIAAACALgQiCkoC////fzIeA/////8AAAAAkUoC////fzIMAwAAAAABAAAAn2cLXwtAVwABXwsSoEoCAAAAgC4EIgpKAv///38yHgP/////AAAAAJFKAv///38yDAMAAAAAAQAAAJ9nC18LEqBKAgAAAIAuBCIKSgL///9/Mh4D/////wAAAACRSgL///9/MgwDAAAAAAEAAACfZwtfCxKgSgIAAACALgQiCkoC////fzIeA/////8AAAAAkUoC////fzIMAwAAAAABAAAAn2cLXwtAVwABeBHODAdJbml0aWFsi9soQFcAAXgSzqpKeBJR0EV4Es5AVwABeDUi+P//QFcAARBnCAwHSW5pdGlhbGcJAGRnChBKeBBR0EUMBFRlc3RKeBFR0EUJSngSUdBFACpKeBNR0EUQSngUUdBFQFYMEGAaYRBiG2MQZBFlEGYSZwcQZwgMB0luaXRpYWxnCQBkZwoQZwtAEBAJCxAVwEo1fvf//yN29///EBAJCxAVwEo1bPf//yOF9///EBAJCxAVwEo1Wvf//yN39///EBAJCxAVwEo1SPf//yNo9///EBAJCxAVwEo1Nvf//yNf9///EBAJCxAVwEo1JPf//yO59///EBAJCxAVwEo1Evf//yPw9///EBAJCxAVwEo1APf//yMn+P//EBAJCxAVwEo17vb//yNA+P//EBAJCxAVwEo13Pb//yOL+f//EBAJCxAVwEo1yvb//yPW+v//EBAJCxAVwEo1uPb//yN5+///EBAJCxAVwEo1pvb//yOl/P//EBAJCxAVwEo1lPb//yPR/f//EBAJCxAVwEo1gvb//yNh/v//EBAJCxAVwEo1cPb//yNi/v//EBAJCxAVwEo1Xvb//yNh/v//EBAJCxAVwEo1TPb//yNZ/v//QMK/nI4="));
 
     #endregion
 
@@ -33,7 +25,6 @@
     /// Unsafe method
     /// </summary>
     /// <remarks>
-<<<<<<< HEAD
     /// Script: VwABeBDOEqBA
     /// 00 : INITSLOT 0001 [64 datoshi]
     /// 03 : LDARG0 [2 datoshi]
@@ -45,25 +36,11 @@
     /// </remarks>
     [DisplayName("computedProperty")]
     public abstract BigInteger? ComputedProperty();
-=======
-    /// Script: XkqcZkVeQA==
-    /// 00 : LDSFLD6 [2 datoshi]
-    /// 01 : DUP [2 datoshi]
-    /// 02 : INC [4 datoshi]
-    /// 03 : STSFLD6 [2 datoshi]
-    /// 04 : DROP [2 datoshi]
-    /// 05 : LDSFLD6 [2 datoshi]
-    /// 06 : RET [0 datoshi]
-    /// </remarks>
-    [DisplayName("incTestFieldDefault")]
-    public abstract BigInteger? IncTestFieldDefault();
->>>>>>> 580d2ed9
-
-    /// <summary>
-    /// Unsafe method
-    /// </summary>
-    /// <remarks>
-<<<<<<< HEAD
+
+    /// <summary>
+    /// Unsafe method
+    /// </summary>
+    /// <remarks>
     /// Script: VwABeBHODAdJbml0aWFsi9soQA==
     /// 00 : INITSLOT 0001 [64 datoshi]
     /// 03 : LDARG0 [2 datoshi]
@@ -76,7 +53,40 @@
     /// </remarks>
     [DisplayName("concatPublicProperties")]
     public abstract string? ConcatPublicProperties();
-=======
+
+    /// <summary>
+    /// Unsafe method
+    /// </summary>
+    /// <remarks>
+    /// Script: VwABeDUi+P//QA==
+    /// 00 : INITSLOT 0001 [64 datoshi]
+    /// 03 : LDARG0 [2 datoshi]
+    /// 04 : CALL_L 22F8FFFF [512 datoshi]
+    /// 09 : RET [0 datoshi]
+    /// </remarks>
+    [DisplayName("getComputedValue")]
+    public abstract BigInteger? GetComputedValue();
+
+    /// <summary>
+    /// Unsafe method
+    /// </summary>
+    /// <remarks>
+    /// Script: XkqcZkVeQA==
+    /// 00 : LDSFLD6 [2 datoshi]
+    /// 01 : DUP [2 datoshi]
+    /// 02 : INC [4 datoshi]
+    /// 03 : STSFLD6 [2 datoshi]
+    /// 04 : DROP [2 datoshi]
+    /// 05 : LDSFLD6 [2 datoshi]
+    /// 06 : RET [0 datoshi]
+    /// </remarks>
+    [DisplayName("incTestFieldDefault")]
+    public abstract BigInteger? IncTestFieldDefault();
+
+    /// <summary>
+    /// Unsafe method
+    /// </summary>
+    /// <remarks>
     /// Script: EmcHXwdA
     /// 00 : PUSH2 [1 datoshi]
     /// 01 : STSFLD 07 [2 datoshi]
@@ -85,22 +95,11 @@
     /// </remarks>
     [DisplayName("incTestFieldValue")]
     public abstract BigInteger? IncTestFieldValue();
->>>>>>> 580d2ed9
-
-    /// <summary>
-    /// Unsafe method
-    /// </summary>
-    /// <remarks>
-<<<<<<< HEAD
-    /// Script: VwABeDVK+P//QA==
-    /// 00 : INITSLOT 0001 [64 datoshi]
-    /// 03 : LDARG0 [2 datoshi]
-    /// 04 : CALL_L 4AF8FFFF [512 datoshi]
-    /// 09 : RET [0 datoshi]
-    /// </remarks>
-    [DisplayName("getComputedValue")]
-    public abstract BigInteger? GetComputedValue();
-=======
+
+    /// <summary>
+    /// Unsafe method
+    /// </summary>
+    /// <remarks>
     /// Script: XEqcZEVcQA==
     /// 00 : LDSFLD4 [2 datoshi]
     /// 01 : DUP [2 datoshi]
@@ -112,132 +111,11 @@
     /// </remarks>
     [DisplayName("incTestStaticFieldDefault")]
     public abstract BigInteger? IncTestStaticFieldDefault();
->>>>>>> 580d2ed9
-
-    /// <summary>
-    /// Unsafe method
-    /// </summary>
-    /// <remarks>
-<<<<<<< HEAD
-    /// Script: Ec5A
-    /// 00 : PUSH1 [1 datoshi]
-    /// 01 : PICKITEM [64 datoshi]
-    /// 02 : RET [0 datoshi]
-    /// </remarks>
-    [DisplayName("publicProperty")]
-    public abstract string? PublicProperty();
-
-    /// <summary>
-    /// Unsafe method
-    /// </summary>
-    /// <remarks>
-    /// Script: DAdJbml0aWFsQA==
-    /// 00 : PUSHDATA1 496E697469616C 'Initial' [8 datoshi]
-    /// 09 : RET [0 datoshi]
-    /// </remarks>
-    [DisplayName("publicStaticProperty")]
-    public abstract string? PublicStaticProperty();
-
-    /// <summary>
-    /// Unsafe method
-    /// </summary>
-    /// <remarks>
-    /// Script: VwABEGAMB0luaXRpYWxhAGRiEEp4EFHQRQwEVGVzdEp4EVHQRQlKeBJR0EUAKkp4E1HQRRBKeBRR0EVA
-    /// 00 : INITSLOT 0001 [64 datoshi]
-    /// 03 : PUSH0 [1 datoshi]
-    /// 04 : STSFLD0 [2 datoshi]
-    /// 05 : PUSHDATA1 496E697469616C 'Initial' [8 datoshi]
-    /// 0E : STSFLD1 [2 datoshi]
-    /// 0F : PUSHINT8 64 [1 datoshi]
-    /// 11 : STSFLD2 [2 datoshi]
-    /// 12 : PUSH0 [1 datoshi]
-    /// 13 : DUP [2 datoshi]
-    /// 14 : LDARG0 [2 datoshi]
-    /// 15 : PUSH0 [1 datoshi]
-    /// 16 : ROT [2 datoshi]
-    /// 17 : SETITEM [8192 datoshi]
-    /// 18 : DROP [2 datoshi]
-    /// 19 : PUSHDATA1 54657374 'Test' [8 datoshi]
-    /// 1F : DUP [2 datoshi]
-    /// 20 : LDARG0 [2 datoshi]
-    /// 21 : PUSH1 [1 datoshi]
-    /// 22 : ROT [2 datoshi]
-    /// 23 : SETITEM [8192 datoshi]
-    /// 24 : DROP [2 datoshi]
-    /// 25 : PUSHF [1 datoshi]
-    /// 26 : DUP [2 datoshi]
-    /// 27 : LDARG0 [2 datoshi]
-    /// 28 : PUSH2 [1 datoshi]
-    /// 29 : ROT [2 datoshi]
-    /// 2A : SETITEM [8192 datoshi]
-    /// 2B : DROP [2 datoshi]
-    /// 2C : PUSHINT8 2A [1 datoshi]
-    /// 2E : DUP [2 datoshi]
-    /// 2F : LDARG0 [2 datoshi]
-    /// 30 : PUSH3 [1 datoshi]
-    /// 31 : ROT [2 datoshi]
-    /// 32 : SETITEM [8192 datoshi]
-    /// 33 : DROP [2 datoshi]
-    /// 34 : PUSH0 [1 datoshi]
-    /// 35 : DUP [2 datoshi]
-    /// 36 : LDARG0 [2 datoshi]
-    /// 37 : PUSH4 [1 datoshi]
-    /// 38 : ROT [2 datoshi]
-    /// 39 : SETITEM [8192 datoshi]
-    /// 3A : DROP [2 datoshi]
-    /// 3B : RET [0 datoshi]
-    /// </remarks>
-    [DisplayName("reset")]
-    public abstract void Reset();
-
-    /// <summary>
-    /// Unsafe method
-    /// </summary>
-    /// <remarks>
-    /// Script: EVHQQA==
-    /// 00 : PUSH1 [1 datoshi]
-    /// 01 : ROT [2 datoshi]
-    /// 02 : SETITEM [8192 datoshi]
-    /// 03 : RET [0 datoshi]
-    /// </remarks>
-    [DisplayName("setPublicProperty")]
-    public abstract void SetPublicProperty(string? value);
-
-    /// <summary>
-    /// Unsafe method
-    /// </summary>
-    /// <remarks>
-    /// Script: YUA=
-    /// 00 : STSFLD1 [2 datoshi]
-    /// 01 : RET [0 datoshi]
-    /// </remarks>
-    [DisplayName("setPublicStaticProperty")]
-    public abstract void SetPublicStaticProperty(string? value);
-
-    /// <summary>
-    /// Unsafe method
-    /// </summary>
-    /// <remarks>
-    /// Script: FFHQQA==
-    /// 00 : PUSH4 [1 datoshi]
-    /// 01 : ROT [2 datoshi]
-    /// 02 : SETITEM [8192 datoshi]
-    /// 03 : RET [0 datoshi]
-    /// </remarks>
-    [DisplayName("setUninitializedProperty")]
-    public abstract void SetUninitializedProperty(BigInteger? value);
-
-    /// <summary>
-    /// Unsafe method
-    /// </summary>
-    /// <remarks>
-    /// Script: Y0A=
-    /// 00 : STSFLD3 [2 datoshi]
-    /// 01 : RET [0 datoshi]
-    /// </remarks>
-    [DisplayName("setUninitializedStaticProperty")]
-    public abstract void SetUninitializedStaticProperty(BigInteger? value);
-=======
+
+    /// <summary>
+    /// Unsafe method
+    /// </summary>
+    /// <remarks>
     /// Script: XUqcZUVdQA==
     /// 00 : LDSFLD5 [2 datoshi]
     /// 01 : DUP [2 datoshi]
@@ -249,7 +127,129 @@
     /// </remarks>
     [DisplayName("incTestStaticFieldValue")]
     public abstract BigInteger? IncTestStaticFieldValue();
->>>>>>> 580d2ed9
+
+    /// <summary>
+    /// Unsafe method
+    /// </summary>
+    /// <remarks>
+    /// Script: Ec5A
+    /// 00 : PUSH1 [1 datoshi]
+    /// 01 : PICKITEM [64 datoshi]
+    /// 02 : RET [0 datoshi]
+    /// </remarks>
+    [DisplayName("publicProperty")]
+    public abstract string? PublicProperty();
+
+    /// <summary>
+    /// Unsafe method
+    /// </summary>
+    /// <remarks>
+    /// Script: DAdJbml0aWFsQA==
+    /// 00 : PUSHDATA1 496E697469616C 'Initial' [8 datoshi]
+    /// 09 : RET [0 datoshi]
+    /// </remarks>
+    [DisplayName("publicStaticProperty")]
+    public abstract string? PublicStaticProperty();
+
+    /// <summary>
+    /// Unsafe method
+    /// </summary>
+    /// <remarks>
+    /// Script: VwABEGcIDAdJbml0aWFsZwkAZGcKEEp4EFHQRQwEVGVzdEp4EVHQRQlKeBJR0EUAKkp4E1HQRRBKeBRR0EVA
+    /// 00 : INITSLOT 0001 [64 datoshi]
+    /// 03 : PUSH0 [1 datoshi]
+    /// 04 : STSFLD 08 [2 datoshi]
+    /// 06 : PUSHDATA1 496E697469616C 'Initial' [8 datoshi]
+    /// 0F : STSFLD 09 [2 datoshi]
+    /// 11 : PUSHINT8 64 [1 datoshi]
+    /// 13 : STSFLD 0A [2 datoshi]
+    /// 15 : PUSH0 [1 datoshi]
+    /// 16 : DUP [2 datoshi]
+    /// 17 : LDARG0 [2 datoshi]
+    /// 18 : PUSH0 [1 datoshi]
+    /// 19 : ROT [2 datoshi]
+    /// 1A : SETITEM [8192 datoshi]
+    /// 1B : DROP [2 datoshi]
+    /// 1C : PUSHDATA1 54657374 'Test' [8 datoshi]
+    /// 22 : DUP [2 datoshi]
+    /// 23 : LDARG0 [2 datoshi]
+    /// 24 : PUSH1 [1 datoshi]
+    /// 25 : ROT [2 datoshi]
+    /// 26 : SETITEM [8192 datoshi]
+    /// 27 : DROP [2 datoshi]
+    /// 28 : PUSHF [1 datoshi]
+    /// 29 : DUP [2 datoshi]
+    /// 2A : LDARG0 [2 datoshi]
+    /// 2B : PUSH2 [1 datoshi]
+    /// 2C : ROT [2 datoshi]
+    /// 2D : SETITEM [8192 datoshi]
+    /// 2E : DROP [2 datoshi]
+    /// 2F : PUSHINT8 2A [1 datoshi]
+    /// 31 : DUP [2 datoshi]
+    /// 32 : LDARG0 [2 datoshi]
+    /// 33 : PUSH3 [1 datoshi]
+    /// 34 : ROT [2 datoshi]
+    /// 35 : SETITEM [8192 datoshi]
+    /// 36 : DROP [2 datoshi]
+    /// 37 : PUSH0 [1 datoshi]
+    /// 38 : DUP [2 datoshi]
+    /// 39 : LDARG0 [2 datoshi]
+    /// 3A : PUSH4 [1 datoshi]
+    /// 3B : ROT [2 datoshi]
+    /// 3C : SETITEM [8192 datoshi]
+    /// 3D : DROP [2 datoshi]
+    /// 3E : RET [0 datoshi]
+    /// </remarks>
+    [DisplayName("reset")]
+    public abstract void Reset();
+
+    /// <summary>
+    /// Unsafe method
+    /// </summary>
+    /// <remarks>
+    /// Script: EVHQQA==
+    /// 00 : PUSH1 [1 datoshi]
+    /// 01 : ROT [2 datoshi]
+    /// 02 : SETITEM [8192 datoshi]
+    /// 03 : RET [0 datoshi]
+    /// </remarks>
+    [DisplayName("setPublicProperty")]
+    public abstract void SetPublicProperty(string? value);
+
+    /// <summary>
+    /// Unsafe method
+    /// </summary>
+    /// <remarks>
+    /// Script: ZwlA
+    /// 00 : STSFLD 09 [2 datoshi]
+    /// 02 : RET [0 datoshi]
+    /// </remarks>
+    [DisplayName("setPublicStaticProperty")]
+    public abstract void SetPublicStaticProperty(string? value);
+
+    /// <summary>
+    /// Unsafe method
+    /// </summary>
+    /// <remarks>
+    /// Script: FFHQQA==
+    /// 00 : PUSH4 [1 datoshi]
+    /// 01 : ROT [2 datoshi]
+    /// 02 : SETITEM [8192 datoshi]
+    /// 03 : RET [0 datoshi]
+    /// </remarks>
+    [DisplayName("setUninitializedProperty")]
+    public abstract void SetUninitializedProperty(BigInteger? value);
+
+    /// <summary>
+    /// Unsafe method
+    /// </summary>
+    /// <remarks>
+    /// Script: ZwtA
+    /// 00 : STSFLD 0B [2 datoshi]
+    /// 02 : RET [0 datoshi]
+    /// </remarks>
+    [DisplayName("setUninitializedStaticProperty")]
+    public abstract void SetUninitializedStaticProperty(BigInteger? value);
 
     /// <summary>
     /// Unsafe method
@@ -266,7 +266,6 @@
     /// Unsafe method
     /// </summary>
     /// <remarks>
-<<<<<<< HEAD
     /// Script: VwABeEoQzk6dUBBR0EV4ShDOTp1QEFHQRXhKEM5OnVAQUdBFeEoQzp1OUBBR0EV4ShDOnU5QEFHQRXhKEM6dTlAQUdBFeBDOQA==
     /// 00 : INITSLOT 0001 [64 datoshi]
     /// 03 : LDARG0 [2 datoshi]
@@ -347,6 +346,27 @@
     /// Unsafe method
     /// </summary>
     /// <remarks>
+    /// Script: WkqcYkVaSpxiRVpA
+    /// 00 : LDSFLD2 [2 datoshi]
+    /// 01 : DUP [2 datoshi]
+    /// 02 : INC [4 datoshi]
+    /// 03 : STSFLD2 [2 datoshi]
+    /// 04 : DROP [2 datoshi]
+    /// 05 : LDSFLD2 [2 datoshi]
+    /// 06 : DUP [2 datoshi]
+    /// 07 : INC [4 datoshi]
+    /// 08 : STSFLD2 [2 datoshi]
+    /// 09 : DROP [2 datoshi]
+    /// 0A : LDSFLD2 [2 datoshi]
+    /// 0B : RET [0 datoshi]
+    /// </remarks>
+    [DisplayName("testPropertyDefaultInc")]
+    public abstract BigInteger? TestPropertyDefaultInc();
+
+    /// <summary>
+    /// Unsafe method
+    /// </summary>
+    /// <remarks>
     /// Script: VwABeEoQzk6cUBBR0EV4ShDOTpxQEFHQRXhKEM5OnFAQUdBFeEoQzpxOUBBR0EV4ShDOnE5QEFHQRXhKEM6cTlAQUdBFeBDOQA==
     /// 00 : INITSLOT 0001 [64 datoshi]
     /// 03 : LDARG0 [2 datoshi]
@@ -472,61 +492,11 @@
     /// </remarks>
     [DisplayName("testPropertyMul")]
     public abstract BigInteger? TestPropertyMul();
-=======
-    /// Script: WkqcYkVaSpxiRVpA
-    /// 00 : LDSFLD2 [2 datoshi]
-    /// 01 : DUP [2 datoshi]
-    /// 02 : INC [4 datoshi]
-    /// 03 : STSFLD2 [2 datoshi]
-    /// 04 : DROP [2 datoshi]
-    /// 05 : LDSFLD2 [2 datoshi]
-    /// 06 : DUP [2 datoshi]
-    /// 07 : INC [4 datoshi]
-    /// 08 : STSFLD2 [2 datoshi]
-    /// 09 : DROP [2 datoshi]
-    /// 0A : LDSFLD2 [2 datoshi]
-    /// 0B : RET [0 datoshi]
-    /// </remarks>
-    [DisplayName("testPropertyDefaultInc")]
-    public abstract BigInteger? TestPropertyDefaultInc();
->>>>>>> 580d2ed9
-
-    /// <summary>
-    /// Unsafe method
-    /// </summary>
-    /// <remarks>
-<<<<<<< HEAD
-    /// Script: WEqdYEVYSp1gRVhKnWBFWJ1gWJ1gWJ1gWEA=
-    /// 00 : LDSFLD0 [2 datoshi]
-    /// 01 : DUP [2 datoshi]
-    /// 02 : DEC [4 datoshi]
-    /// 03 : STSFLD0 [2 datoshi]
-    /// 04 : DROP [2 datoshi]
-    /// 05 : LDSFLD0 [2 datoshi]
-    /// 06 : DUP [2 datoshi]
-    /// 07 : DEC [4 datoshi]
-    /// 08 : STSFLD0 [2 datoshi]
-    /// 09 : DROP [2 datoshi]
-    /// 0A : LDSFLD0 [2 datoshi]
-    /// 0B : DUP [2 datoshi]
-    /// 0C : DEC [4 datoshi]
-    /// 0D : STSFLD0 [2 datoshi]
-    /// 0E : DROP [2 datoshi]
-    /// 0F : LDSFLD0 [2 datoshi]
-    /// 10 : DEC [4 datoshi]
-    /// 11 : STSFLD0 [2 datoshi]
-    /// 12 : LDSFLD0 [2 datoshi]
-    /// 13 : DEC [4 datoshi]
-    /// 14 : STSFLD0 [2 datoshi]
-    /// 15 : LDSFLD0 [2 datoshi]
-    /// 16 : DEC [4 datoshi]
-    /// 17 : STSFLD0 [2 datoshi]
-    /// 18 : LDSFLD0 [2 datoshi]
-    /// 19 : RET [0 datoshi]
-    /// </remarks>
-    [DisplayName("testStaticPropertyDec")]
-    public abstract BigInteger? TestStaticPropertyDec();
-=======
+
+    /// <summary>
+    /// Unsafe method
+    /// </summary>
+    /// <remarks>
     /// Script: W0qcY0VbSpxjRVtA
     /// 00 : LDSFLD3 [2 datoshi]
     /// 01 : DUP [2 datoshi]
@@ -543,48 +513,52 @@
     /// </remarks>
     [DisplayName("testPropertyValueInc")]
     public abstract BigInteger? TestPropertyValueInc();
->>>>>>> 580d2ed9
-
-    /// <summary>
-    /// Unsafe method
-    /// </summary>
-    /// <remarks>
-<<<<<<< HEAD
-    /// Script: WEqcYEVYSpxgRVhKnGBFWJxgWJxgWJxgWEA=
-=======
+
+    /// <summary>
+    /// Unsafe method
+    /// </summary>
+    /// <remarks>
+    /// Script: XwhKnWcIRV8ISp1nCEVfCEqdZwhFXwidZwhfCJ1nCF8InWcIXwhA
+    /// 00 : LDSFLD 08 [2 datoshi]
+    /// 02 : DUP [2 datoshi]
+    /// 03 : DEC [4 datoshi]
+    /// 04 : STSFLD 08 [2 datoshi]
+    /// 06 : DROP [2 datoshi]
+    /// 07 : LDSFLD 08 [2 datoshi]
+    /// 09 : DUP [2 datoshi]
+    /// 0A : DEC [4 datoshi]
+    /// 0B : STSFLD 08 [2 datoshi]
+    /// 0D : DROP [2 datoshi]
+    /// 0E : LDSFLD 08 [2 datoshi]
+    /// 10 : DUP [2 datoshi]
+    /// 11 : DEC [4 datoshi]
+    /// 12 : STSFLD 08 [2 datoshi]
+    /// 14 : DROP [2 datoshi]
+    /// 15 : LDSFLD 08 [2 datoshi]
+    /// 17 : DEC [4 datoshi]
+    /// 18 : STSFLD 08 [2 datoshi]
+    /// 1A : LDSFLD 08 [2 datoshi]
+    /// 1C : DEC [4 datoshi]
+    /// 1D : STSFLD 08 [2 datoshi]
+    /// 1F : LDSFLD 08 [2 datoshi]
+    /// 21 : DEC [4 datoshi]
+    /// 22 : STSFLD 08 [2 datoshi]
+    /// 24 : LDSFLD 08 [2 datoshi]
+    /// 26 : RET [0 datoshi]
+    /// </remarks>
+    [DisplayName("testStaticPropertyDec")]
+    public abstract BigInteger? TestStaticPropertyDec();
+
+    /// <summary>
+    /// Unsafe method
+    /// </summary>
+    /// <remarks>
     /// Script: WEqcYEVZSpxhRVhA
->>>>>>> 580d2ed9
     /// 00 : LDSFLD0 [2 datoshi]
     /// 01 : DUP [2 datoshi]
     /// 02 : INC [4 datoshi]
     /// 03 : STSFLD0 [2 datoshi]
     /// 04 : DROP [2 datoshi]
-<<<<<<< HEAD
-    /// 05 : LDSFLD0 [2 datoshi]
-    /// 06 : DUP [2 datoshi]
-    /// 07 : INC [4 datoshi]
-    /// 08 : STSFLD0 [2 datoshi]
-    /// 09 : DROP [2 datoshi]
-    /// 0A : LDSFLD0 [2 datoshi]
-    /// 0B : DUP [2 datoshi]
-    /// 0C : INC [4 datoshi]
-    /// 0D : STSFLD0 [2 datoshi]
-    /// 0E : DROP [2 datoshi]
-    /// 0F : LDSFLD0 [2 datoshi]
-    /// 10 : INC [4 datoshi]
-    /// 11 : STSFLD0 [2 datoshi]
-    /// 12 : LDSFLD0 [2 datoshi]
-    /// 13 : INC [4 datoshi]
-    /// 14 : STSFLD0 [2 datoshi]
-    /// 15 : LDSFLD0 [2 datoshi]
-    /// 16 : INC [4 datoshi]
-    /// 17 : STSFLD0 [2 datoshi]
-    /// 18 : LDSFLD0 [2 datoshi]
-    /// 19 : RET [0 datoshi]
-    /// </remarks>
-    [DisplayName("testStaticPropertyInc")]
-    public abstract BigInteger? TestStaticPropertyInc();
-=======
     /// 05 : LDSFLD1 [2 datoshi]
     /// 06 : DUP [2 datoshi]
     /// 07 : INC [4 datoshi]
@@ -595,31 +569,80 @@
     /// </remarks>
     [DisplayName("testStaticPropertyDefaultInc")]
     public abstract BigInteger? TestStaticPropertyDefaultInc();
->>>>>>> 580d2ed9
-
-    /// <summary>
-    /// Unsafe method
-    /// </summary>
-    /// <remarks>
-<<<<<<< HEAD
-    /// Script: WBKgYFgSoGBYEqBgWEA=
-    /// 00 : LDSFLD0 [2 datoshi]
-    /// 01 : PUSH2 [1 datoshi]
-    /// 02 : MUL [8 datoshi]
-    /// 03 : STSFLD0 [2 datoshi]
-    /// 04 : LDSFLD0 [2 datoshi]
-    /// 05 : PUSH2 [1 datoshi]
-    /// 06 : MUL [8 datoshi]
-    /// 07 : STSFLD0 [2 datoshi]
-    /// 08 : LDSFLD0 [2 datoshi]
-    /// 09 : PUSH2 [1 datoshi]
-    /// 0A : MUL [8 datoshi]
-    /// 0B : STSFLD0 [2 datoshi]
-    /// 0C : LDSFLD0 [2 datoshi]
-    /// 0D : RET [0 datoshi]
+
+    /// <summary>
+    /// Unsafe method
+    /// </summary>
+    /// <remarks>
+    /// Script: XwhKnGcIRV8ISpxnCEVfCEqcZwhFXwicZwhfCJxnCF8InGcIXwhA
+    /// 00 : LDSFLD 08 [2 datoshi]
+    /// 02 : DUP [2 datoshi]
+    /// 03 : INC [4 datoshi]
+    /// 04 : STSFLD 08 [2 datoshi]
+    /// 06 : DROP [2 datoshi]
+    /// 07 : LDSFLD 08 [2 datoshi]
+    /// 09 : DUP [2 datoshi]
+    /// 0A : INC [4 datoshi]
+    /// 0B : STSFLD 08 [2 datoshi]
+    /// 0D : DROP [2 datoshi]
+    /// 0E : LDSFLD 08 [2 datoshi]
+    /// 10 : DUP [2 datoshi]
+    /// 11 : INC [4 datoshi]
+    /// 12 : STSFLD 08 [2 datoshi]
+    /// 14 : DROP [2 datoshi]
+    /// 15 : LDSFLD 08 [2 datoshi]
+    /// 17 : INC [4 datoshi]
+    /// 18 : STSFLD 08 [2 datoshi]
+    /// 1A : LDSFLD 08 [2 datoshi]
+    /// 1C : INC [4 datoshi]
+    /// 1D : STSFLD 08 [2 datoshi]
+    /// 1F : LDSFLD 08 [2 datoshi]
+    /// 21 : INC [4 datoshi]
+    /// 22 : STSFLD 08 [2 datoshi]
+    /// 24 : LDSFLD 08 [2 datoshi]
+    /// 26 : RET [0 datoshi]
+    /// </remarks>
+    [DisplayName("testStaticPropertyInc")]
+    public abstract BigInteger? TestStaticPropertyInc();
+
+    /// <summary>
+    /// Unsafe method
+    /// </summary>
+    /// <remarks>
+    /// Script: XwgSoGcIXwgSoGcIXwgSoGcIXwhA
+    /// 00 : LDSFLD 08 [2 datoshi]
+    /// 02 : PUSH2 [1 datoshi]
+    /// 03 : MUL [8 datoshi]
+    /// 04 : STSFLD 08 [2 datoshi]
+    /// 06 : LDSFLD 08 [2 datoshi]
+    /// 08 : PUSH2 [1 datoshi]
+    /// 09 : MUL [8 datoshi]
+    /// 0A : STSFLD 08 [2 datoshi]
+    /// 0C : LDSFLD 08 [2 datoshi]
+    /// 0E : PUSH2 [1 datoshi]
+    /// 0F : MUL [8 datoshi]
+    /// 10 : STSFLD 08 [2 datoshi]
+    /// 12 : LDSFLD 08 [2 datoshi]
+    /// 14 : RET [0 datoshi]
     /// </remarks>
     [DisplayName("testStaticPropertyMul")]
     public abstract BigInteger? TestStaticPropertyMul();
+
+    /// <summary>
+    /// Unsafe method
+    /// </summary>
+    /// <remarks>
+    /// Script: WUqcYUVZQA==
+    /// 00 : LDSFLD1 [2 datoshi]
+    /// 01 : DUP [2 datoshi]
+    /// 02 : INC [4 datoshi]
+    /// 03 : STSFLD1 [2 datoshi]
+    /// 04 : DROP [2 datoshi]
+    /// 05 : LDSFLD1 [2 datoshi]
+    /// 06 : RET [0 datoshi]
+    /// </remarks>
+    [DisplayName("testStaticPropertyValueInc")]
+    public abstract BigInteger? TestStaticPropertyValueInc();
 
     /// <summary>
     /// Unsafe method
@@ -1081,8 +1104,8 @@
     /// Unsafe method
     /// </summary>
     /// <remarks>
-    /// Script: W0A=
-    /// 00 : LDSFLD3 [2 datoshi]
+    /// Script: EEA=
+    /// 00 : PUSH0 [1 datoshi]
     /// 01 : RET [0 datoshi]
     /// </remarks>
     [DisplayName("uninitializedStaticProperty")]
@@ -1092,118 +1115,118 @@
     /// Unsafe method
     /// </summary>
     /// <remarks>
-    /// Script: VwABW0qdSgIAAACALgQiCkoC////fzIeA/////8AAAAAkUoC////fzIMAwAAAAABAAAAn2NFW0qdSgIAAACALgQiCkoC////fzIeA/////8AAAAAkUoC////fzIMAwAAAAABAAAAn2NFW0qdSgIAAACALgQiCkoC////fzIeA/////8AAAAAkUoC////fzIMAwAAAAABAAAAn2NFW51KAgAAAIAuBCIKSgL///9/Mh4D/////wAAAACRSgL///9/MgwDAAAAAAEAAACfY1udSgIAAACALgQiCkoC////fzIeA/////8AAAAAkUoC////fzIMAwAAAAABAAAAn2NbnUoCAAAAgC4EIgpKAv///38yHgP/////AAAAAJFKAv///38yDAMAAAAAAQAAAJ9jW0A=
+    /// Script: VwABXwtKnUoCAAAAgC4EIgpKAv///38yHgP/////AAAAAJFKAv///38yDAMAAAAAAQAAAJ9nC0VfC0qdSgIAAACALgQiCkoC////fzIeA/////8AAAAAkUoC////fzIMAwAAAAABAAAAn2cLRV8LSp1KAgAAAIAuBCIKSgL///9/Mh4D/////wAAAACRSgL///9/MgwDAAAAAAEAAACfZwtFXwudSgIAAACALgQiCkoC////fzIeA/////8AAAAAkUoC////fzIMAwAAAAABAAAAn2cLXwudSgIAAACALgQiCkoC////fzIeA/////8AAAAAkUoC////fzIMAwAAAAABAAAAn2cLXwudSgIAAACALgQiCkoC////fzIeA/////8AAAAAkUoC////fzIMAwAAAAABAAAAn2cLXwtA
     /// 0000 : INITSLOT 0001 [64 datoshi]
-    /// 0003 : LDSFLD3 [2 datoshi]
-    /// 0004 : DUP [2 datoshi]
-    /// 0005 : DEC [4 datoshi]
-    /// 0006 : DUP [2 datoshi]
-    /// 0007 : PUSHINT32 00000080 [1 datoshi]
-    /// 000C : JMPGE 04 [2 datoshi]
-    /// 000E : JMP 0A [2 datoshi]
-    /// 0010 : DUP [2 datoshi]
-    /// 0011 : PUSHINT32 FFFFFF7F [1 datoshi]
-    /// 0016 : JMPLE 1E [2 datoshi]
-    /// 0018 : PUSHINT64 FFFFFFFF00000000 [1 datoshi]
-    /// 0021 : AND [8 datoshi]
-    /// 0022 : DUP [2 datoshi]
-    /// 0023 : PUSHINT32 FFFFFF7F [1 datoshi]
-    /// 0028 : JMPLE 0C [2 datoshi]
-    /// 002A : PUSHINT64 0000000001000000 [1 datoshi]
-    /// 0033 : SUB [8 datoshi]
-    /// 0034 : STSFLD3 [2 datoshi]
-    /// 0035 : DROP [2 datoshi]
-    /// 0036 : LDSFLD3 [2 datoshi]
-    /// 0037 : DUP [2 datoshi]
-    /// 0038 : DEC [4 datoshi]
-    /// 0039 : DUP [2 datoshi]
-    /// 003A : PUSHINT32 00000080 [1 datoshi]
-    /// 003F : JMPGE 04 [2 datoshi]
-    /// 0041 : JMP 0A [2 datoshi]
-    /// 0043 : DUP [2 datoshi]
-    /// 0044 : PUSHINT32 FFFFFF7F [1 datoshi]
-    /// 0049 : JMPLE 1E [2 datoshi]
-    /// 004B : PUSHINT64 FFFFFFFF00000000 [1 datoshi]
-    /// 0054 : AND [8 datoshi]
-    /// 0055 : DUP [2 datoshi]
-    /// 0056 : PUSHINT32 FFFFFF7F [1 datoshi]
-    /// 005B : JMPLE 0C [2 datoshi]
-    /// 005D : PUSHINT64 0000000001000000 [1 datoshi]
-    /// 0066 : SUB [8 datoshi]
-    /// 0067 : STSFLD3 [2 datoshi]
-    /// 0068 : DROP [2 datoshi]
-    /// 0069 : LDSFLD3 [2 datoshi]
-    /// 006A : DUP [2 datoshi]
-    /// 006B : DEC [4 datoshi]
-    /// 006C : DUP [2 datoshi]
-    /// 006D : PUSHINT32 00000080 [1 datoshi]
-    /// 0072 : JMPGE 04 [2 datoshi]
-    /// 0074 : JMP 0A [2 datoshi]
-    /// 0076 : DUP [2 datoshi]
-    /// 0077 : PUSHINT32 FFFFFF7F [1 datoshi]
-    /// 007C : JMPLE 1E [2 datoshi]
-    /// 007E : PUSHINT64 FFFFFFFF00000000 [1 datoshi]
-    /// 0087 : AND [8 datoshi]
-    /// 0088 : DUP [2 datoshi]
-    /// 0089 : PUSHINT32 FFFFFF7F [1 datoshi]
-    /// 008E : JMPLE 0C [2 datoshi]
-    /// 0090 : PUSHINT64 0000000001000000 [1 datoshi]
-    /// 0099 : SUB [8 datoshi]
-    /// 009A : STSFLD3 [2 datoshi]
-    /// 009B : DROP [2 datoshi]
-    /// 009C : LDSFLD3 [2 datoshi]
-    /// 009D : DEC [4 datoshi]
-    /// 009E : DUP [2 datoshi]
-    /// 009F : PUSHINT32 00000080 [1 datoshi]
-    /// 00A4 : JMPGE 04 [2 datoshi]
-    /// 00A6 : JMP 0A [2 datoshi]
-    /// 00A8 : DUP [2 datoshi]
-    /// 00A9 : PUSHINT32 FFFFFF7F [1 datoshi]
-    /// 00AE : JMPLE 1E [2 datoshi]
-    /// 00B0 : PUSHINT64 FFFFFFFF00000000 [1 datoshi]
-    /// 00B9 : AND [8 datoshi]
-    /// 00BA : DUP [2 datoshi]
-    /// 00BB : PUSHINT32 FFFFFF7F [1 datoshi]
-    /// 00C0 : JMPLE 0C [2 datoshi]
-    /// 00C2 : PUSHINT64 0000000001000000 [1 datoshi]
-    /// 00CB : SUB [8 datoshi]
-    /// 00CC : STSFLD3 [2 datoshi]
-    /// 00CD : LDSFLD3 [2 datoshi]
-    /// 00CE : DEC [4 datoshi]
-    /// 00CF : DUP [2 datoshi]
-    /// 00D0 : PUSHINT32 00000080 [1 datoshi]
-    /// 00D5 : JMPGE 04 [2 datoshi]
-    /// 00D7 : JMP 0A [2 datoshi]
-    /// 00D9 : DUP [2 datoshi]
-    /// 00DA : PUSHINT32 FFFFFF7F [1 datoshi]
-    /// 00DF : JMPLE 1E [2 datoshi]
-    /// 00E1 : PUSHINT64 FFFFFFFF00000000 [1 datoshi]
-    /// 00EA : AND [8 datoshi]
-    /// 00EB : DUP [2 datoshi]
-    /// 00EC : PUSHINT32 FFFFFF7F [1 datoshi]
-    /// 00F1 : JMPLE 0C [2 datoshi]
-    /// 00F3 : PUSHINT64 0000000001000000 [1 datoshi]
-    /// 00FC : SUB [8 datoshi]
-    /// 00FD : STSFLD3 [2 datoshi]
-    /// 00FE : LDSFLD3 [2 datoshi]
-    /// 00FF : DEC [4 datoshi]
-    /// 0100 : DUP [2 datoshi]
-    /// 0101 : PUSHINT32 00000080 [1 datoshi]
-    /// 0106 : JMPGE 04 [2 datoshi]
-    /// 0108 : JMP 0A [2 datoshi]
-    /// 010A : DUP [2 datoshi]
-    /// 010B : PUSHINT32 FFFFFF7F [1 datoshi]
-    /// 0110 : JMPLE 1E [2 datoshi]
-    /// 0112 : PUSHINT64 FFFFFFFF00000000 [1 datoshi]
-    /// 011B : AND [8 datoshi]
-    /// 011C : DUP [2 datoshi]
-    /// 011D : PUSHINT32 FFFFFF7F [1 datoshi]
-    /// 0122 : JMPLE 0C [2 datoshi]
-    /// 0124 : PUSHINT64 0000000001000000 [1 datoshi]
-    /// 012D : SUB [8 datoshi]
-    /// 012E : STSFLD3 [2 datoshi]
-    /// 012F : LDSFLD3 [2 datoshi]
-    /// 0130 : RET [0 datoshi]
+    /// 0003 : LDSFLD 0B [2 datoshi]
+    /// 0005 : DUP [2 datoshi]
+    /// 0006 : DEC [4 datoshi]
+    /// 0007 : DUP [2 datoshi]
+    /// 0008 : PUSHINT32 00000080 [1 datoshi]
+    /// 000D : JMPGE 04 [2 datoshi]
+    /// 000F : JMP 0A [2 datoshi]
+    /// 0011 : DUP [2 datoshi]
+    /// 0012 : PUSHINT32 FFFFFF7F [1 datoshi]
+    /// 0017 : JMPLE 1E [2 datoshi]
+    /// 0019 : PUSHINT64 FFFFFFFF00000000 [1 datoshi]
+    /// 0022 : AND [8 datoshi]
+    /// 0023 : DUP [2 datoshi]
+    /// 0024 : PUSHINT32 FFFFFF7F [1 datoshi]
+    /// 0029 : JMPLE 0C [2 datoshi]
+    /// 002B : PUSHINT64 0000000001000000 [1 datoshi]
+    /// 0034 : SUB [8 datoshi]
+    /// 0035 : STSFLD 0B [2 datoshi]
+    /// 0037 : DROP [2 datoshi]
+    /// 0038 : LDSFLD 0B [2 datoshi]
+    /// 003A : DUP [2 datoshi]
+    /// 003B : DEC [4 datoshi]
+    /// 003C : DUP [2 datoshi]
+    /// 003D : PUSHINT32 00000080 [1 datoshi]
+    /// 0042 : JMPGE 04 [2 datoshi]
+    /// 0044 : JMP 0A [2 datoshi]
+    /// 0046 : DUP [2 datoshi]
+    /// 0047 : PUSHINT32 FFFFFF7F [1 datoshi]
+    /// 004C : JMPLE 1E [2 datoshi]
+    /// 004E : PUSHINT64 FFFFFFFF00000000 [1 datoshi]
+    /// 0057 : AND [8 datoshi]
+    /// 0058 : DUP [2 datoshi]
+    /// 0059 : PUSHINT32 FFFFFF7F [1 datoshi]
+    /// 005E : JMPLE 0C [2 datoshi]
+    /// 0060 : PUSHINT64 0000000001000000 [1 datoshi]
+    /// 0069 : SUB [8 datoshi]
+    /// 006A : STSFLD 0B [2 datoshi]
+    /// 006C : DROP [2 datoshi]
+    /// 006D : LDSFLD 0B [2 datoshi]
+    /// 006F : DUP [2 datoshi]
+    /// 0070 : DEC [4 datoshi]
+    /// 0071 : DUP [2 datoshi]
+    /// 0072 : PUSHINT32 00000080 [1 datoshi]
+    /// 0077 : JMPGE 04 [2 datoshi]
+    /// 0079 : JMP 0A [2 datoshi]
+    /// 007B : DUP [2 datoshi]
+    /// 007C : PUSHINT32 FFFFFF7F [1 datoshi]
+    /// 0081 : JMPLE 1E [2 datoshi]
+    /// 0083 : PUSHINT64 FFFFFFFF00000000 [1 datoshi]
+    /// 008C : AND [8 datoshi]
+    /// 008D : DUP [2 datoshi]
+    /// 008E : PUSHINT32 FFFFFF7F [1 datoshi]
+    /// 0093 : JMPLE 0C [2 datoshi]
+    /// 0095 : PUSHINT64 0000000001000000 [1 datoshi]
+    /// 009E : SUB [8 datoshi]
+    /// 009F : STSFLD 0B [2 datoshi]
+    /// 00A1 : DROP [2 datoshi]
+    /// 00A2 : LDSFLD 0B [2 datoshi]
+    /// 00A4 : DEC [4 datoshi]
+    /// 00A5 : DUP [2 datoshi]
+    /// 00A6 : PUSHINT32 00000080 [1 datoshi]
+    /// 00AB : JMPGE 04 [2 datoshi]
+    /// 00AD : JMP 0A [2 datoshi]
+    /// 00AF : DUP [2 datoshi]
+    /// 00B0 : PUSHINT32 FFFFFF7F [1 datoshi]
+    /// 00B5 : JMPLE 1E [2 datoshi]
+    /// 00B7 : PUSHINT64 FFFFFFFF00000000 [1 datoshi]
+    /// 00C0 : AND [8 datoshi]
+    /// 00C1 : DUP [2 datoshi]
+    /// 00C2 : PUSHINT32 FFFFFF7F [1 datoshi]
+    /// 00C7 : JMPLE 0C [2 datoshi]
+    /// 00C9 : PUSHINT64 0000000001000000 [1 datoshi]
+    /// 00D2 : SUB [8 datoshi]
+    /// 00D3 : STSFLD 0B [2 datoshi]
+    /// 00D5 : LDSFLD 0B [2 datoshi]
+    /// 00D7 : DEC [4 datoshi]
+    /// 00D8 : DUP [2 datoshi]
+    /// 00D9 : PUSHINT32 00000080 [1 datoshi]
+    /// 00DE : JMPGE 04 [2 datoshi]
+    /// 00E0 : JMP 0A [2 datoshi]
+    /// 00E2 : DUP [2 datoshi]
+    /// 00E3 : PUSHINT32 FFFFFF7F [1 datoshi]
+    /// 00E8 : JMPLE 1E [2 datoshi]
+    /// 00EA : PUSHINT64 FFFFFFFF00000000 [1 datoshi]
+    /// 00F3 : AND [8 datoshi]
+    /// 00F4 : DUP [2 datoshi]
+    /// 00F5 : PUSHINT32 FFFFFF7F [1 datoshi]
+    /// 00FA : JMPLE 0C [2 datoshi]
+    /// 00FC : PUSHINT64 0000000001000000 [1 datoshi]
+    /// 0105 : SUB [8 datoshi]
+    /// 0106 : STSFLD 0B [2 datoshi]
+    /// 0108 : LDSFLD 0B [2 datoshi]
+    /// 010A : DEC [4 datoshi]
+    /// 010B : DUP [2 datoshi]
+    /// 010C : PUSHINT32 00000080 [1 datoshi]
+    /// 0111 : JMPGE 04 [2 datoshi]
+    /// 0113 : JMP 0A [2 datoshi]
+    /// 0115 : DUP [2 datoshi]
+    /// 0116 : PUSHINT32 FFFFFF7F [1 datoshi]
+    /// 011B : JMPLE 1E [2 datoshi]
+    /// 011D : PUSHINT64 FFFFFFFF00000000 [1 datoshi]
+    /// 0126 : AND [8 datoshi]
+    /// 0127 : DUP [2 datoshi]
+    /// 0128 : PUSHINT32 FFFFFF7F [1 datoshi]
+    /// 012D : JMPLE 0C [2 datoshi]
+    /// 012F : PUSHINT64 0000000001000000 [1 datoshi]
+    /// 0138 : SUB [8 datoshi]
+    /// 0139 : STSFLD 0B [2 datoshi]
+    /// 013B : LDSFLD 0B [2 datoshi]
+    /// 013D : RET [0 datoshi]
     /// </remarks>
     [DisplayName("uninitializedStaticPropertyDec")]
     public abstract BigInteger? UninitializedStaticPropertyDec();
@@ -1212,144 +1235,118 @@
     /// Unsafe method
     /// </summary>
     /// <remarks>
-    /// Script: VwABW0qcSgIAAACALgQiCkoC////fzIeA/////8AAAAAkUoC////fzIMAwAAAAABAAAAn2NFW0qcSgIAAACALgQiCkoC////fzIeA/////8AAAAAkUoC////fzIMAwAAAAABAAAAn2NFW0qcSgIAAACALgQiCkoC////fzIeA/////8AAAAAkUoC////fzIMAwAAAAABAAAAn2NFeEoUzpxKAgAAAIAuBCIKSgL///9/Mh4D/////wAAAACRSgL///9/MgwDAAAAAAEAAACfTlAUUdBFeEoUzpxKAgAAAIAuBCIKSgL///9/Mh4D/////wAAAACRSgL///9/MgwDAAAAAAEAAACfTlAUUdBFeEoUzpxKAgAAAIAuBCIKSgL///9/Mh4D/////wAAAACRSgL///9/MgwDAAAAAAEAAACfTlAUUdBFeBTOQA==
+    /// Script: VwABXwtKnEoCAAAAgC4EIgpKAv///38yHgP/////AAAAAJFKAv///38yDAMAAAAAAQAAAJ9nC0VfC0qcSgIAAACALgQiCkoC////fzIeA/////8AAAAAkUoC////fzIMAwAAAAABAAAAn2cLRV8LSpxKAgAAAIAuBCIKSgL///9/Mh4D/////wAAAACRSgL///9/MgwDAAAAAAEAAACfZwtFXwucSgIAAACALgQiCkoC////fzIeA/////8AAAAAkUoC////fzIMAwAAAAABAAAAn2cLXwucSgIAAACALgQiCkoC////fzIeA/////8AAAAAkUoC////fzIMAwAAAAABAAAAn2cLXwucSgIAAACALgQiCkoC////fzIeA/////8AAAAAkUoC////fzIMAwAAAAABAAAAn2cLXwtA
     /// 0000 : INITSLOT 0001 [64 datoshi]
-    /// 0003 : LDSFLD3 [2 datoshi]
-    /// 0004 : DUP [2 datoshi]
-    /// 0005 : INC [4 datoshi]
-    /// 0006 : DUP [2 datoshi]
-    /// 0007 : PUSHINT32 00000080 [1 datoshi]
-    /// 000C : JMPGE 04 [2 datoshi]
-    /// 000E : JMP 0A [2 datoshi]
-    /// 0010 : DUP [2 datoshi]
-    /// 0011 : PUSHINT32 FFFFFF7F [1 datoshi]
-    /// 0016 : JMPLE 1E [2 datoshi]
-    /// 0018 : PUSHINT64 FFFFFFFF00000000 [1 datoshi]
-    /// 0021 : AND [8 datoshi]
-    /// 0022 : DUP [2 datoshi]
-    /// 0023 : PUSHINT32 FFFFFF7F [1 datoshi]
-    /// 0028 : JMPLE 0C [2 datoshi]
-    /// 002A : PUSHINT64 0000000001000000 [1 datoshi]
-    /// 0033 : SUB [8 datoshi]
-    /// 0034 : STSFLD3 [2 datoshi]
-    /// 0035 : DROP [2 datoshi]
-    /// 0036 : LDSFLD3 [2 datoshi]
-    /// 0037 : DUP [2 datoshi]
-    /// 0038 : INC [4 datoshi]
-    /// 0039 : DUP [2 datoshi]
-    /// 003A : PUSHINT32 00000080 [1 datoshi]
-    /// 003F : JMPGE 04 [2 datoshi]
-    /// 0041 : JMP 0A [2 datoshi]
-    /// 0043 : DUP [2 datoshi]
-    /// 0044 : PUSHINT32 FFFFFF7F [1 datoshi]
-    /// 0049 : JMPLE 1E [2 datoshi]
-    /// 004B : PUSHINT64 FFFFFFFF00000000 [1 datoshi]
-    /// 0054 : AND [8 datoshi]
-    /// 0055 : DUP [2 datoshi]
-    /// 0056 : PUSHINT32 FFFFFF7F [1 datoshi]
-    /// 005B : JMPLE 0C [2 datoshi]
-    /// 005D : PUSHINT64 0000000001000000 [1 datoshi]
-    /// 0066 : SUB [8 datoshi]
-    /// 0067 : STSFLD3 [2 datoshi]
-    /// 0068 : DROP [2 datoshi]
-    /// 0069 : LDSFLD3 [2 datoshi]
-    /// 006A : DUP [2 datoshi]
-    /// 006B : INC [4 datoshi]
-    /// 006C : DUP [2 datoshi]
-    /// 006D : PUSHINT32 00000080 [1 datoshi]
-    /// 0072 : JMPGE 04 [2 datoshi]
-    /// 0074 : JMP 0A [2 datoshi]
-    /// 0076 : DUP [2 datoshi]
-    /// 0077 : PUSHINT32 FFFFFF7F [1 datoshi]
-    /// 007C : JMPLE 1E [2 datoshi]
-    /// 007E : PUSHINT64 FFFFFFFF00000000 [1 datoshi]
-    /// 0087 : AND [8 datoshi]
-    /// 0088 : DUP [2 datoshi]
-    /// 0089 : PUSHINT32 FFFFFF7F [1 datoshi]
-    /// 008E : JMPLE 0C [2 datoshi]
-    /// 0090 : PUSHINT64 0000000001000000 [1 datoshi]
-    /// 0099 : SUB [8 datoshi]
-    /// 009A : STSFLD3 [2 datoshi]
-    /// 009B : DROP [2 datoshi]
-    /// 009C : LDARG0 [2 datoshi]
-    /// 009D : DUP [2 datoshi]
-    /// 009E : PUSH4 [1 datoshi]
-    /// 009F : PICKITEM [64 datoshi]
-    /// 00A0 : INC [4 datoshi]
-    /// 00A1 : DUP [2 datoshi]
-    /// 00A2 : PUSHINT32 00000080 [1 datoshi]
-    /// 00A7 : JMPGE 04 [2 datoshi]
-    /// 00A9 : JMP 0A [2 datoshi]
-    /// 00AB : DUP [2 datoshi]
-    /// 00AC : PUSHINT32 FFFFFF7F [1 datoshi]
-    /// 00B1 : JMPLE 1E [2 datoshi]
-    /// 00B3 : PUSHINT64 FFFFFFFF00000000 [1 datoshi]
-    /// 00BC : AND [8 datoshi]
-    /// 00BD : DUP [2 datoshi]
-    /// 00BE : PUSHINT32 FFFFFF7F [1 datoshi]
-    /// 00C3 : JMPLE 0C [2 datoshi]
-    /// 00C5 : PUSHINT64 0000000001000000 [1 datoshi]
-    /// 00CE : SUB [8 datoshi]
-    /// 00CF : TUCK [2 datoshi]
-    /// 00D0 : SWAP [2 datoshi]
-    /// 00D1 : PUSH4 [1 datoshi]
-    /// 00D2 : ROT [2 datoshi]
-    /// 00D3 : SETITEM [8192 datoshi]
-    /// 00D4 : DROP [2 datoshi]
-    /// 00D5 : LDARG0 [2 datoshi]
-    /// 00D6 : DUP [2 datoshi]
-    /// 00D7 : PUSH4 [1 datoshi]
-    /// 00D8 : PICKITEM [64 datoshi]
-    /// 00D9 : INC [4 datoshi]
-    /// 00DA : DUP [2 datoshi]
-    /// 00DB : PUSHINT32 00000080 [1 datoshi]
-    /// 00E0 : JMPGE 04 [2 datoshi]
-    /// 00E2 : JMP 0A [2 datoshi]
-    /// 00E4 : DUP [2 datoshi]
-    /// 00E5 : PUSHINT32 FFFFFF7F [1 datoshi]
-    /// 00EA : JMPLE 1E [2 datoshi]
-    /// 00EC : PUSHINT64 FFFFFFFF00000000 [1 datoshi]
-    /// 00F5 : AND [8 datoshi]
-    /// 00F6 : DUP [2 datoshi]
-    /// 00F7 : PUSHINT32 FFFFFF7F [1 datoshi]
-    /// 00FC : JMPLE 0C [2 datoshi]
-    /// 00FE : PUSHINT64 0000000001000000 [1 datoshi]
-    /// 0107 : SUB [8 datoshi]
-    /// 0108 : TUCK [2 datoshi]
-    /// 0109 : SWAP [2 datoshi]
-    /// 010A : PUSH4 [1 datoshi]
-    /// 010B : ROT [2 datoshi]
-    /// 010C : SETITEM [8192 datoshi]
-    /// 010D : DROP [2 datoshi]
-    /// 010E : LDARG0 [2 datoshi]
-    /// 010F : DUP [2 datoshi]
-    /// 0110 : PUSH4 [1 datoshi]
-    /// 0111 : PICKITEM [64 datoshi]
-    /// 0112 : INC [4 datoshi]
-    /// 0113 : DUP [2 datoshi]
-    /// 0114 : PUSHINT32 00000080 [1 datoshi]
-    /// 0119 : JMPGE 04 [2 datoshi]
-    /// 011B : JMP 0A [2 datoshi]
-    /// 011D : DUP [2 datoshi]
-    /// 011E : PUSHINT32 FFFFFF7F [1 datoshi]
-    /// 0123 : JMPLE 1E [2 datoshi]
-    /// 0125 : PUSHINT64 FFFFFFFF00000000 [1 datoshi]
-    /// 012E : AND [8 datoshi]
-    /// 012F : DUP [2 datoshi]
-    /// 0130 : PUSHINT32 FFFFFF7F [1 datoshi]
-    /// 0135 : JMPLE 0C [2 datoshi]
-    /// 0137 : PUSHINT64 0000000001000000 [1 datoshi]
-    /// 0140 : SUB [8 datoshi]
-    /// 0141 : TUCK [2 datoshi]
-    /// 0142 : SWAP [2 datoshi]
-    /// 0143 : PUSH4 [1 datoshi]
-    /// 0144 : ROT [2 datoshi]
-    /// 0145 : SETITEM [8192 datoshi]
-    /// 0146 : DROP [2 datoshi]
-    /// 0147 : LDARG0 [2 datoshi]
-    /// 0148 : PUSH4 [1 datoshi]
-    /// 0149 : PICKITEM [64 datoshi]
-    /// 014A : RET [0 datoshi]
+    /// 0003 : LDSFLD 0B [2 datoshi]
+    /// 0005 : DUP [2 datoshi]
+    /// 0006 : INC [4 datoshi]
+    /// 0007 : DUP [2 datoshi]
+    /// 0008 : PUSHINT32 00000080 [1 datoshi]
+    /// 000D : JMPGE 04 [2 datoshi]
+    /// 000F : JMP 0A [2 datoshi]
+    /// 0011 : DUP [2 datoshi]
+    /// 0012 : PUSHINT32 FFFFFF7F [1 datoshi]
+    /// 0017 : JMPLE 1E [2 datoshi]
+    /// 0019 : PUSHINT64 FFFFFFFF00000000 [1 datoshi]
+    /// 0022 : AND [8 datoshi]
+    /// 0023 : DUP [2 datoshi]
+    /// 0024 : PUSHINT32 FFFFFF7F [1 datoshi]
+    /// 0029 : JMPLE 0C [2 datoshi]
+    /// 002B : PUSHINT64 0000000001000000 [1 datoshi]
+    /// 0034 : SUB [8 datoshi]
+    /// 0035 : STSFLD 0B [2 datoshi]
+    /// 0037 : DROP [2 datoshi]
+    /// 0038 : LDSFLD 0B [2 datoshi]
+    /// 003A : DUP [2 datoshi]
+    /// 003B : INC [4 datoshi]
+    /// 003C : DUP [2 datoshi]
+    /// 003D : PUSHINT32 00000080 [1 datoshi]
+    /// 0042 : JMPGE 04 [2 datoshi]
+    /// 0044 : JMP 0A [2 datoshi]
+    /// 0046 : DUP [2 datoshi]
+    /// 0047 : PUSHINT32 FFFFFF7F [1 datoshi]
+    /// 004C : JMPLE 1E [2 datoshi]
+    /// 004E : PUSHINT64 FFFFFFFF00000000 [1 datoshi]
+    /// 0057 : AND [8 datoshi]
+    /// 0058 : DUP [2 datoshi]
+    /// 0059 : PUSHINT32 FFFFFF7F [1 datoshi]
+    /// 005E : JMPLE 0C [2 datoshi]
+    /// 0060 : PUSHINT64 0000000001000000 [1 datoshi]
+    /// 0069 : SUB [8 datoshi]
+    /// 006A : STSFLD 0B [2 datoshi]
+    /// 006C : DROP [2 datoshi]
+    /// 006D : LDSFLD 0B [2 datoshi]
+    /// 006F : DUP [2 datoshi]
+    /// 0070 : INC [4 datoshi]
+    /// 0071 : DUP [2 datoshi]
+    /// 0072 : PUSHINT32 00000080 [1 datoshi]
+    /// 0077 : JMPGE 04 [2 datoshi]
+    /// 0079 : JMP 0A [2 datoshi]
+    /// 007B : DUP [2 datoshi]
+    /// 007C : PUSHINT32 FFFFFF7F [1 datoshi]
+    /// 0081 : JMPLE 1E [2 datoshi]
+    /// 0083 : PUSHINT64 FFFFFFFF00000000 [1 datoshi]
+    /// 008C : AND [8 datoshi]
+    /// 008D : DUP [2 datoshi]
+    /// 008E : PUSHINT32 FFFFFF7F [1 datoshi]
+    /// 0093 : JMPLE 0C [2 datoshi]
+    /// 0095 : PUSHINT64 0000000001000000 [1 datoshi]
+    /// 009E : SUB [8 datoshi]
+    /// 009F : STSFLD 0B [2 datoshi]
+    /// 00A1 : DROP [2 datoshi]
+    /// 00A2 : LDSFLD 0B [2 datoshi]
+    /// 00A4 : INC [4 datoshi]
+    /// 00A5 : DUP [2 datoshi]
+    /// 00A6 : PUSHINT32 00000080 [1 datoshi]
+    /// 00AB : JMPGE 04 [2 datoshi]
+    /// 00AD : JMP 0A [2 datoshi]
+    /// 00AF : DUP [2 datoshi]
+    /// 00B0 : PUSHINT32 FFFFFF7F [1 datoshi]
+    /// 00B5 : JMPLE 1E [2 datoshi]
+    /// 00B7 : PUSHINT64 FFFFFFFF00000000 [1 datoshi]
+    /// 00C0 : AND [8 datoshi]
+    /// 00C1 : DUP [2 datoshi]
+    /// 00C2 : PUSHINT32 FFFFFF7F [1 datoshi]
+    /// 00C7 : JMPLE 0C [2 datoshi]
+    /// 00C9 : PUSHINT64 0000000001000000 [1 datoshi]
+    /// 00D2 : SUB [8 datoshi]
+    /// 00D3 : STSFLD 0B [2 datoshi]
+    /// 00D5 : LDSFLD 0B [2 datoshi]
+    /// 00D7 : INC [4 datoshi]
+    /// 00D8 : DUP [2 datoshi]
+    /// 00D9 : PUSHINT32 00000080 [1 datoshi]
+    /// 00DE : JMPGE 04 [2 datoshi]
+    /// 00E0 : JMP 0A [2 datoshi]
+    /// 00E2 : DUP [2 datoshi]
+    /// 00E3 : PUSHINT32 FFFFFF7F [1 datoshi]
+    /// 00E8 : JMPLE 1E [2 datoshi]
+    /// 00EA : PUSHINT64 FFFFFFFF00000000 [1 datoshi]
+    /// 00F3 : AND [8 datoshi]
+    /// 00F4 : DUP [2 datoshi]
+    /// 00F5 : PUSHINT32 FFFFFF7F [1 datoshi]
+    /// 00FA : JMPLE 0C [2 datoshi]
+    /// 00FC : PUSHINT64 0000000001000000 [1 datoshi]
+    /// 0105 : SUB [8 datoshi]
+    /// 0106 : STSFLD 0B [2 datoshi]
+    /// 0108 : LDSFLD 0B [2 datoshi]
+    /// 010A : INC [4 datoshi]
+    /// 010B : DUP [2 datoshi]
+    /// 010C : PUSHINT32 00000080 [1 datoshi]
+    /// 0111 : JMPGE 04 [2 datoshi]
+    /// 0113 : JMP 0A [2 datoshi]
+    /// 0115 : DUP [2 datoshi]
+    /// 0116 : PUSHINT32 FFFFFF7F [1 datoshi]
+    /// 011B : JMPLE 1E [2 datoshi]
+    /// 011D : PUSHINT64 FFFFFFFF00000000 [1 datoshi]
+    /// 0126 : AND [8 datoshi]
+    /// 0127 : DUP [2 datoshi]
+    /// 0128 : PUSHINT32 FFFFFF7F [1 datoshi]
+    /// 012D : JMPLE 0C [2 datoshi]
+    /// 012F : PUSHINT64 0000000001000000 [1 datoshi]
+    /// 0138 : SUB [8 datoshi]
+    /// 0139 : STSFLD 0B [2 datoshi]
+    /// 013B : LDSFLD 0B [2 datoshi]
+    /// 013D : RET [0 datoshi]
     /// </remarks>
     [DisplayName("uninitializedStaticPropertyInc")]
     public abstract BigInteger? UninitializedStaticPropertyInc();
@@ -1358,80 +1355,67 @@
     /// Unsafe method
     /// </summary>
     /// <remarks>
-    /// Script: VwABWxKgSgIAAACALgQiCkoC////fzIeA/////8AAAAAkUoC////fzIMAwAAAAABAAAAn2NbEqBKAgAAAIAuBCIKSgL///9/Mh4D/////wAAAACRSgL///9/MgwDAAAAAAEAAACfY1sSoEoCAAAAgC4EIgpKAv///38yHgP/////AAAAAJFKAv///38yDAMAAAAAAQAAAJ9jW0A=
+    /// Script: VwABXwsSoEoCAAAAgC4EIgpKAv///38yHgP/////AAAAAJFKAv///38yDAMAAAAAAQAAAJ9nC18LEqBKAgAAAIAuBCIKSgL///9/Mh4D/////wAAAACRSgL///9/MgwDAAAAAAEAAACfZwtfCxKgSgIAAACALgQiCkoC////fzIeA/////8AAAAAkUoC////fzIMAwAAAAABAAAAn2cLXwtA
     /// 00 : INITSLOT 0001 [64 datoshi]
-    /// 03 : LDSFLD3 [2 datoshi]
-    /// 04 : PUSH2 [1 datoshi]
-    /// 05 : MUL [8 datoshi]
-    /// 06 : DUP [2 datoshi]
-    /// 07 : PUSHINT32 00000080 [1 datoshi]
-    /// 0C : JMPGE 04 [2 datoshi]
-    /// 0E : JMP 0A [2 datoshi]
-    /// 10 : DUP [2 datoshi]
-    /// 11 : PUSHINT32 FFFFFF7F [1 datoshi]
-    /// 16 : JMPLE 1E [2 datoshi]
-    /// 18 : PUSHINT64 FFFFFFFF00000000 [1 datoshi]
-    /// 21 : AND [8 datoshi]
-    /// 22 : DUP [2 datoshi]
-    /// 23 : PUSHINT32 FFFFFF7F [1 datoshi]
-    /// 28 : JMPLE 0C [2 datoshi]
-    /// 2A : PUSHINT64 0000000001000000 [1 datoshi]
-    /// 33 : SUB [8 datoshi]
-    /// 34 : STSFLD3 [2 datoshi]
-    /// 35 : LDSFLD3 [2 datoshi]
-    /// 36 : PUSH2 [1 datoshi]
-    /// 37 : MUL [8 datoshi]
-    /// 38 : DUP [2 datoshi]
-    /// 39 : PUSHINT32 00000080 [1 datoshi]
-    /// 3E : JMPGE 04 [2 datoshi]
-    /// 40 : JMP 0A [2 datoshi]
-    /// 42 : DUP [2 datoshi]
-    /// 43 : PUSHINT32 FFFFFF7F [1 datoshi]
-    /// 48 : JMPLE 1E [2 datoshi]
-    /// 4A : PUSHINT64 FFFFFFFF00000000 [1 datoshi]
-    /// 53 : AND [8 datoshi]
-    /// 54 : DUP [2 datoshi]
-    /// 55 : PUSHINT32 FFFFFF7F [1 datoshi]
-    /// 5A : JMPLE 0C [2 datoshi]
-    /// 5C : PUSHINT64 0000000001000000 [1 datoshi]
-    /// 65 : SUB [8 datoshi]
-    /// 66 : STSFLD3 [2 datoshi]
-    /// 67 : LDSFLD3 [2 datoshi]
-    /// 68 : PUSH2 [1 datoshi]
-    /// 69 : MUL [8 datoshi]
-    /// 6A : DUP [2 datoshi]
-    /// 6B : PUSHINT32 00000080 [1 datoshi]
-    /// 70 : JMPGE 04 [2 datoshi]
-    /// 72 : JMP 0A [2 datoshi]
-    /// 74 : DUP [2 datoshi]
-    /// 75 : PUSHINT32 FFFFFF7F [1 datoshi]
-    /// 7A : JMPLE 1E [2 datoshi]
-    /// 7C : PUSHINT64 FFFFFFFF00000000 [1 datoshi]
-    /// 85 : AND [8 datoshi]
-    /// 86 : DUP [2 datoshi]
-    /// 87 : PUSHINT32 FFFFFF7F [1 datoshi]
-    /// 8C : JMPLE 0C [2 datoshi]
-    /// 8E : PUSHINT64 0000000001000000 [1 datoshi]
-    /// 97 : SUB [8 datoshi]
-    /// 98 : STSFLD3 [2 datoshi]
-    /// 99 : LDSFLD3 [2 datoshi]
-    /// 9A : RET [0 datoshi]
+    /// 03 : LDSFLD 0B [2 datoshi]
+    /// 05 : PUSH2 [1 datoshi]
+    /// 06 : MUL [8 datoshi]
+    /// 07 : DUP [2 datoshi]
+    /// 08 : PUSHINT32 00000080 [1 datoshi]
+    /// 0D : JMPGE 04 [2 datoshi]
+    /// 0F : JMP 0A [2 datoshi]
+    /// 11 : DUP [2 datoshi]
+    /// 12 : PUSHINT32 FFFFFF7F [1 datoshi]
+    /// 17 : JMPLE 1E [2 datoshi]
+    /// 19 : PUSHINT64 FFFFFFFF00000000 [1 datoshi]
+    /// 22 : AND [8 datoshi]
+    /// 23 : DUP [2 datoshi]
+    /// 24 : PUSHINT32 FFFFFF7F [1 datoshi]
+    /// 29 : JMPLE 0C [2 datoshi]
+    /// 2B : PUSHINT64 0000000001000000 [1 datoshi]
+    /// 34 : SUB [8 datoshi]
+    /// 35 : STSFLD 0B [2 datoshi]
+    /// 37 : LDSFLD 0B [2 datoshi]
+    /// 39 : PUSH2 [1 datoshi]
+    /// 3A : MUL [8 datoshi]
+    /// 3B : DUP [2 datoshi]
+    /// 3C : PUSHINT32 00000080 [1 datoshi]
+    /// 41 : JMPGE 04 [2 datoshi]
+    /// 43 : JMP 0A [2 datoshi]
+    /// 45 : DUP [2 datoshi]
+    /// 46 : PUSHINT32 FFFFFF7F [1 datoshi]
+    /// 4B : JMPLE 1E [2 datoshi]
+    /// 4D : PUSHINT64 FFFFFFFF00000000 [1 datoshi]
+    /// 56 : AND [8 datoshi]
+    /// 57 : DUP [2 datoshi]
+    /// 58 : PUSHINT32 FFFFFF7F [1 datoshi]
+    /// 5D : JMPLE 0C [2 datoshi]
+    /// 5F : PUSHINT64 0000000001000000 [1 datoshi]
+    /// 68 : SUB [8 datoshi]
+    /// 69 : STSFLD 0B [2 datoshi]
+    /// 6B : LDSFLD 0B [2 datoshi]
+    /// 6D : PUSH2 [1 datoshi]
+    /// 6E : MUL [8 datoshi]
+    /// 6F : DUP [2 datoshi]
+    /// 70 : PUSHINT32 00000080 [1 datoshi]
+    /// 75 : JMPGE 04 [2 datoshi]
+    /// 77 : JMP 0A [2 datoshi]
+    /// 79 : DUP [2 datoshi]
+    /// 7A : PUSHINT32 FFFFFF7F [1 datoshi]
+    /// 7F : JMPLE 1E [2 datoshi]
+    /// 81 : PUSHINT64 FFFFFFFF00000000 [1 datoshi]
+    /// 8A : AND [8 datoshi]
+    /// 8B : DUP [2 datoshi]
+    /// 8C : PUSHINT32 FFFFFF7F [1 datoshi]
+    /// 91 : JMPLE 0C [2 datoshi]
+    /// 93 : PUSHINT64 0000000001000000 [1 datoshi]
+    /// 9C : SUB [8 datoshi]
+    /// 9D : STSFLD 0B [2 datoshi]
+    /// 9F : LDSFLD 0B [2 datoshi]
+    /// A1 : RET [0 datoshi]
     /// </remarks>
     [DisplayName("uninitializedStaticPropertyMul")]
     public abstract BigInteger? UninitializedStaticPropertyMul();
-=======
-    /// Script: WUqcYUVZQA==
-    /// 00 : LDSFLD1 [2 datoshi]
-    /// 01 : DUP [2 datoshi]
-    /// 02 : INC [4 datoshi]
-    /// 03 : STSFLD1 [2 datoshi]
-    /// 04 : DROP [2 datoshi]
-    /// 05 : LDSFLD1 [2 datoshi]
-    /// 06 : RET [0 datoshi]
-    /// </remarks>
-    [DisplayName("testStaticPropertyValueInc")]
-    public abstract BigInteger? TestStaticPropertyValueInc();
->>>>>>> 580d2ed9
 
     #endregion
 }