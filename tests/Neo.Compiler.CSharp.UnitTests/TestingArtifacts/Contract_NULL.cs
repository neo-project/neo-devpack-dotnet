--- conflicted
+++ resolved
@@ -26,11 +26,11 @@
     /// </summary>
     /// <remarks>
     /// Script: VwABC3iYQA==
-    /// 00 : OpCode.INITSLOT 0001 [64 datoshi]
-    /// 03 : OpCode.PUSHNULL [1 datoshi]
-    /// 04 : OpCode.LDARG0 [2 datoshi]
-    /// 05 : OpCode.NOTEQUAL [32 datoshi]
-    /// 06 : OpCode.RET [0 datoshi]
+    /// 00 : OpCode.INITSLOT 0001
+    /// 03 : OpCode.PUSHNULL
+    /// 04 : OpCode.LDARG0
+    /// 05 : OpCode.NOTEQUAL
+    /// 06 : OpCode.RET
     /// </remarks>
     [DisplayName("equalNotNullA")]
     public abstract bool? EqualNotNullA(object? value = null);
@@ -39,21 +39,12 @@
     /// Unsafe method
     /// </summary>
     /// <remarks>
-<<<<<<< HEAD
-    /// Script: VwABeAuYQA==
-    /// 00 : OpCode.INITSLOT 0001 [64 datoshi]
-    /// 03 : OpCode.LDARG0 [2 datoshi]
-    /// 04 : OpCode.PUSHNULL [1 datoshi]
-    /// 05 : OpCode.NOTEQUAL [32 datoshi]
-    /// 06 : OpCode.RET [0 datoshi]
-=======
     /// Script: VwABeNiqQA==
     /// 00 : OpCode.INITSLOT 0001
     /// 03 : OpCode.LDARG0
     /// 04 : OpCode.ISNULL
     /// 05 : OpCode.NOT
     /// 06 : OpCode.RET
->>>>>>> 667ace72
     /// </remarks>
     [DisplayName("equalNotNullB")]
     public abstract bool? EqualNotNullB(object? value = null);
@@ -63,11 +54,11 @@
     /// </summary>
     /// <remarks>
     /// Script: VwABC3iXQA==
-    /// 00 : OpCode.INITSLOT 0001 [64 datoshi]
-    /// 03 : OpCode.PUSHNULL [1 datoshi]
-    /// 04 : OpCode.LDARG0 [2 datoshi]
-    /// 05 : OpCode.EQUAL [32 datoshi]
-    /// 06 : OpCode.RET [0 datoshi]
+    /// 00 : OpCode.INITSLOT 0001
+    /// 03 : OpCode.PUSHNULL
+    /// 04 : OpCode.LDARG0
+    /// 05 : OpCode.EQUAL
+    /// 06 : OpCode.RET
     /// </remarks>
     [DisplayName("equalNullA")]
     public abstract bool? EqualNullA(object? value = null);
@@ -76,20 +67,11 @@
     /// Unsafe method
     /// </summary>
     /// <remarks>
-<<<<<<< HEAD
-    /// Script: VwABeAuXQA==
-    /// 00 : OpCode.INITSLOT 0001 [64 datoshi]
-    /// 03 : OpCode.LDARG0 [2 datoshi]
-    /// 04 : OpCode.PUSHNULL [1 datoshi]
-    /// 05 : OpCode.EQUAL [32 datoshi]
-    /// 06 : OpCode.RET [0 datoshi]
-=======
     /// Script: VwABeNhA
     /// 00 : OpCode.INITSLOT 0001
     /// 03 : OpCode.LDARG0
     /// 04 : OpCode.ISNULL
     /// 05 : OpCode.RET
->>>>>>> 667ace72
     /// </remarks>
     [DisplayName("equalNullB")]
     public abstract bool? EqualNullB(object? value = null);
@@ -99,13 +81,13 @@
     /// </summary>
     /// <remarks>
     /// Script: VwABeCYECEAJQA==
-    /// 00 : OpCode.INITSLOT 0001 [64 datoshi]
-    /// 03 : OpCode.LDARG0 [2 datoshi]
-    /// 04 : OpCode.JMPIFNOT 04 [2 datoshi]
-    /// 06 : OpCode.PUSHT [1 datoshi]
-    /// 07 : OpCode.RET [0 datoshi]
-    /// 08 : OpCode.PUSHF [1 datoshi]
-    /// 09 : OpCode.RET [0 datoshi]
+    /// 00 : OpCode.INITSLOT 0001
+    /// 03 : OpCode.LDARG0
+    /// 04 : OpCode.JMPIFNOT 04
+    /// 06 : OpCode.PUSHT
+    /// 07 : OpCode.RET
+    /// 08 : OpCode.PUSHF
+    /// 09 : OpCode.RET
     /// </remarks>
     [DisplayName("ifNull")]
     public abstract bool? IfNull(object? obj = null);
@@ -114,16 +96,6 @@
     /// Unsafe method
     /// </summary>
     /// <remarks>
-<<<<<<< HEAD
-    /// Script: VwEBeHBoC5dA
-    /// 00 : OpCode.INITSLOT 0101 [64 datoshi]
-    /// 03 : OpCode.LDARG0 [2 datoshi]
-    /// 04 : OpCode.STLOC0 [2 datoshi]
-    /// 05 : OpCode.LDLOC0 [2 datoshi]
-    /// 06 : OpCode.PUSHNULL [1 datoshi]
-    /// 07 : OpCode.EQUAL [32 datoshi]
-    /// 08 : OpCode.RET [0 datoshi]
-=======
     /// Script: VwEBeHBo2EA=
     /// 00 : OpCode.INITSLOT 0101
     /// 03 : OpCode.LDARG0
@@ -131,7 +103,6 @@
     /// 05 : OpCode.LDLOC0
     /// 06 : OpCode.ISNULL
     /// 07 : OpCode.RET
->>>>>>> 667ace72
     /// </remarks>
     [DisplayName("isNull")]
     public abstract bool? IsNull(object? value = null);
@@ -141,17 +112,17 @@
     /// </summary>
     /// <remarks>
     /// Script: VwEBeErYJAUREoxwaEA=
-    /// 00 : OpCode.INITSLOT 0101 [64 datoshi]
-    /// 03 : OpCode.LDARG0 [2 datoshi]
-    /// 04 : OpCode.DUP [2 datoshi]
-    /// 05 : OpCode.ISNULL [2 datoshi]
-    /// 06 : OpCode.JMPIF 05 [2 datoshi]
-    /// 08 : OpCode.PUSH1 [1 datoshi]
-    /// 09 : OpCode.PUSH2 [1 datoshi]
-    /// 0A : OpCode.SUBSTR [2048 datoshi]
-    /// 0B : OpCode.STLOC0 [2 datoshi]
-    /// 0C : OpCode.LDLOC0 [2 datoshi]
-    /// 0D : OpCode.RET [0 datoshi]
+    /// 00 : OpCode.INITSLOT 0101
+    /// 03 : OpCode.LDARG0
+    /// 04 : OpCode.DUP
+    /// 05 : OpCode.ISNULL
+    /// 06 : OpCode.JMPIF 05
+    /// 08 : OpCode.PUSH1
+    /// 09 : OpCode.PUSH2
+    /// 0A : OpCode.SUBSTR
+    /// 0B : OpCode.STLOC0
+    /// 0C : OpCode.LDLOC0
+    /// 0D : OpCode.RET
     /// </remarks>
     [DisplayName("nullCoalescing")]
     public abstract string? NullCoalescing(string? code);
@@ -161,16 +132,16 @@
     /// </summary>
     /// <remarks>
     /// Script: VwEBeErYJgpFDGxpbnV4cGhA
-    /// 00 : OpCode.INITSLOT 0101 [64 datoshi]
-    /// 03 : OpCode.LDARG0 [2 datoshi]
-    /// 04 : OpCode.DUP [2 datoshi]
-    /// 05 : OpCode.ISNULL [2 datoshi]
-    /// 06 : OpCode.JMPIFNOT 0A [2 datoshi]
-    /// 08 : OpCode.DROP [2 datoshi]
-    /// 09 : OpCode.PUSHDATA1 6C696E7578 [8 datoshi]
-    /// 10 : OpCode.STLOC0 [2 datoshi]
-    /// 11 : OpCode.LDLOC0 [2 datoshi]
-    /// 12 : OpCode.RET [0 datoshi]
+    /// 00 : OpCode.INITSLOT 0101
+    /// 03 : OpCode.LDARG0
+    /// 04 : OpCode.DUP
+    /// 05 : OpCode.ISNULL
+    /// 06 : OpCode.JMPIFNOT 0A
+    /// 08 : OpCode.DROP
+    /// 09 : OpCode.PUSHDATA1 6C696E7578
+    /// 10 : OpCode.STLOC0
+    /// 11 : OpCode.LDLOC0
+    /// 12 : OpCode.RET
     /// </remarks>
     [DisplayName("nullCollation")]
     public abstract string? NullCollation(string? code);
@@ -180,20 +151,20 @@
     /// </summary>
     /// <remarks>
     /// Script: VwEBQZv2Z85weGhBkl3oMUrYJgpFDHvbMNsoQA==
-    /// 00 : OpCode.INITSLOT 0101 [64 datoshi]
-    /// 03 : OpCode.SYSCALL 9BF667CE 'System.Storage.GetContext' [16 datoshi]
-    /// 08 : OpCode.STLOC0 [2 datoshi]
-    /// 09 : OpCode.LDARG0 [2 datoshi]
-    /// 0A : OpCode.LDLOC0 [2 datoshi]
-    /// 0B : OpCode.SYSCALL 925DE831 'System.Storage.Get' [32768 datoshi]
-    /// 10 : OpCode.DUP [2 datoshi]
-    /// 11 : OpCode.ISNULL [2 datoshi]
-    /// 12 : OpCode.JMPIFNOT 0A [2 datoshi]
-    /// 14 : OpCode.DROP [2 datoshi]
-    /// 15 : OpCode.PUSHDATA1 7B [8 datoshi]
-    /// 18 : OpCode.CONVERT 'Buffer' [8192 datoshi]
-    /// 1A : OpCode.CONVERT 'ByteString' [8192 datoshi]
-    /// 1C : OpCode.RET [0 datoshi]
+    /// 00 : OpCode.INITSLOT 0101
+    /// 03 : OpCode.SYSCALL 9BF667CE
+    /// 08 : OpCode.STLOC0
+    /// 09 : OpCode.LDARG0
+    /// 0A : OpCode.LDLOC0
+    /// 0B : OpCode.SYSCALL 925DE831
+    /// 10 : OpCode.DUP
+    /// 11 : OpCode.ISNULL
+    /// 12 : OpCode.JMPIFNOT 0A
+    /// 14 : OpCode.DROP
+    /// 15 : OpCode.PUSHDATA1 7B
+    /// 18 : OpCode.CONVERT 30
+    /// 1A : OpCode.CONVERT 28
+    /// 1C : OpCode.RET
     /// </remarks>
     [DisplayName("nullCollationAndCollation")]
     public abstract object? NullCollationAndCollation(string? code);
@@ -203,24 +174,24 @@
     /// </summary>
     /// <remarks>
     /// Script: VwEBQZv2Z85wDDExMXhoQeY/GIR4aEGSXegxStgmCkUMe9sw2yhA
-    /// 00 : OpCode.INITSLOT 0101 [64 datoshi]
-    /// 03 : OpCode.SYSCALL 9BF667CE 'System.Storage.GetContext' [16 datoshi]
-    /// 08 : OpCode.STLOC0 [2 datoshi]
-    /// 09 : OpCode.PUSHDATA1 313131 [8 datoshi]
-    /// 0E : OpCode.LDARG0 [2 datoshi]
-    /// 0F : OpCode.LDLOC0 [2 datoshi]
-    /// 10 : OpCode.SYSCALL E63F1884 'System.Storage.Put' [32768 datoshi]
-    /// 15 : OpCode.LDARG0 [2 datoshi]
-    /// 16 : OpCode.LDLOC0 [2 datoshi]
-    /// 17 : OpCode.SYSCALL 925DE831 'System.Storage.Get' [32768 datoshi]
-    /// 1C : OpCode.DUP [2 datoshi]
-    /// 1D : OpCode.ISNULL [2 datoshi]
-    /// 1E : OpCode.JMPIFNOT 0A [2 datoshi]
-    /// 20 : OpCode.DROP [2 datoshi]
-    /// 21 : OpCode.PUSHDATA1 7B [8 datoshi]
-    /// 24 : OpCode.CONVERT 'Buffer' [8192 datoshi]
-    /// 26 : OpCode.CONVERT 'ByteString' [8192 datoshi]
-    /// 28 : OpCode.RET [0 datoshi]
+    /// 00 : OpCode.INITSLOT 0101
+    /// 03 : OpCode.SYSCALL 9BF667CE
+    /// 08 : OpCode.STLOC0
+    /// 09 : OpCode.PUSHDATA1 313131
+    /// 0E : OpCode.LDARG0
+    /// 0F : OpCode.LDLOC0
+    /// 10 : OpCode.SYSCALL E63F1884
+    /// 15 : OpCode.LDARG0
+    /// 16 : OpCode.LDLOC0
+    /// 17 : OpCode.SYSCALL 925DE831
+    /// 1C : OpCode.DUP
+    /// 1D : OpCode.ISNULL
+    /// 1E : OpCode.JMPIFNOT 0A
+    /// 20 : OpCode.DROP
+    /// 21 : OpCode.PUSHDATA1 7B
+    /// 24 : OpCode.CONVERT 30
+    /// 26 : OpCode.CONVERT 28
+    /// 28 : OpCode.RET
     /// </remarks>
     [DisplayName("nullCollationAndCollation2")]
     public abstract object? NullCollationAndCollation2(string? code);
@@ -230,15 +201,15 @@
     /// </summary>
     /// <remarks>
     /// Script: VwABeErYJAPKEJhA
-    /// 00 : OpCode.INITSLOT 0001 [64 datoshi]
-    /// 03 : OpCode.LDARG0 [2 datoshi]
-    /// 04 : OpCode.DUP [2 datoshi]
-    /// 05 : OpCode.ISNULL [2 datoshi]
-    /// 06 : OpCode.JMPIF 03 [2 datoshi]
-    /// 08 : OpCode.SIZE [4 datoshi]
-    /// 09 : OpCode.PUSH0 [1 datoshi]
-    /// 0A : OpCode.NOTEQUAL [32 datoshi]
-    /// 0B : OpCode.RET [0 datoshi]
+    /// 00 : OpCode.INITSLOT 0001
+    /// 03 : OpCode.LDARG0
+    /// 04 : OpCode.DUP
+    /// 05 : OpCode.ISNULL
+    /// 06 : OpCode.JMPIF 03
+    /// 08 : OpCode.SIZE
+    /// 09 : OpCode.PUSH0
+    /// 0A : OpCode.NOTEQUAL
+    /// 0B : OpCode.RET
     /// </remarks>
     [DisplayName("nullProperty")]
     public abstract bool? NullProperty(string? a);
@@ -248,15 +219,15 @@
     /// </summary>
     /// <remarks>
     /// Script: VwABeErYJAPKELhA
-    /// 00 : OpCode.INITSLOT 0001 [64 datoshi]
-    /// 03 : OpCode.LDARG0 [2 datoshi]
-    /// 04 : OpCode.DUP [2 datoshi]
-    /// 05 : OpCode.ISNULL [2 datoshi]
-    /// 06 : OpCode.JMPIF 03 [2 datoshi]
-    /// 08 : OpCode.SIZE [4 datoshi]
-    /// 09 : OpCode.PUSH0 [1 datoshi]
-    /// 0A : OpCode.GE [8 datoshi]
-    /// 0B : OpCode.RET [0 datoshi]
+    /// 00 : OpCode.INITSLOT 0001
+    /// 03 : OpCode.LDARG0
+    /// 04 : OpCode.DUP
+    /// 05 : OpCode.ISNULL
+    /// 06 : OpCode.JMPIF 03
+    /// 08 : OpCode.SIZE
+    /// 09 : OpCode.PUSH0
+    /// 0A : OpCode.GE
+    /// 0B : OpCode.RET
     /// </remarks>
     [DisplayName("nullPropertyGE")]
     public abstract bool? NullPropertyGE(string? a);
@@ -266,15 +237,15 @@
     /// </summary>
     /// <remarks>
     /// Script: VwABeErYJAPKELdA
-    /// 00 : OpCode.INITSLOT 0001 [64 datoshi]
-    /// 03 : OpCode.LDARG0 [2 datoshi]
-    /// 04 : OpCode.DUP [2 datoshi]
-    /// 05 : OpCode.ISNULL [2 datoshi]
-    /// 06 : OpCode.JMPIF 03 [2 datoshi]
-    /// 08 : OpCode.SIZE [4 datoshi]
-    /// 09 : OpCode.PUSH0 [1 datoshi]
-    /// 0A : OpCode.GT [8 datoshi]
-    /// 0B : OpCode.RET [0 datoshi]
+    /// 00 : OpCode.INITSLOT 0001
+    /// 03 : OpCode.LDARG0
+    /// 04 : OpCode.DUP
+    /// 05 : OpCode.ISNULL
+    /// 06 : OpCode.JMPIF 03
+    /// 08 : OpCode.SIZE
+    /// 09 : OpCode.PUSH0
+    /// 0A : OpCode.GT
+    /// 0B : OpCode.RET
     /// </remarks>
     [DisplayName("nullPropertyGT")]
     public abstract bool? NullPropertyGT(string? a);
@@ -284,15 +255,15 @@
     /// </summary>
     /// <remarks>
     /// Script: VwABeErYJAPKELZA
-    /// 00 : OpCode.INITSLOT 0001 [64 datoshi]
-    /// 03 : OpCode.LDARG0 [2 datoshi]
-    /// 04 : OpCode.DUP [2 datoshi]
-    /// 05 : OpCode.ISNULL [2 datoshi]
-    /// 06 : OpCode.JMPIF 03 [2 datoshi]
-    /// 08 : OpCode.SIZE [4 datoshi]
-    /// 09 : OpCode.PUSH0 [1 datoshi]
-    /// 0A : OpCode.LE [8 datoshi]
-    /// 0B : OpCode.RET [0 datoshi]
+    /// 00 : OpCode.INITSLOT 0001
+    /// 03 : OpCode.LDARG0
+    /// 04 : OpCode.DUP
+    /// 05 : OpCode.ISNULL
+    /// 06 : OpCode.JMPIF 03
+    /// 08 : OpCode.SIZE
+    /// 09 : OpCode.PUSH0
+    /// 0A : OpCode.LE
+    /// 0B : OpCode.RET
     /// </remarks>
     [DisplayName("nullPropertyLE")]
     public abstract bool? NullPropertyLE(string? a);
@@ -302,15 +273,15 @@
     /// </summary>
     /// <remarks>
     /// Script: VwABeErYJAPKELVA
-    /// 00 : OpCode.INITSLOT 0001 [64 datoshi]
-    /// 03 : OpCode.LDARG0 [2 datoshi]
-    /// 04 : OpCode.DUP [2 datoshi]
-    /// 05 : OpCode.ISNULL [2 datoshi]
-    /// 06 : OpCode.JMPIF 03 [2 datoshi]
-    /// 08 : OpCode.SIZE [4 datoshi]
-    /// 09 : OpCode.PUSH0 [1 datoshi]
-    /// 0A : OpCode.LT [8 datoshi]
-    /// 0B : OpCode.RET [0 datoshi]
+    /// 00 : OpCode.INITSLOT 0001
+    /// 03 : OpCode.LDARG0
+    /// 04 : OpCode.DUP
+    /// 05 : OpCode.ISNULL
+    /// 06 : OpCode.JMPIF 03
+    /// 08 : OpCode.SIZE
+    /// 09 : OpCode.PUSH0
+    /// 0A : OpCode.LT
+    /// 0B : OpCode.RET
     /// </remarks>
     [DisplayName("nullPropertyLT")]
     public abstract bool? NullPropertyLT(string? a);
@@ -320,16 +291,16 @@
     /// </summary>
     /// <remarks>
     /// Script: VwEAC3BoStgkA0BFQA==
-    /// 00 : OpCode.INITSLOT 0100 [64 datoshi]
-    /// 03 : OpCode.PUSHNULL [1 datoshi]
-    /// 04 : OpCode.STLOC0 [2 datoshi]
-    /// 05 : OpCode.LDLOC0 [2 datoshi]
-    /// 06 : OpCode.DUP [2 datoshi]
-    /// 07 : OpCode.ISNULL [2 datoshi]
-    /// 08 : OpCode.JMPIF 03 [2 datoshi]
-    /// 0A : OpCode.RET [0 datoshi]
-    /// 0B : OpCode.DROP [2 datoshi]
-    /// 0C : OpCode.RET [0 datoshi]
+    /// 00 : OpCode.INITSLOT 0100
+    /// 03 : OpCode.PUSHNULL
+    /// 04 : OpCode.STLOC0
+    /// 05 : OpCode.LDLOC0
+    /// 06 : OpCode.DUP
+    /// 07 : OpCode.ISNULL
+    /// 08 : OpCode.JMPIF 03
+    /// 0A : OpCode.RET
+    /// 0B : OpCode.DROP
+    /// 0C : OpCode.RET
     /// </remarks>
     [DisplayName("nullType")]
     public abstract void NullType();
