--- conflicted
+++ resolved
@@ -31,27 +31,9 @@
     /// Unsafe method
     /// </summary>
     /// <remarks>
-<<<<<<< HEAD
     /// Script: VwIACvb///9wFhVoNnEMU3VtOiBpNwAAi9soQc/nR5ZA
-    /// 00 : OpCode.INITSLOT 0200
-    /// 03 : OpCode.PUSHA F6FFFFFF
-    /// 08 : OpCode.STLOC0
-    /// 09 : OpCode.PUSH6
-    /// 0A : OpCode.PUSH5
-    /// 0B : OpCode.LDLOC0
-    /// 0C : OpCode.CALLA
-    /// 0D : OpCode.STLOC1
-    /// 0E : OpCode.PUSHDATA1 53756D3A20
-    /// 15 : OpCode.LDLOC1
-    /// 16 : OpCode.CALLT 0000
-    /// 19 : OpCode.CAT
-    /// 1A : OpCode.CONVERT 28
-    /// 1C : OpCode.SYSCALL CFE74796
-    /// 21 : OpCode.RET
-=======
-    /// Script: VwIACsj///9wFhVoNnEMU3VtOiBpNwAAi9soQc/nR5ZA
     /// 00 : OpCode.INITSLOT 0200 [64 datoshi]
-    /// 03 : OpCode.PUSHA C8FFFFFF [4 datoshi]
+    /// 03 : OpCode.PUSHA F6FFFFFF [4 datoshi]
     /// 08 : OpCode.STLOC0 [2 datoshi]
     /// 09 : OpCode.PUSH6 [1 datoshi]
     /// 0A : OpCode.PUSH5 [1 datoshi]
@@ -65,7 +47,6 @@
     /// 1A : OpCode.CONVERT 28 'ByteString' [8192 datoshi]
     /// 1C : OpCode.SYSCALL CFE74796 'System.Runtime.Log' [32768 datoshi]
     /// 21 : OpCode.RET [0 datoshi]
->>>>>>> 91ea6450
     /// </remarks>
     [DisplayName("testDelegate")]
     public abstract void TestDelegate();
