--- conflicted
+++ resolved
@@ -26,26 +26,26 @@
     /// </summary>
     /// <remarks>
     /// Script: VwABeBCXJgQIQHgQtSYHeBGeIgV4EZ80A0A=
-    /// 00 : OpCode.INITSLOT 0001	[64 datoshi]
-    /// 03 : OpCode.LDARG0	[2 datoshi]
-    /// 04 : OpCode.PUSH0	[1 datoshi]
-    /// 05 : OpCode.EQUAL	[32 datoshi]
-    /// 06 : OpCode.JMPIFNOT 04	[2 datoshi]
-    /// 08 : OpCode.PUSHT	[1 datoshi]
-    /// 09 : OpCode.RET	[0 datoshi]
-    /// 0A : OpCode.LDARG0	[2 datoshi]
-    /// 0B : OpCode.PUSH0	[1 datoshi]
-    /// 0C : OpCode.LT	[8 datoshi]
-    /// 0D : OpCode.JMPIFNOT 07	[2 datoshi]
-    /// 0F : OpCode.LDARG0	[2 datoshi]
-    /// 10 : OpCode.PUSH1	[1 datoshi]
-    /// 11 : OpCode.ADD	[8 datoshi]
-    /// 12 : OpCode.JMP 05	[2 datoshi]
-    /// 14 : OpCode.LDARG0	[2 datoshi]
-    /// 15 : OpCode.PUSH1	[1 datoshi]
-    /// 16 : OpCode.SUB	[8 datoshi]
-    /// 17 : OpCode.CALL 03	[512 datoshi]
-    /// 19 : OpCode.RET	[0 datoshi]
+    /// 00 : OpCode.INITSLOT 0001
+    /// 03 : OpCode.LDARG0
+    /// 04 : OpCode.PUSH0
+    /// 05 : OpCode.EQUAL
+    /// 06 : OpCode.JMPIFNOT 04
+    /// 08 : OpCode.PUSHT
+    /// 09 : OpCode.RET
+    /// 0A : OpCode.LDARG0
+    /// 0B : OpCode.PUSH0
+    /// 0C : OpCode.LT
+    /// 0D : OpCode.JMPIFNOT 07
+    /// 0F : OpCode.LDARG0
+    /// 10 : OpCode.PUSH1
+    /// 11 : OpCode.ADD
+    /// 12 : OpCode.JMP 05
+    /// 14 : OpCode.LDARG0
+    /// 15 : OpCode.PUSH1
+    /// 16 : OpCode.SUB
+    /// 17 : OpCode.CALL 03
+    /// 19 : OpCode.RET
     /// </remarks>
     [DisplayName("even")]
     public abstract bool? Even(BigInteger? n);
@@ -55,25 +55,25 @@
     /// </summary>
     /// <remarks>
     /// Script: VwABeBC4DE1pbnVzIG51bWJlciBub3Qgc3VwcG9ydGVk4XgSuCYKeHgRnzTUoEARQA==
-    /// 00 : OpCode.INITSLOT 0001	[64 datoshi]
-    /// 03 : OpCode.LDARG0	[2 datoshi]
-    /// 04 : OpCode.PUSH0	[1 datoshi]
-    /// 05 : OpCode.GE	[8 datoshi]
-    /// 06 : OpCode.PUSHDATA1 4D696E7573206E756D626572206E6F7420737570706F72746564	[8 datoshi]
-    /// 22 : OpCode.ASSERTMSG	[1 datoshi]
-    /// 23 : OpCode.LDARG0	[2 datoshi]
-    /// 24 : OpCode.PUSH2	[1 datoshi]
-    /// 25 : OpCode.GE	[8 datoshi]
-    /// 26 : OpCode.JMPIFNOT 0A	[2 datoshi]
-    /// 28 : OpCode.LDARG0	[2 datoshi]
-    /// 29 : OpCode.LDARG0	[2 datoshi]
-    /// 2A : OpCode.PUSH1	[1 datoshi]
-    /// 2B : OpCode.SUB	[8 datoshi]
-    /// 2C : OpCode.CALL D4	[512 datoshi]
-    /// 2E : OpCode.MUL	[8 datoshi]
-    /// 2F : OpCode.RET	[0 datoshi]
-    /// 30 : OpCode.PUSH1	[1 datoshi]
-    /// 31 : OpCode.RET	[0 datoshi]
+    /// 00 : OpCode.INITSLOT 0001
+    /// 03 : OpCode.LDARG0
+    /// 04 : OpCode.PUSH0
+    /// 05 : OpCode.GE
+    /// 06 : OpCode.PUSHDATA1 4D696E7573206E756D626572206E6F7420737570706F72746564
+    /// 22 : OpCode.ASSERTMSG
+    /// 23 : OpCode.LDARG0
+    /// 24 : OpCode.PUSH2
+    /// 25 : OpCode.GE
+    /// 26 : OpCode.JMPIFNOT 0A
+    /// 28 : OpCode.LDARG0
+    /// 29 : OpCode.LDARG0
+    /// 2A : OpCode.PUSH1
+    /// 2B : OpCode.SUB
+    /// 2C : OpCode.CALL D4
+    /// 2E : OpCode.MUL
+    /// 2F : OpCode.RET
+    /// 30 : OpCode.PUSH1
+    /// 31 : OpCode.RET
     /// </remarks>
     [DisplayName("factorial")]
     public abstract BigInteger? Factorial(BigInteger? a);
@@ -82,108 +82,6 @@
     /// Unsafe method
     /// </summary>
     /// <remarks>
-<<<<<<< HEAD
-    /// Script: VwUEeBC3DENvdW50IG9mIGRpc2tzIDw9IDDheBGXJh7CcGjFShDPShDPShDPShAR0EoRedBKEnvQz2hAent5eBGfNL1waMVKEM9KEM9KEM9KEHjQShF50EoSe9DPe3l6eBGfNJxKccpyEHMiDGlrznRobM9rnHNrajD0aEA=
-    /// 00 : OpCode.INITSLOT 0504	[64 datoshi]
-    /// 03 : OpCode.LDARG0	[2 datoshi]
-    /// 04 : OpCode.PUSH0	[1 datoshi]
-    /// 05 : OpCode.GT	[8 datoshi]
-    /// 06 : OpCode.PUSHDATA1 436F756E74206F66206469736B73203C3D2030	[8 datoshi]
-    /// 1B : OpCode.ASSERTMSG	[1 datoshi]
-    /// 1C : OpCode.LDARG0	[2 datoshi]
-    /// 1D : OpCode.PUSH1	[1 datoshi]
-    /// 1E : OpCode.EQUAL	[32 datoshi]
-    /// 1F : OpCode.JMPIFNOT 1E	[2 datoshi]
-    /// 21 : OpCode.NEWARRAY0	[16 datoshi]
-    /// 22 : OpCode.STLOC0	[2 datoshi]
-    /// 23 : OpCode.LDLOC0	[2 datoshi]
-    /// 24 : OpCode.NEWSTRUCT0	[16 datoshi]
-    /// 25 : OpCode.DUP	[2 datoshi]
-    /// 26 : OpCode.PUSH0	[1 datoshi]
-    /// 27 : OpCode.APPEND	[8192 datoshi]
-    /// 28 : OpCode.DUP	[2 datoshi]
-    /// 29 : OpCode.PUSH0	[1 datoshi]
-    /// 2A : OpCode.APPEND	[8192 datoshi]
-    /// 2B : OpCode.DUP	[2 datoshi]
-    /// 2C : OpCode.PUSH0	[1 datoshi]
-    /// 2D : OpCode.APPEND	[8192 datoshi]
-    /// 2E : OpCode.DUP	[2 datoshi]
-    /// 2F : OpCode.PUSH0	[1 datoshi]
-    /// 30 : OpCode.PUSH1	[1 datoshi]
-    /// 31 : OpCode.SETITEM	[8192 datoshi]
-    /// 32 : OpCode.DUP	[2 datoshi]
-    /// 33 : OpCode.PUSH1	[1 datoshi]
-    /// 34 : OpCode.LDARG1	[2 datoshi]
-    /// 35 : OpCode.SETITEM	[8192 datoshi]
-    /// 36 : OpCode.DUP	[2 datoshi]
-    /// 37 : OpCode.PUSH2	[1 datoshi]
-    /// 38 : OpCode.LDARG3	[2 datoshi]
-    /// 39 : OpCode.SETITEM	[8192 datoshi]
-    /// 3A : OpCode.APPEND	[8192 datoshi]
-    /// 3B : OpCode.LDLOC0	[2 datoshi]
-    /// 3C : OpCode.RET	[0 datoshi]
-    /// 3D : OpCode.LDARG2	[2 datoshi]
-    /// 3E : OpCode.LDARG3	[2 datoshi]
-    /// 3F : OpCode.LDARG1	[2 datoshi]
-    /// 40 : OpCode.LDARG0	[2 datoshi]
-    /// 41 : OpCode.PUSH1	[1 datoshi]
-    /// 42 : OpCode.SUB	[8 datoshi]
-    /// 43 : OpCode.CALL BD	[512 datoshi]
-    /// 45 : OpCode.STLOC0	[2 datoshi]
-    /// 46 : OpCode.LDLOC0	[2 datoshi]
-    /// 47 : OpCode.NEWSTRUCT0	[16 datoshi]
-    /// 48 : OpCode.DUP	[2 datoshi]
-    /// 49 : OpCode.PUSH0	[1 datoshi]
-    /// 4A : OpCode.APPEND	[8192 datoshi]
-    /// 4B : OpCode.DUP	[2 datoshi]
-    /// 4C : OpCode.PUSH0	[1 datoshi]
-    /// 4D : OpCode.APPEND	[8192 datoshi]
-    /// 4E : OpCode.DUP	[2 datoshi]
-    /// 4F : OpCode.PUSH0	[1 datoshi]
-    /// 50 : OpCode.APPEND	[8192 datoshi]
-    /// 51 : OpCode.DUP	[2 datoshi]
-    /// 52 : OpCode.PUSH0	[1 datoshi]
-    /// 53 : OpCode.LDARG0	[2 datoshi]
-    /// 54 : OpCode.SETITEM	[8192 datoshi]
-    /// 55 : OpCode.DUP	[2 datoshi]
-    /// 56 : OpCode.PUSH1	[1 datoshi]
-    /// 57 : OpCode.LDARG1	[2 datoshi]
-    /// 58 : OpCode.SETITEM	[8192 datoshi]
-    /// 59 : OpCode.DUP	[2 datoshi]
-    /// 5A : OpCode.PUSH2	[1 datoshi]
-    /// 5B : OpCode.LDARG3	[2 datoshi]
-    /// 5C : OpCode.SETITEM	[8192 datoshi]
-    /// 5D : OpCode.APPEND	[8192 datoshi]
-    /// 5E : OpCode.LDARG3	[2 datoshi]
-    /// 5F : OpCode.LDARG1	[2 datoshi]
-    /// 60 : OpCode.LDARG2	[2 datoshi]
-    /// 61 : OpCode.LDARG0	[2 datoshi]
-    /// 62 : OpCode.PUSH1	[1 datoshi]
-    /// 63 : OpCode.SUB	[8 datoshi]
-    /// 64 : OpCode.CALL 9C	[512 datoshi]
-    /// 66 : OpCode.DUP	[2 datoshi]
-    /// 67 : OpCode.STLOC1	[2 datoshi]
-    /// 68 : OpCode.SIZE	[4 datoshi]
-    /// 69 : OpCode.STLOC2	[2 datoshi]
-    /// 6A : OpCode.PUSH0	[1 datoshi]
-    /// 6B : OpCode.STLOC3	[2 datoshi]
-    /// 6C : OpCode.JMP 0C	[2 datoshi]
-    /// 6E : OpCode.LDLOC1	[2 datoshi]
-    /// 6F : OpCode.LDLOC3	[2 datoshi]
-    /// 70 : OpCode.PICKITEM	[64 datoshi]
-    /// 71 : OpCode.STLOC4	[2 datoshi]
-    /// 72 : OpCode.LDLOC0	[2 datoshi]
-    /// 73 : OpCode.LDLOC4	[2 datoshi]
-    /// 74 : OpCode.APPEND	[8192 datoshi]
-    /// 75 : OpCode.LDLOC3	[2 datoshi]
-    /// 76 : OpCode.INC	[4 datoshi]
-    /// 77 : OpCode.STLOC3	[2 datoshi]
-    /// 78 : OpCode.LDLOC3	[2 datoshi]
-    /// 79 : OpCode.LDLOC2	[2 datoshi]
-    /// 7A : OpCode.JMPLT F4	[2 datoshi]
-    /// 7C : OpCode.LDLOC0	[2 datoshi]
-    /// 7D : OpCode.RET	[0 datoshi]
-=======
     /// Script: VwUEeBC3DENvdW50IG9mIGRpc2tzIDw9IDDheBGXJhnCcGgQEBATv0oQEdBKEXnQShJ70M9oQHp7eXgRnzTCcGgQEBATv0oQeNBKEXnQShJ70M97eXp4EZ80pkpxynIQcyIMaWvOdGhsz2ucc2tqMPRoQA==
     /// 00 : OpCode.INITSLOT 0504
     /// 03 : OpCode.LDARG0
@@ -274,7 +172,6 @@
     /// 70 : OpCode.JMPLT F4
     /// 72 : OpCode.LDLOC0
     /// 73 : OpCode.RET
->>>>>>> 6e651f53
     /// </remarks>
     [DisplayName("hanoiTower")]
     public abstract IList<object>? HanoiTower(BigInteger? n, BigInteger? src, BigInteger? aux, BigInteger? dst);
@@ -284,26 +181,26 @@
     /// </summary>
     /// <remarks>
     /// Script: VwABeBCXJgQJQHgQtSYHeBGeIgV4EZ80z0A=
-    /// 00 : OpCode.INITSLOT 0001	[64 datoshi]
-    /// 03 : OpCode.LDARG0	[2 datoshi]
-    /// 04 : OpCode.PUSH0	[1 datoshi]
-    /// 05 : OpCode.EQUAL	[32 datoshi]
-    /// 06 : OpCode.JMPIFNOT 04	[2 datoshi]
-    /// 08 : OpCode.PUSHF	[1 datoshi]
-    /// 09 : OpCode.RET	[0 datoshi]
-    /// 0A : OpCode.LDARG0	[2 datoshi]
-    /// 0B : OpCode.PUSH0	[1 datoshi]
-    /// 0C : OpCode.LT	[8 datoshi]
-    /// 0D : OpCode.JMPIFNOT 07	[2 datoshi]
-    /// 0F : OpCode.LDARG0	[2 datoshi]
-    /// 10 : OpCode.PUSH1	[1 datoshi]
-    /// 11 : OpCode.ADD	[8 datoshi]
-    /// 12 : OpCode.JMP 05	[2 datoshi]
-    /// 14 : OpCode.LDARG0	[2 datoshi]
-    /// 15 : OpCode.PUSH1	[1 datoshi]
-    /// 16 : OpCode.SUB	[8 datoshi]
-    /// 17 : OpCode.CALL CF	[512 datoshi]
-    /// 19 : OpCode.RET	[0 datoshi]
+    /// 00 : OpCode.INITSLOT 0001
+    /// 03 : OpCode.LDARG0
+    /// 04 : OpCode.PUSH0
+    /// 05 : OpCode.EQUAL
+    /// 06 : OpCode.JMPIFNOT 04
+    /// 08 : OpCode.PUSHF
+    /// 09 : OpCode.RET
+    /// 0A : OpCode.LDARG0
+    /// 0B : OpCode.PUSH0
+    /// 0C : OpCode.LT
+    /// 0D : OpCode.JMPIFNOT 07
+    /// 0F : OpCode.LDARG0
+    /// 10 : OpCode.PUSH1
+    /// 11 : OpCode.ADD
+    /// 12 : OpCode.JMP 05
+    /// 14 : OpCode.LDARG0
+    /// 15 : OpCode.PUSH1
+    /// 16 : OpCode.SUB
+    /// 17 : OpCode.CALL CF
+    /// 19 : OpCode.RET
     /// </remarks>
     [DisplayName("odd")]
     public abstract bool? Odd(BigInteger? n);
