using Neo.Cryptography.ECC;
using System;
using System.Collections.Generic;
using System.ComponentModel;
using System.Numerics;

namespace Neo.SmartContract.Testing;

public abstract class Contract_Returns(Neo.SmartContract.Testing.SmartContractInitialize initialize) : Neo.SmartContract.Testing.SmartContract(initialize), IContractInfo
{
    #region Compiled data

    public static Neo.SmartContract.Manifest.ContractManifest Manifest => Neo.SmartContract.Manifest.ContractManifest.Parse(@"{""name"":""Contract_Returns"",""groups"":[],""features"":{},""supportedstandards"":[],""abi"":{""methods"":[{""name"":""sum"",""parameters"":[{""name"":""a"",""type"":""Integer""},{""name"":""b"",""type"":""Integer""}],""returntype"":""Integer"",""offset"":0,""safe"":false},{""name"":""subtract"",""parameters"":[{""name"":""a"",""type"":""Integer""},{""name"":""b"",""type"":""Integer""}],""returntype"":""Integer"",""offset"":7,""safe"":false},{""name"":""div"",""parameters"":[{""name"":""a"",""type"":""Integer""},{""name"":""b"",""type"":""Integer""}],""returntype"":""Array"",""offset"":14,""safe"":false},{""name"":""mix"",""parameters"":[{""name"":""a"",""type"":""Integer""},{""name"":""b"",""type"":""Integer""}],""returntype"":""Integer"",""offset"":26,""safe"":false},{""name"":""byteStringAdd"",""parameters"":[{""name"":""a"",""type"":""ByteArray""},{""name"":""b"",""type"":""ByteArray""}],""returntype"":""ByteArray"",""offset"":44,""safe"":false}],""events"":[]},""permissions"":[],""trusts"":[],""extra"":{""nef"":{""optimization"":""All""}}}");

    /// <summary>
    /// Optimization: "All"
    /// </summary>
    public static Neo.SmartContract.NefFile Nef => Neo.IO.Helper.AsSerializable<Neo.SmartContract.NefFile>(Convert.FromBase64String(@"TkVGM1Rlc3RpbmdFbmdpbmUAAAAAAAAAAAAAAAAAAAAAAAAAAAAAAAAAAAAAAAAAAAAAAAAAAAAAAAAAAAAAAAAAAAAAAAAAADVXAAJ4eZ5AVwACeHmfQFcAAnh5onh5oRK/QFcCAnl4NO9KwUVwcUVpaDTeQFcAAnh5i9soQGLQVyI="));

    #endregion

    #region Unsafe methods

    /// <summary>
    /// Unsafe method
    /// </summary>
    /// <remarks>
    /// Script: VwACeHmL2yhA
    /// 00 : OpCode.INITSLOT 0002 [64 datoshi]
    /// 03 : OpCode.LDARG0 [2 datoshi]
    /// 04 : OpCode.LDARG1 [2 datoshi]
    /// 05 : OpCode.CAT [2048 datoshi]
    /// 06 : OpCode.CONVERT 28 'ByteString' [8192 datoshi]
    /// 08 : OpCode.RET [0 datoshi]
    /// </remarks>
    [DisplayName("byteStringAdd")]
    public abstract byte[]? ByteStringAdd(byte[]? a, byte[]? b);

    /// <summary>
    /// Unsafe method
    /// </summary>
    /// <remarks>
    /// Script: VwACeHmieHmhEr9A
    /// 00 : OpCode.INITSLOT 0002 [64 datoshi]
    /// 03 : OpCode.LDARG0 [2 datoshi]
    /// 04 : OpCode.LDARG1 [2 datoshi]
    /// 05 : OpCode.MOD [8 datoshi]
    /// 06 : OpCode.LDARG0 [2 datoshi]
    /// 07 : OpCode.LDARG1 [2 datoshi]
    /// 08 : OpCode.DIV [8 datoshi]
    /// 09 : OpCode.PUSH2 [1 datoshi]
    /// 0A : OpCode.PACKSTRUCT [2048 datoshi]
    /// 0B : OpCode.RET [0 datoshi]
    /// </remarks>
    [DisplayName("div")]
    public abstract IList<object>? Div(BigInteger? a, BigInteger? b);

    /// <summary>
    /// Unsafe method
    /// </summary>
    /// <remarks>
<<<<<<< HEAD
    /// Script: VwICeXg070rBRXBxRWloNN5A
    /// 00 : OpCode.INITSLOT 0202
    /// 03 : OpCode.LDARG1
    /// 04 : OpCode.LDARG0
    /// 05 : OpCode.CALL EF
    /// 07 : OpCode.DUP
    /// 08 : OpCode.UNPACK
    /// 09 : OpCode.DROP
    /// 0A : OpCode.STLOC0
    /// 0B : OpCode.STLOC1
    /// 0C : OpCode.DROP
    /// 0D : OpCode.LDLOC1
    /// 0E : OpCode.LDLOC0
    /// 0F : OpCode.CALL DE
    /// 11 : OpCode.RET
=======
    /// Script: VwICeXg070rBRXBxRWloNLBA
    /// 00 : OpCode.INITSLOT 0202 [64 datoshi]
    /// 03 : OpCode.LDARG1 [2 datoshi]
    /// 04 : OpCode.LDARG0 [2 datoshi]
    /// 05 : OpCode.CALL EF [512 datoshi]
    /// 07 : OpCode.DUP [2 datoshi]
    /// 08 : OpCode.UNPACK [2048 datoshi]
    /// 09 : OpCode.DROP [2 datoshi]
    /// 0A : OpCode.STLOC0 [2 datoshi]
    /// 0B : OpCode.STLOC1 [2 datoshi]
    /// 0C : OpCode.DROP [2 datoshi]
    /// 0D : OpCode.LDLOC1 [2 datoshi]
    /// 0E : OpCode.LDLOC0 [2 datoshi]
    /// 0F : OpCode.CALL B0 [512 datoshi]
    /// 11 : OpCode.RET [0 datoshi]
>>>>>>> 91ea6450
    /// </remarks>
    [DisplayName("mix")]
    public abstract BigInteger? Mix(BigInteger? a, BigInteger? b);

    /// <summary>
    /// Unsafe method
    /// </summary>
    /// <remarks>
<<<<<<< HEAD
    /// Script: VwACeHmfQA==
    /// 00 : OpCode.INITSLOT 0002
    /// 03 : OpCode.LDARG0
    /// 04 : OpCode.LDARG1
    /// 05 : OpCode.SUB
    /// 06 : OpCode.RET
=======
    /// Script: VwACeHmfSgIAAACALgQiCkoC////fzIeA/////8AAAAAkUoC////fzIMAwAAAAABAAAAn0A=
    /// 00 : OpCode.INITSLOT 0002 [64 datoshi]
    /// 03 : OpCode.LDARG0 [2 datoshi]
    /// 04 : OpCode.LDARG1 [2 datoshi]
    /// 05 : OpCode.SUB [8 datoshi]
    /// 06 : OpCode.DUP [2 datoshi]
    /// 07 : OpCode.PUSHINT32 00000080 [1 datoshi]
    /// 0C : OpCode.JMPGE 04 [2 datoshi]
    /// 0E : OpCode.JMP 0A [2 datoshi]
    /// 10 : OpCode.DUP [2 datoshi]
    /// 11 : OpCode.PUSHINT32 FFFFFF7F [1 datoshi]
    /// 16 : OpCode.JMPLE 1E [2 datoshi]
    /// 18 : OpCode.PUSHINT64 FFFFFFFF00000000 [1 datoshi]
    /// 21 : OpCode.AND [8 datoshi]
    /// 22 : OpCode.DUP [2 datoshi]
    /// 23 : OpCode.PUSHINT32 FFFFFF7F [1 datoshi]
    /// 28 : OpCode.JMPLE 0C [2 datoshi]
    /// 2A : OpCode.PUSHINT64 0000000001000000 [1 datoshi]
    /// 33 : OpCode.SUB [8 datoshi]
    /// 34 : OpCode.RET [0 datoshi]
>>>>>>> 91ea6450
    /// </remarks>
    [DisplayName("subtract")]
    public abstract BigInteger? Subtract(BigInteger? a, BigInteger? b);

    /// <summary>
    /// Unsafe method
    /// </summary>
    /// <remarks>
<<<<<<< HEAD
    /// Script: VwACeHmeQA==
    /// 00 : OpCode.INITSLOT 0002
    /// 03 : OpCode.LDARG0
    /// 04 : OpCode.LDARG1
    /// 05 : OpCode.ADD
    /// 06 : OpCode.RET
=======
    /// Script: VwACeHmeSgIAAACALgQiCkoC////fzIeA/////8AAAAAkUoC////fzIMAwAAAAABAAAAn0A=
    /// 00 : OpCode.INITSLOT 0002 [64 datoshi]
    /// 03 : OpCode.LDARG0 [2 datoshi]
    /// 04 : OpCode.LDARG1 [2 datoshi]
    /// 05 : OpCode.ADD [8 datoshi]
    /// 06 : OpCode.DUP [2 datoshi]
    /// 07 : OpCode.PUSHINT32 00000080 [1 datoshi]
    /// 0C : OpCode.JMPGE 04 [2 datoshi]
    /// 0E : OpCode.JMP 0A [2 datoshi]
    /// 10 : OpCode.DUP [2 datoshi]
    /// 11 : OpCode.PUSHINT32 FFFFFF7F [1 datoshi]
    /// 16 : OpCode.JMPLE 1E [2 datoshi]
    /// 18 : OpCode.PUSHINT64 FFFFFFFF00000000 [1 datoshi]
    /// 21 : OpCode.AND [8 datoshi]
    /// 22 : OpCode.DUP [2 datoshi]
    /// 23 : OpCode.PUSHINT32 FFFFFF7F [1 datoshi]
    /// 28 : OpCode.JMPLE 0C [2 datoshi]
    /// 2A : OpCode.PUSHINT64 0000000001000000 [1 datoshi]
    /// 33 : OpCode.SUB [8 datoshi]
    /// 34 : OpCode.RET [0 datoshi]
>>>>>>> 91ea6450
    /// </remarks>
    [DisplayName("sum")]
    public abstract BigInteger? Sum(BigInteger? a, BigInteger? b);

    #endregion
}<|MERGE_RESOLUTION|>--- conflicted
+++ resolved
@@ -59,24 +59,7 @@
     /// Unsafe method
     /// </summary>
     /// <remarks>
-<<<<<<< HEAD
     /// Script: VwICeXg070rBRXBxRWloNN5A
-    /// 00 : OpCode.INITSLOT 0202
-    /// 03 : OpCode.LDARG1
-    /// 04 : OpCode.LDARG0
-    /// 05 : OpCode.CALL EF
-    /// 07 : OpCode.DUP
-    /// 08 : OpCode.UNPACK
-    /// 09 : OpCode.DROP
-    /// 0A : OpCode.STLOC0
-    /// 0B : OpCode.STLOC1
-    /// 0C : OpCode.DROP
-    /// 0D : OpCode.LDLOC1
-    /// 0E : OpCode.LDLOC0
-    /// 0F : OpCode.CALL DE
-    /// 11 : OpCode.RET
-=======
-    /// Script: VwICeXg070rBRXBxRWloNLBA
     /// 00 : OpCode.INITSLOT 0202 [64 datoshi]
     /// 03 : OpCode.LDARG1 [2 datoshi]
     /// 04 : OpCode.LDARG0 [2 datoshi]
@@ -89,9 +72,8 @@
     /// 0C : OpCode.DROP [2 datoshi]
     /// 0D : OpCode.LDLOC1 [2 datoshi]
     /// 0E : OpCode.LDLOC0 [2 datoshi]
-    /// 0F : OpCode.CALL B0 [512 datoshi]
+    /// 0F : OpCode.CALL DE [512 datoshi]
     /// 11 : OpCode.RET [0 datoshi]
->>>>>>> 91ea6450
     /// </remarks>
     [DisplayName("mix")]
     public abstract BigInteger? Mix(BigInteger? a, BigInteger? b);
@@ -100,35 +82,12 @@
     /// Unsafe method
     /// </summary>
     /// <remarks>
-<<<<<<< HEAD
     /// Script: VwACeHmfQA==
-    /// 00 : OpCode.INITSLOT 0002
-    /// 03 : OpCode.LDARG0
-    /// 04 : OpCode.LDARG1
-    /// 05 : OpCode.SUB
-    /// 06 : OpCode.RET
-=======
-    /// Script: VwACeHmfSgIAAACALgQiCkoC////fzIeA/////8AAAAAkUoC////fzIMAwAAAAABAAAAn0A=
     /// 00 : OpCode.INITSLOT 0002 [64 datoshi]
     /// 03 : OpCode.LDARG0 [2 datoshi]
     /// 04 : OpCode.LDARG1 [2 datoshi]
     /// 05 : OpCode.SUB [8 datoshi]
-    /// 06 : OpCode.DUP [2 datoshi]
-    /// 07 : OpCode.PUSHINT32 00000080 [1 datoshi]
-    /// 0C : OpCode.JMPGE 04 [2 datoshi]
-    /// 0E : OpCode.JMP 0A [2 datoshi]
-    /// 10 : OpCode.DUP [2 datoshi]
-    /// 11 : OpCode.PUSHINT32 FFFFFF7F [1 datoshi]
-    /// 16 : OpCode.JMPLE 1E [2 datoshi]
-    /// 18 : OpCode.PUSHINT64 FFFFFFFF00000000 [1 datoshi]
-    /// 21 : OpCode.AND [8 datoshi]
-    /// 22 : OpCode.DUP [2 datoshi]
-    /// 23 : OpCode.PUSHINT32 FFFFFF7F [1 datoshi]
-    /// 28 : OpCode.JMPLE 0C [2 datoshi]
-    /// 2A : OpCode.PUSHINT64 0000000001000000 [1 datoshi]
-    /// 33 : OpCode.SUB [8 datoshi]
-    /// 34 : OpCode.RET [0 datoshi]
->>>>>>> 91ea6450
+    /// 06 : OpCode.RET [0 datoshi]
     /// </remarks>
     [DisplayName("subtract")]
     public abstract BigInteger? Subtract(BigInteger? a, BigInteger? b);
@@ -137,35 +96,12 @@
     /// Unsafe method
     /// </summary>
     /// <remarks>
-<<<<<<< HEAD
     /// Script: VwACeHmeQA==
-    /// 00 : OpCode.INITSLOT 0002
-    /// 03 : OpCode.LDARG0
-    /// 04 : OpCode.LDARG1
-    /// 05 : OpCode.ADD
-    /// 06 : OpCode.RET
-=======
-    /// Script: VwACeHmeSgIAAACALgQiCkoC////fzIeA/////8AAAAAkUoC////fzIMAwAAAAABAAAAn0A=
     /// 00 : OpCode.INITSLOT 0002 [64 datoshi]
     /// 03 : OpCode.LDARG0 [2 datoshi]
     /// 04 : OpCode.LDARG1 [2 datoshi]
     /// 05 : OpCode.ADD [8 datoshi]
-    /// 06 : OpCode.DUP [2 datoshi]
-    /// 07 : OpCode.PUSHINT32 00000080 [1 datoshi]
-    /// 0C : OpCode.JMPGE 04 [2 datoshi]
-    /// 0E : OpCode.JMP 0A [2 datoshi]
-    /// 10 : OpCode.DUP [2 datoshi]
-    /// 11 : OpCode.PUSHINT32 FFFFFF7F [1 datoshi]
-    /// 16 : OpCode.JMPLE 1E [2 datoshi]
-    /// 18 : OpCode.PUSHINT64 FFFFFFFF00000000 [1 datoshi]
-    /// 21 : OpCode.AND [8 datoshi]
-    /// 22 : OpCode.DUP [2 datoshi]
-    /// 23 : OpCode.PUSHINT32 FFFFFF7F [1 datoshi]
-    /// 28 : OpCode.JMPLE 0C [2 datoshi]
-    /// 2A : OpCode.PUSHINT64 0000000001000000 [1 datoshi]
-    /// 33 : OpCode.SUB [8 datoshi]
-    /// 34 : OpCode.RET [0 datoshi]
->>>>>>> 91ea6450
+    /// 06 : OpCode.RET [0 datoshi]
     /// </remarks>
     [DisplayName("sum")]
     public abstract BigInteger? Sum(BigInteger? a, BigInteger? b);
