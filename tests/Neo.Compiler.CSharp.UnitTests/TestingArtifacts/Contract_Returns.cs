using Neo.Cryptography.ECC;
using System;
using System.Collections.Generic;
using System.ComponentModel;
using System.Numerics;

namespace Neo.SmartContract.Testing;

public abstract class Contract_Returns(Neo.SmartContract.Testing.SmartContractInitialize initialize) : Neo.SmartContract.Testing.SmartContract(initialize), IContractInfo
{
    #region Compiled data

    public static Neo.SmartContract.Manifest.ContractManifest Manifest => Neo.SmartContract.Manifest.ContractManifest.Parse(@"{""name"":""Contract_Returns"",""groups"":[],""features"":{},""supportedstandards"":[],""abi"":{""methods"":[{""name"":""sum"",""parameters"":[{""name"":""a"",""type"":""Integer""},{""name"":""b"",""type"":""Integer""}],""returntype"":""Integer"",""offset"":0,""safe"":false},{""name"":""subtract"",""parameters"":[{""name"":""a"",""type"":""Integer""},{""name"":""b"",""type"":""Integer""}],""returntype"":""Integer"",""offset"":53,""safe"":false},{""name"":""div"",""parameters"":[{""name"":""a"",""type"":""Integer""},{""name"":""b"",""type"":""Integer""}],""returntype"":""Array"",""offset"":106,""safe"":false},{""name"":""mix"",""parameters"":[{""name"":""a"",""type"":""Integer""},{""name"":""b"",""type"":""Integer""}],""returntype"":""Integer"",""offset"":118,""safe"":false},{""name"":""byteStringAdd"",""parameters"":[{""name"":""a"",""type"":""ByteArray""},{""name"":""b"",""type"":""ByteArray""}],""returntype"":""ByteArray"",""offset"":136,""safe"":false}],""events"":[]},""permissions"":[],""trusts"":[],""extra"":{""nef"":{""optimization"":""All""}}}");

    /// <summary>
    /// Optimization: "All"
    /// </summary>
    public static Neo.SmartContract.NefFile Nef => Neo.IO.Helper.AsSerializable<Neo.SmartContract.NefFile>(Convert.FromBase64String(@"TkVGM1Rlc3RpbmdFbmdpbmUAAAAAAAAAAAAAAAAAAAAAAAAAAAAAAAAAAAAAAAAAAAAAAAAAAAAAAAAAAAAAAAAAAAAAAAAAAJFXAAJ4eZ5KAgAAAIAuBCIKSgL///9/Mh4D/////wAAAACRSgL///9/MgwDAAAAAAEAAACfQFcAAnh5n0oCAAAAgC4EIgpKAv///38yHgP/////AAAAAJFKAv///38yDAMAAAAAAQAAAJ9AVwACeHmieHmhEr9AVwICeXg070rBRXBxRWloNLBAVwACeHmL2yhAbONrzw=="));

    #endregion

    #region Unsafe methods

    /// <summary>
    /// Unsafe method
    /// </summary>
    /// <remarks>
    /// Script: VwACeHmL2yhA
    /// 00 : OpCode.INITSLOT 0002	[64 datoshi]
    /// 03 : OpCode.LDARG0	[2 datoshi]
    /// 04 : OpCode.LDARG1	[2 datoshi]
    /// 05 : OpCode.CAT	[2048 datoshi]
    /// 06 : OpCode.CONVERT 28	[8192 datoshi]
    /// 08 : OpCode.RET	[0 datoshi]
    /// </remarks>
    [DisplayName("byteStringAdd")]
    public abstract byte[]? ByteStringAdd(byte[]? a, byte[]? b);

    /// <summary>
    /// Unsafe method
    /// </summary>
    /// <remarks>
<<<<<<< HEAD
    /// Script: VwACxUp4eaHPSnh5os9A
    /// 00 : OpCode.INITSLOT 0002	[64 datoshi]
    /// 03 : OpCode.NEWSTRUCT0	[16 datoshi]
    /// 04 : OpCode.DUP	[2 datoshi]
    /// 05 : OpCode.LDARG0	[2 datoshi]
    /// 06 : OpCode.LDARG1	[2 datoshi]
    /// 07 : OpCode.DIV	[8 datoshi]
    /// 08 : OpCode.APPEND	[8192 datoshi]
    /// 09 : OpCode.DUP	[2 datoshi]
    /// 0A : OpCode.LDARG0	[2 datoshi]
    /// 0B : OpCode.LDARG1	[2 datoshi]
    /// 0C : OpCode.MOD	[8 datoshi]
    /// 0D : OpCode.APPEND	[8192 datoshi]
    /// 0E : OpCode.RET	[0 datoshi]
=======
    /// Script: VwACeHmieHmhEr9A
    /// 00 : OpCode.INITSLOT 0002
    /// 03 : OpCode.LDARG0
    /// 04 : OpCode.LDARG1
    /// 05 : OpCode.MOD
    /// 06 : OpCode.LDARG0
    /// 07 : OpCode.LDARG1
    /// 08 : OpCode.DIV
    /// 09 : OpCode.PUSH2
    /// 0A : OpCode.PACKSTRUCT
    /// 0B : OpCode.RET
>>>>>>> 6e651f53
    /// </remarks>
    [DisplayName("div")]
    public abstract IList<object>? Div(BigInteger? a, BigInteger? b);

    /// <summary>
    /// Unsafe method
    /// </summary>
    /// <remarks>
<<<<<<< HEAD
    /// Script: VwICeXg07ErBRXBxRWloNK1A
    /// 00 : OpCode.INITSLOT 0202	[64 datoshi]
    /// 03 : OpCode.LDARG1	[2 datoshi]
    /// 04 : OpCode.LDARG0	[2 datoshi]
    /// 05 : OpCode.CALL EC	[512 datoshi]
    /// 07 : OpCode.DUP	[2 datoshi]
    /// 08 : OpCode.UNPACK	[2048 datoshi]
    /// 09 : OpCode.DROP	[2 datoshi]
    /// 0A : OpCode.STLOC0	[2 datoshi]
    /// 0B : OpCode.STLOC1	[2 datoshi]
    /// 0C : OpCode.DROP	[2 datoshi]
    /// 0D : OpCode.LDLOC1	[2 datoshi]
    /// 0E : OpCode.LDLOC0	[2 datoshi]
    /// 0F : OpCode.CALL AD	[512 datoshi]
    /// 11 : OpCode.RET	[0 datoshi]
=======
    /// Script: VwICeXg070rBRXBxRWloNLBA
    /// 00 : OpCode.INITSLOT 0202
    /// 03 : OpCode.LDARG1
    /// 04 : OpCode.LDARG0
    /// 05 : OpCode.CALL EF
    /// 07 : OpCode.DUP
    /// 08 : OpCode.UNPACK
    /// 09 : OpCode.DROP
    /// 0A : OpCode.STLOC0
    /// 0B : OpCode.STLOC1
    /// 0C : OpCode.DROP
    /// 0D : OpCode.LDLOC1
    /// 0E : OpCode.LDLOC0
    /// 0F : OpCode.CALL B0
    /// 11 : OpCode.RET
>>>>>>> 6e651f53
    /// </remarks>
    [DisplayName("mix")]
    public abstract BigInteger? Mix(BigInteger? a, BigInteger? b);

    /// <summary>
    /// Unsafe method
    /// </summary>
    /// <remarks>
    /// Script: VwACeHmfSgIAAACALgQiCkoC////fzIeA/////8AAAAAkUoC////fzIMAwAAAAABAAAAn0A=
    /// 00 : OpCode.INITSLOT 0002	[64 datoshi]
    /// 03 : OpCode.LDARG0	[2 datoshi]
    /// 04 : OpCode.LDARG1	[2 datoshi]
    /// 05 : OpCode.SUB	[8 datoshi]
    /// 06 : OpCode.DUP	[2 datoshi]
    /// 07 : OpCode.PUSHINT32 00000080	[1 datoshi]
    /// 0C : OpCode.JMPGE 04	[2 datoshi]
    /// 0E : OpCode.JMP 0A	[2 datoshi]
    /// 10 : OpCode.DUP	[2 datoshi]
    /// 11 : OpCode.PUSHINT32 FFFFFF7F	[1 datoshi]
    /// 16 : OpCode.JMPLE 1E	[2 datoshi]
    /// 18 : OpCode.PUSHINT64 FFFFFFFF00000000	[1 datoshi]
    /// 21 : OpCode.AND	[8 datoshi]
    /// 22 : OpCode.DUP	[2 datoshi]
    /// 23 : OpCode.PUSHINT32 FFFFFF7F	[1 datoshi]
    /// 28 : OpCode.JMPLE 0C	[2 datoshi]
    /// 2A : OpCode.PUSHINT64 0000000001000000	[1 datoshi]
    /// 33 : OpCode.SUB	[8 datoshi]
    /// 34 : OpCode.RET	[0 datoshi]
    /// </remarks>
    [DisplayName("subtract")]
    public abstract BigInteger? Subtract(BigInteger? a, BigInteger? b);

    /// <summary>
    /// Unsafe method
    /// </summary>
    /// <remarks>
    /// Script: VwACeHmeSgIAAACALgQiCkoC////fzIeA/////8AAAAAkUoC////fzIMAwAAAAABAAAAn0A=
    /// 00 : OpCode.INITSLOT 0002	[64 datoshi]
    /// 03 : OpCode.LDARG0	[2 datoshi]
    /// 04 : OpCode.LDARG1	[2 datoshi]
    /// 05 : OpCode.ADD	[8 datoshi]
    /// 06 : OpCode.DUP	[2 datoshi]
    /// 07 : OpCode.PUSHINT32 00000080	[1 datoshi]
    /// 0C : OpCode.JMPGE 04	[2 datoshi]
    /// 0E : OpCode.JMP 0A	[2 datoshi]
    /// 10 : OpCode.DUP	[2 datoshi]
    /// 11 : OpCode.PUSHINT32 FFFFFF7F	[1 datoshi]
    /// 16 : OpCode.JMPLE 1E	[2 datoshi]
    /// 18 : OpCode.PUSHINT64 FFFFFFFF00000000	[1 datoshi]
    /// 21 : OpCode.AND	[8 datoshi]
    /// 22 : OpCode.DUP	[2 datoshi]
    /// 23 : OpCode.PUSHINT32 FFFFFF7F	[1 datoshi]
    /// 28 : OpCode.JMPLE 0C	[2 datoshi]
    /// 2A : OpCode.PUSHINT64 0000000001000000	[1 datoshi]
    /// 33 : OpCode.SUB	[8 datoshi]
    /// 34 : OpCode.RET	[0 datoshi]
    /// </remarks>
    [DisplayName("sum")]
    public abstract BigInteger? Sum(BigInteger? a, BigInteger? b);

    #endregion
}<|MERGE_RESOLUTION|>--- conflicted
+++ resolved
@@ -26,12 +26,12 @@
     /// </summary>
     /// <remarks>
     /// Script: VwACeHmL2yhA
-    /// 00 : OpCode.INITSLOT 0002	[64 datoshi]
-    /// 03 : OpCode.LDARG0	[2 datoshi]
-    /// 04 : OpCode.LDARG1	[2 datoshi]
-    /// 05 : OpCode.CAT	[2048 datoshi]
-    /// 06 : OpCode.CONVERT 28	[8192 datoshi]
-    /// 08 : OpCode.RET	[0 datoshi]
+    /// 00 : OpCode.INITSLOT 0002
+    /// 03 : OpCode.LDARG0
+    /// 04 : OpCode.LDARG1
+    /// 05 : OpCode.CAT
+    /// 06 : OpCode.CONVERT 28
+    /// 08 : OpCode.RET
     /// </remarks>
     [DisplayName("byteStringAdd")]
     public abstract byte[]? ByteStringAdd(byte[]? a, byte[]? b);
@@ -40,22 +40,6 @@
     /// Unsafe method
     /// </summary>
     /// <remarks>
-<<<<<<< HEAD
-    /// Script: VwACxUp4eaHPSnh5os9A
-    /// 00 : OpCode.INITSLOT 0002	[64 datoshi]
-    /// 03 : OpCode.NEWSTRUCT0	[16 datoshi]
-    /// 04 : OpCode.DUP	[2 datoshi]
-    /// 05 : OpCode.LDARG0	[2 datoshi]
-    /// 06 : OpCode.LDARG1	[2 datoshi]
-    /// 07 : OpCode.DIV	[8 datoshi]
-    /// 08 : OpCode.APPEND	[8192 datoshi]
-    /// 09 : OpCode.DUP	[2 datoshi]
-    /// 0A : OpCode.LDARG0	[2 datoshi]
-    /// 0B : OpCode.LDARG1	[2 datoshi]
-    /// 0C : OpCode.MOD	[8 datoshi]
-    /// 0D : OpCode.APPEND	[8192 datoshi]
-    /// 0E : OpCode.RET	[0 datoshi]
-=======
     /// Script: VwACeHmieHmhEr9A
     /// 00 : OpCode.INITSLOT 0002
     /// 03 : OpCode.LDARG0
@@ -67,7 +51,6 @@
     /// 09 : OpCode.PUSH2
     /// 0A : OpCode.PACKSTRUCT
     /// 0B : OpCode.RET
->>>>>>> 6e651f53
     /// </remarks>
     [DisplayName("div")]
     public abstract IList<object>? Div(BigInteger? a, BigInteger? b);
@@ -76,23 +59,6 @@
     /// Unsafe method
     /// </summary>
     /// <remarks>
-<<<<<<< HEAD
-    /// Script: VwICeXg07ErBRXBxRWloNK1A
-    /// 00 : OpCode.INITSLOT 0202	[64 datoshi]
-    /// 03 : OpCode.LDARG1	[2 datoshi]
-    /// 04 : OpCode.LDARG0	[2 datoshi]
-    /// 05 : OpCode.CALL EC	[512 datoshi]
-    /// 07 : OpCode.DUP	[2 datoshi]
-    /// 08 : OpCode.UNPACK	[2048 datoshi]
-    /// 09 : OpCode.DROP	[2 datoshi]
-    /// 0A : OpCode.STLOC0	[2 datoshi]
-    /// 0B : OpCode.STLOC1	[2 datoshi]
-    /// 0C : OpCode.DROP	[2 datoshi]
-    /// 0D : OpCode.LDLOC1	[2 datoshi]
-    /// 0E : OpCode.LDLOC0	[2 datoshi]
-    /// 0F : OpCode.CALL AD	[512 datoshi]
-    /// 11 : OpCode.RET	[0 datoshi]
-=======
     /// Script: VwICeXg070rBRXBxRWloNLBA
     /// 00 : OpCode.INITSLOT 0202
     /// 03 : OpCode.LDARG1
@@ -108,7 +74,6 @@
     /// 0E : OpCode.LDLOC0
     /// 0F : OpCode.CALL B0
     /// 11 : OpCode.RET
->>>>>>> 6e651f53
     /// </remarks>
     [DisplayName("mix")]
     public abstract BigInteger? Mix(BigInteger? a, BigInteger? b);
@@ -118,25 +83,25 @@
     /// </summary>
     /// <remarks>
     /// Script: VwACeHmfSgIAAACALgQiCkoC////fzIeA/////8AAAAAkUoC////fzIMAwAAAAABAAAAn0A=
-    /// 00 : OpCode.INITSLOT 0002	[64 datoshi]
-    /// 03 : OpCode.LDARG0	[2 datoshi]
-    /// 04 : OpCode.LDARG1	[2 datoshi]
-    /// 05 : OpCode.SUB	[8 datoshi]
-    /// 06 : OpCode.DUP	[2 datoshi]
-    /// 07 : OpCode.PUSHINT32 00000080	[1 datoshi]
-    /// 0C : OpCode.JMPGE 04	[2 datoshi]
-    /// 0E : OpCode.JMP 0A	[2 datoshi]
-    /// 10 : OpCode.DUP	[2 datoshi]
-    /// 11 : OpCode.PUSHINT32 FFFFFF7F	[1 datoshi]
-    /// 16 : OpCode.JMPLE 1E	[2 datoshi]
-    /// 18 : OpCode.PUSHINT64 FFFFFFFF00000000	[1 datoshi]
-    /// 21 : OpCode.AND	[8 datoshi]
-    /// 22 : OpCode.DUP	[2 datoshi]
-    /// 23 : OpCode.PUSHINT32 FFFFFF7F	[1 datoshi]
-    /// 28 : OpCode.JMPLE 0C	[2 datoshi]
-    /// 2A : OpCode.PUSHINT64 0000000001000000	[1 datoshi]
-    /// 33 : OpCode.SUB	[8 datoshi]
-    /// 34 : OpCode.RET	[0 datoshi]
+    /// 00 : OpCode.INITSLOT 0002
+    /// 03 : OpCode.LDARG0
+    /// 04 : OpCode.LDARG1
+    /// 05 : OpCode.SUB
+    /// 06 : OpCode.DUP
+    /// 07 : OpCode.PUSHINT32 00000080
+    /// 0C : OpCode.JMPGE 04
+    /// 0E : OpCode.JMP 0A
+    /// 10 : OpCode.DUP
+    /// 11 : OpCode.PUSHINT32 FFFFFF7F
+    /// 16 : OpCode.JMPLE 1E
+    /// 18 : OpCode.PUSHINT64 FFFFFFFF00000000
+    /// 21 : OpCode.AND
+    /// 22 : OpCode.DUP
+    /// 23 : OpCode.PUSHINT32 FFFFFF7F
+    /// 28 : OpCode.JMPLE 0C
+    /// 2A : OpCode.PUSHINT64 0000000001000000
+    /// 33 : OpCode.SUB
+    /// 34 : OpCode.RET
     /// </remarks>
     [DisplayName("subtract")]
     public abstract BigInteger? Subtract(BigInteger? a, BigInteger? b);
@@ -146,25 +111,25 @@
     /// </summary>
     /// <remarks>
     /// Script: VwACeHmeSgIAAACALgQiCkoC////fzIeA/////8AAAAAkUoC////fzIMAwAAAAABAAAAn0A=
-    /// 00 : OpCode.INITSLOT 0002	[64 datoshi]
-    /// 03 : OpCode.LDARG0	[2 datoshi]
-    /// 04 : OpCode.LDARG1	[2 datoshi]
-    /// 05 : OpCode.ADD	[8 datoshi]
-    /// 06 : OpCode.DUP	[2 datoshi]
-    /// 07 : OpCode.PUSHINT32 00000080	[1 datoshi]
-    /// 0C : OpCode.JMPGE 04	[2 datoshi]
-    /// 0E : OpCode.JMP 0A	[2 datoshi]
-    /// 10 : OpCode.DUP	[2 datoshi]
-    /// 11 : OpCode.PUSHINT32 FFFFFF7F	[1 datoshi]
-    /// 16 : OpCode.JMPLE 1E	[2 datoshi]
-    /// 18 : OpCode.PUSHINT64 FFFFFFFF00000000	[1 datoshi]
-    /// 21 : OpCode.AND	[8 datoshi]
-    /// 22 : OpCode.DUP	[2 datoshi]
-    /// 23 : OpCode.PUSHINT32 FFFFFF7F	[1 datoshi]
-    /// 28 : OpCode.JMPLE 0C	[2 datoshi]
-    /// 2A : OpCode.PUSHINT64 0000000001000000	[1 datoshi]
-    /// 33 : OpCode.SUB	[8 datoshi]
-    /// 34 : OpCode.RET	[0 datoshi]
+    /// 00 : OpCode.INITSLOT 0002
+    /// 03 : OpCode.LDARG0
+    /// 04 : OpCode.LDARG1
+    /// 05 : OpCode.ADD
+    /// 06 : OpCode.DUP
+    /// 07 : OpCode.PUSHINT32 00000080
+    /// 0C : OpCode.JMPGE 04
+    /// 0E : OpCode.JMP 0A
+    /// 10 : OpCode.DUP
+    /// 11 : OpCode.PUSHINT32 FFFFFF7F
+    /// 16 : OpCode.JMPLE 1E
+    /// 18 : OpCode.PUSHINT64 FFFFFFFF00000000
+    /// 21 : OpCode.AND
+    /// 22 : OpCode.DUP
+    /// 23 : OpCode.PUSHINT32 FFFFFF7F
+    /// 28 : OpCode.JMPLE 0C
+    /// 2A : OpCode.PUSHINT64 0000000001000000
+    /// 33 : OpCode.SUB
+    /// 34 : OpCode.RET
     /// </remarks>
     [DisplayName("sum")]
     public abstract BigInteger? Sum(BigInteger? a, BigInteger? b);
