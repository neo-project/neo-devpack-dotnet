using Neo.Cryptography.ECC;
using System;
using System.Collections.Generic;
using System.ComponentModel;
using System.Numerics;

namespace Neo.SmartContract.Testing;

public abstract class Contract_Lambda(Neo.SmartContract.Testing.SmartContractInitialize initialize) : Neo.SmartContract.Testing.SmartContract(initialize), IContractInfo
{
    #region Compiled data

    public static Neo.SmartContract.Manifest.ContractManifest Manifest => Neo.SmartContract.Manifest.ContractManifest.Parse(@"{""name"":""Contract_Lambda"",""groups"":[],""features"":{},""supportedstandards"":[],""abi"":{""methods"":[{""name"":""checkZero"",""parameters"":[{""name"":""i"",""type"":""Integer""}],""returntype"":""Boolean"",""offset"":0,""safe"":false},{""name"":""checkZero2"",""parameters"":[{""name"":""num"",""type"":""Integer""}],""returntype"":""Boolean"",""offset"":11,""safe"":false},{""name"":""checkZero3"",""parameters"":[{""name"":""num"",""type"":""Integer""}],""returntype"":""Boolean"",""offset"":30,""safe"":false},{""name"":""checkPositiveOdd"",""parameters"":[{""name"":""i"",""type"":""Integer""}],""returntype"":""Boolean"",""offset"":53,""safe"":false},{""name"":""invokeSum"",""parameters"":[{""name"":""a"",""type"":""Integer""},{""name"":""b"",""type"":""Integer""}],""returntype"":""Integer"",""offset"":64,""safe"":false},{""name"":""invokeSum2"",""parameters"":[{""name"":""a"",""type"":""Integer""},{""name"":""b"",""type"":""Integer""}],""returntype"":""Integer"",""offset"":76,""safe"":false},{""name"":""fibo"",""parameters"":[{""name"":""c"",""type"":""Integer""}],""returntype"":""Integer"",""offset"":110,""safe"":false},{""name"":""changeName"",""parameters"":[{""name"":""name"",""type"":""String""}],""returntype"":""String"",""offset"":149,""safe"":false},{""name"":""changeName2"",""parameters"":[{""name"":""name"",""type"":""String""}],""returntype"":""String"",""offset"":176,""safe"":false},{""name"":""forEachVar"",""parameters"":[{""name"":""array"",""type"":""Array""}],""returntype"":""Array"",""offset"":219,""safe"":false},{""name"":""forVar"",""parameters"":[{""name"":""array"",""type"":""Array""}],""returntype"":""Array"",""offset"":285,""safe"":false},{""name"":""anyGreatThanZero"",""parameters"":[{""name"":""array"",""type"":""Array""}],""returntype"":""Boolean"",""offset"":350,""safe"":false},{""name"":""anyGreatThan"",""parameters"":[{""name"":""array"",""type"":""Array""},{""name"":""target"",""type"":""Integer""}],""returntype"":""Boolean"",""offset"":401,""safe"":false},{""name"":""whereGreaterThanZero"",""parameters"":[{""name"":""array"",""type"":""Array""}],""returntype"":""Array"",""offset"":424,""safe"":false},{""name"":""testLambdaDefault"",""parameters"":[{""name"":""a"",""type"":""Integer""}],""returntype"":""Integer"",""offset"":478,""safe"":false},{""name"":""testLambdaNotDefault"",""parameters"":[{""name"":""a"",""type"":""Integer""},{""name"":""b"",""type"":""Integer""}],""returntype"":""Integer"",""offset"":499,""safe"":false},{""name"":""_initialize"",""parameters"":[],""returntype"":""Void"",""offset"":520,""safe"":false}],""events"":[]},""permissions"":[],""trusts"":[],""extra"":{""nef"":{""optimization"":""All""}}}");

    /// <summary>
    /// Optimization: "All"
    /// </summary>
    public static Neo.SmartContract.NefFile Nef => Neo.IO.Helper.AsSerializable<Neo.SmartContract.NefFile>(Convert.FromBase64String(@"TkVGM1Rlc3RpbmdFbmdpbmUAAAAAAAAAAAAAAAAAAAAAAAAAAAAAAAAAAAAAAAAAAAAAAAAAAAAAAAAAAAAAAAAAAAAAAAAAAP0pAlcAAXgKBwIAADZAVwABeAr8AQAANANAVwACeXg2QFcBARBweGhhCggAAAA07EBXAAF4WZdAVwABeArZAQAANkBXAAJ5eArdAQAANkBXAQIRcHl4aGQKEAAAADQDQFcAA3p5eDZAVwACeHmeXJ5AVwEBC3BoZQoKAAAAZXhdNkBXAAF4ErUmBHhAeBGfXTZ4Ep9dNp5AVwEBeGYKFAAAAHBeDAQgISEhi9soZmg2QF5AVwIBeGcHChIAAABwChwAAABxaDZFaTZAXwcMBCAhISGL2yhnB18HQF8HQFcGAcJweEpxynIQcyITaWvOdGhsZwgKKQAAAM9rnHNrajDtwnFoSnLKcxB0Ig1qbM51aW02z2ycdGxrMPNpQF8IQFcGAcJwEHEiFXhpznJoamcJCi0AAADPaUqccUVpeMq1JOnCcWhKcspzEHQiDWpsznVpbTbPbJx0bGsw82lAXwlAVwABCikAAAB4NANAVwQCeEpwynEQciIQaGrOc2t5NiYECEBqnHJqaTDwCUBXAAF4ELdAVwACeWcKCgkAAAB4NM1AVwABeF8Kt0BXAAEKLAAAAHg0A0BXBQLCcHhKccpyEHMiEWlrznRseTYmBWhsz2ucc2tqMO9oQFcAAXgQt0BXAQEKCwAAAHAReGg2QFcAAnh5nkBXAQIKCwAAAHB5eGg2QFcAAnh5nkBWDEBXAAF4EJdAVwABeBC3JAQJQHgSohGXQFcAAnh5nkADeYs5"));

    #endregion

    #region Unsafe methods

    /// <summary>
    /// Unsafe method
    /// </summary>
    /// <remarks>
    /// Script: VwACeWcKCgkAAAB4NM1A
    /// 00 : OpCode.INITSLOT 0002 [64 datoshi]
    /// 03 : OpCode.LDARG1 [2 datoshi]
    /// 04 : OpCode.STSFLD 0A [2 datoshi]
    /// 06 : OpCode.PUSHA 09000000 [4 datoshi]
    /// 0B : OpCode.LDARG0 [2 datoshi]
    /// 0C : OpCode.CALL CD [512 datoshi]
    /// 0E : OpCode.RET [0 datoshi]
    /// </remarks>
    [DisplayName("anyGreatThan")]
    public abstract bool? AnyGreatThan(IList<object>? array, BigInteger? target);

    /// <summary>
    /// Unsafe method
    /// </summary>
    /// <remarks>
    /// Script: VwABCikAAAB4NANA
    /// 00 : OpCode.INITSLOT 0001 [64 datoshi]
    /// 03 : OpCode.PUSHA 29000000 [4 datoshi]
    /// 08 : OpCode.LDARG0 [2 datoshi]
    /// 09 : OpCode.CALL 03 [512 datoshi]
    /// 0B : OpCode.RET [0 datoshi]
    /// </remarks>
    [DisplayName("anyGreatThanZero")]
    public abstract bool? AnyGreatThanZero(IList<object>? array);

    /// <summary>
    /// Unsafe method
    /// </summary>
    /// <remarks>
    /// Script: VwEBeGYKFAAAAHBeDCAhISGL2yhmaDZA
    /// 00 : OpCode.INITSLOT 0101 [64 datoshi]
    /// 03 : OpCode.LDARG0 [2 datoshi]
    /// 04 : OpCode.STSFLD6 [2 datoshi]
    /// 05 : OpCode.PUSHA 14000000 [4 datoshi]
    /// 0A : OpCode.STLOC0 [2 datoshi]
    /// 0B : OpCode.LDSFLD6 [2 datoshi]
    /// 0C : OpCode.PUSHDATA1 20212121 [8 datoshi]
    /// 12 : OpCode.CAT [2048 datoshi]
    /// 13 : OpCode.CONVERT 28 'ByteString' [8192 datoshi]
    /// 15 : OpCode.STSFLD6 [2 datoshi]
    /// 16 : OpCode.LDLOC0 [2 datoshi]
    /// 17 : OpCode.CALLA [512 datoshi]
    /// 18 : OpCode.RET [0 datoshi]
    /// </remarks>
    [DisplayName("changeName")]
    public abstract string? ChangeName(string? name);

    /// <summary>
    /// Unsafe method
    /// </summary>
    /// <remarks>
    /// Script: VwIBeGcHChIAAABwChwAAABxaDZFaTZA
    /// 00 : OpCode.INITSLOT 0201 [64 datoshi]
    /// 03 : OpCode.LDARG0 [2 datoshi]
    /// 04 : OpCode.STSFLD 07 [2 datoshi]
    /// 06 : OpCode.PUSHA 12000000 [4 datoshi]
    /// 0B : OpCode.STLOC0 [2 datoshi]
    /// 0C : OpCode.PUSHA 1C000000 [4 datoshi]
    /// 11 : OpCode.STLOC1 [2 datoshi]
    /// 12 : OpCode.LDLOC0 [2 datoshi]
    /// 13 : OpCode.CALLA [512 datoshi]
    /// 14 : OpCode.DROP [2 datoshi]
    /// 15 : OpCode.LDLOC1 [2 datoshi]
    /// 16 : OpCode.CALLA [512 datoshi]
    /// 17 : OpCode.RET [0 datoshi]
    /// </remarks>
    [DisplayName("changeName2")]
    public abstract string? ChangeName2(string? name);

    /// <summary>
    /// Unsafe method
    /// </summary>
    /// <remarks>
<<<<<<< HEAD
    /// Script: VwABeArZAQAANkA=
    /// 00 : OpCode.INITSLOT 0001
    /// 03 : OpCode.LDARG0
    /// 04 : OpCode.PUSHA D9010000
    /// 09 : OpCode.CALLA
    /// 0A : OpCode.RET
=======
    /// Script: VwABeApJAwAANkA=
    /// 00 : OpCode.INITSLOT 0001 [64 datoshi]
    /// 03 : OpCode.LDARG0 [2 datoshi]
    /// 04 : OpCode.PUSHA 49030000 [4 datoshi]
    /// 09 : OpCode.CALLA [512 datoshi]
    /// 0A : OpCode.RET [0 datoshi]
>>>>>>> 91ea6450
    /// </remarks>
    [DisplayName("checkPositiveOdd")]
    public abstract bool? CheckPositiveOdd(BigInteger? i);

    /// <summary>
    /// Unsafe method
    /// </summary>
    /// <remarks>
<<<<<<< HEAD
    /// Script: VwABeAoHAgAANkA=
    /// 00 : OpCode.INITSLOT 0001
    /// 03 : OpCode.LDARG0
    /// 04 : OpCode.PUSHA 07020000
    /// 09 : OpCode.CALLA
    /// 0A : OpCode.RET
=======
    /// Script: VwABeAp3AwAANkA=
    /// 00 : OpCode.INITSLOT 0001 [64 datoshi]
    /// 03 : OpCode.LDARG0 [2 datoshi]
    /// 04 : OpCode.PUSHA 77030000 [4 datoshi]
    /// 09 : OpCode.CALLA [512 datoshi]
    /// 0A : OpCode.RET [0 datoshi]
>>>>>>> 91ea6450
    /// </remarks>
    [DisplayName("checkZero")]
    public abstract bool? CheckZero(BigInteger? i);

    /// <summary>
    /// Unsafe method
    /// </summary>
    /// <remarks>
<<<<<<< HEAD
    /// Script: VwABeAr8AQAANANA
    /// 00 : OpCode.INITSLOT 0001
    /// 03 : OpCode.LDARG0
    /// 04 : OpCode.PUSHA FC010000
    /// 09 : OpCode.CALL 03
    /// 0B : OpCode.RET
=======
    /// Script: VwABeApsAwAANANA
    /// 00 : OpCode.INITSLOT 0001 [64 datoshi]
    /// 03 : OpCode.LDARG0 [2 datoshi]
    /// 04 : OpCode.PUSHA 6C030000 [4 datoshi]
    /// 09 : OpCode.CALL 03 [512 datoshi]
    /// 0B : OpCode.RET [0 datoshi]
>>>>>>> 91ea6450
    /// </remarks>
    [DisplayName("checkZero2")]
    public abstract bool? CheckZero2(BigInteger? num);

    /// <summary>
    /// Unsafe method
    /// </summary>
    /// <remarks>
    /// Script: VwEBEHB4aGEKCAAAADTsQA==
    /// 00 : OpCode.INITSLOT 0101 [64 datoshi]
    /// 03 : OpCode.PUSH0 [1 datoshi]
    /// 04 : OpCode.STLOC0 [2 datoshi]
    /// 05 : OpCode.LDARG0 [2 datoshi]
    /// 06 : OpCode.LDLOC0 [2 datoshi]
    /// 07 : OpCode.STSFLD1 [2 datoshi]
    /// 08 : OpCode.PUSHA 08000000 [4 datoshi]
    /// 0D : OpCode.CALL EC [512 datoshi]
    /// 0F : OpCode.RET [0 datoshi]
    /// </remarks>
    [DisplayName("checkZero3")]
    public abstract bool? CheckZero3(BigInteger? num);

    /// <summary>
    /// Unsafe method
    /// </summary>
    /// <remarks>
    /// Script: VwEBC3BoZQoKAAAAZXhdNkA=
    /// 00 : OpCode.INITSLOT 0101 [64 datoshi]
    /// 03 : OpCode.PUSHNULL [1 datoshi]
    /// 04 : OpCode.STLOC0 [2 datoshi]
    /// 05 : OpCode.LDLOC0 [2 datoshi]
    /// 06 : OpCode.STSFLD5 [2 datoshi]
    /// 07 : OpCode.PUSHA 0A000000 [4 datoshi]
    /// 0C : OpCode.STSFLD5 [2 datoshi]
    /// 0D : OpCode.LDARG0 [2 datoshi]
    /// 0E : OpCode.LDSFLD5 [2 datoshi]
    /// 0F : OpCode.CALLA [512 datoshi]
    /// 10 : OpCode.RET [0 datoshi]
    /// </remarks>
    [DisplayName("fibo")]
    public abstract BigInteger? Fibo(BigInteger? c);

    /// <summary>
    /// Unsafe method
    /// </summary>
    /// <remarks>
    /// Script: VwYBwnB4SnHKchBzIhNpa850aGxnCAopAAAAz2ucc2tqMO3CcWhKcspzEHQiDWpsznVpbTbPbJx0bGsw82lA
    /// 00 : OpCode.INITSLOT 0601 [64 datoshi]
    /// 03 : OpCode.NEWARRAY0 [16 datoshi]
    /// 04 : OpCode.STLOC0 [2 datoshi]
    /// 05 : OpCode.LDARG0 [2 datoshi]
    /// 06 : OpCode.DUP [2 datoshi]
    /// 07 : OpCode.STLOC1 [2 datoshi]
    /// 08 : OpCode.SIZE [4 datoshi]
    /// 09 : OpCode.STLOC2 [2 datoshi]
    /// 0A : OpCode.PUSH0 [1 datoshi]
    /// 0B : OpCode.STLOC3 [2 datoshi]
    /// 0C : OpCode.JMP 13 [2 datoshi]
    /// 0E : OpCode.LDLOC1 [2 datoshi]
    /// 0F : OpCode.LDLOC3 [2 datoshi]
    /// 10 : OpCode.PICKITEM [64 datoshi]
    /// 11 : OpCode.STLOC4 [2 datoshi]
    /// 12 : OpCode.LDLOC0 [2 datoshi]
    /// 13 : OpCode.LDLOC4 [2 datoshi]
    /// 14 : OpCode.STSFLD 08 [2 datoshi]
    /// 16 : OpCode.PUSHA 29000000 [4 datoshi]
    /// 1B : OpCode.APPEND [8192 datoshi]
    /// 1C : OpCode.LDLOC3 [2 datoshi]
    /// 1D : OpCode.INC [4 datoshi]
    /// 1E : OpCode.STLOC3 [2 datoshi]
    /// 1F : OpCode.LDLOC3 [2 datoshi]
    /// 20 : OpCode.LDLOC2 [2 datoshi]
    /// 21 : OpCode.JMPLT ED [2 datoshi]
    /// 23 : OpCode.NEWARRAY0 [16 datoshi]
    /// 24 : OpCode.STLOC1 [2 datoshi]
    /// 25 : OpCode.LDLOC0 [2 datoshi]
    /// 26 : OpCode.DUP [2 datoshi]
    /// 27 : OpCode.STLOC2 [2 datoshi]
    /// 28 : OpCode.SIZE [4 datoshi]
    /// 29 : OpCode.STLOC3 [2 datoshi]
    /// 2A : OpCode.PUSH0 [1 datoshi]
    /// 2B : OpCode.STLOC4 [2 datoshi]
    /// 2C : OpCode.JMP 0D [2 datoshi]
    /// 2E : OpCode.LDLOC2 [2 datoshi]
    /// 2F : OpCode.LDLOC4 [2 datoshi]
    /// 30 : OpCode.PICKITEM [64 datoshi]
    /// 31 : OpCode.STLOC5 [2 datoshi]
    /// 32 : OpCode.LDLOC1 [2 datoshi]
    /// 33 : OpCode.LDLOC5 [2 datoshi]
    /// 34 : OpCode.CALLA [512 datoshi]
    /// 35 : OpCode.APPEND [8192 datoshi]
    /// 36 : OpCode.LDLOC4 [2 datoshi]
    /// 37 : OpCode.INC [4 datoshi]
    /// 38 : OpCode.STLOC4 [2 datoshi]
    /// 39 : OpCode.LDLOC4 [2 datoshi]
    /// 3A : OpCode.LDLOC3 [2 datoshi]
    /// 3B : OpCode.JMPLT F3 [2 datoshi]
    /// 3D : OpCode.LDLOC1 [2 datoshi]
    /// 3E : OpCode.RET [0 datoshi]
    /// </remarks>
    [DisplayName("forEachVar")]
    public abstract IList<object>? ForEachVar(IList<object>? array);

    /// <summary>
    /// Unsafe method
    /// </summary>
    /// <remarks>
<<<<<<< HEAD
    /// Script: VwYBwnAQcSIVeGnOcmhqZwkKLQAAAM9pSpxxRWl4yrUk6cJxaEpyynMQdCINamzOdWltNs9snHRsazDzaUA=
    /// 00 : OpCode.INITSLOT 0601
    /// 03 : OpCode.NEWARRAY0
    /// 04 : OpCode.STLOC0
    /// 05 : OpCode.PUSH0
    /// 06 : OpCode.STLOC1
    /// 07 : OpCode.JMP 15
    /// 09 : OpCode.LDARG0
    /// 0A : OpCode.LDLOC1
    /// 0B : OpCode.PICKITEM
    /// 0C : OpCode.STLOC2
    /// 0D : OpCode.LDLOC0
    /// 0E : OpCode.LDLOC2
    /// 0F : OpCode.STSFLD 09
    /// 11 : OpCode.PUSHA 2D000000
    /// 16 : OpCode.APPEND
    /// 17 : OpCode.LDLOC1
    /// 18 : OpCode.DUP
    /// 19 : OpCode.INC
    /// 1A : OpCode.STLOC1
    /// 1B : OpCode.DROP
    /// 1C : OpCode.LDLOC1
    /// 1D : OpCode.LDARG0
    /// 1E : OpCode.SIZE
    /// 1F : OpCode.LT
    /// 20 : OpCode.JMPIF E9
    /// 22 : OpCode.NEWARRAY0
    /// 23 : OpCode.STLOC1
    /// 24 : OpCode.LDLOC0
    /// 25 : OpCode.DUP
    /// 26 : OpCode.STLOC2
    /// 27 : OpCode.SIZE
    /// 28 : OpCode.STLOC3
    /// 29 : OpCode.PUSH0
    /// 2A : OpCode.STLOC4
    /// 2B : OpCode.JMP 0D
    /// 2D : OpCode.LDLOC2
    /// 2E : OpCode.LDLOC4
    /// 2F : OpCode.PICKITEM
    /// 30 : OpCode.STLOC5
    /// 31 : OpCode.LDLOC1
    /// 32 : OpCode.LDLOC5
    /// 33 : OpCode.CALLA
    /// 34 : OpCode.APPEND
    /// 35 : OpCode.LDLOC4
    /// 36 : OpCode.INC
    /// 37 : OpCode.STLOC4
    /// 38 : OpCode.LDLOC4
    /// 39 : OpCode.LDLOC3
    /// 3A : OpCode.JMPLT F3
    /// 3C : OpCode.LDLOC1
    /// 3D : OpCode.RET
=======
    /// Script: VwYBwnAQcSJDeGnOcmhqZwkKWwAAAM9pSpxKAgAAAIAuBCIKSgL///9/Mh4D/////wAAAACRSgL///9/MgwDAAAAAAEAAACfcUVpeMq1JLvCcWhKcspzEHQiDWpsznVpbTbPbJx0bGsw82lA
    /// 00 : OpCode.INITSLOT 0601 [64 datoshi]
    /// 03 : OpCode.NEWARRAY0 [16 datoshi]
    /// 04 : OpCode.STLOC0 [2 datoshi]
    /// 05 : OpCode.PUSH0 [1 datoshi]
    /// 06 : OpCode.STLOC1 [2 datoshi]
    /// 07 : OpCode.JMP 43 [2 datoshi]
    /// 09 : OpCode.LDARG0 [2 datoshi]
    /// 0A : OpCode.LDLOC1 [2 datoshi]
    /// 0B : OpCode.PICKITEM [64 datoshi]
    /// 0C : OpCode.STLOC2 [2 datoshi]
    /// 0D : OpCode.LDLOC0 [2 datoshi]
    /// 0E : OpCode.LDLOC2 [2 datoshi]
    /// 0F : OpCode.STSFLD 09 [2 datoshi]
    /// 11 : OpCode.PUSHA 5B000000 [4 datoshi]
    /// 16 : OpCode.APPEND [8192 datoshi]
    /// 17 : OpCode.LDLOC1 [2 datoshi]
    /// 18 : OpCode.DUP [2 datoshi]
    /// 19 : OpCode.INC [4 datoshi]
    /// 1A : OpCode.DUP [2 datoshi]
    /// 1B : OpCode.PUSHINT32 00000080 [1 datoshi]
    /// 20 : OpCode.JMPGE 04 [2 datoshi]
    /// 22 : OpCode.JMP 0A [2 datoshi]
    /// 24 : OpCode.DUP [2 datoshi]
    /// 25 : OpCode.PUSHINT32 FFFFFF7F [1 datoshi]
    /// 2A : OpCode.JMPLE 1E [2 datoshi]
    /// 2C : OpCode.PUSHINT64 FFFFFFFF00000000 [1 datoshi]
    /// 35 : OpCode.AND [8 datoshi]
    /// 36 : OpCode.DUP [2 datoshi]
    /// 37 : OpCode.PUSHINT32 FFFFFF7F [1 datoshi]
    /// 3C : OpCode.JMPLE 0C [2 datoshi]
    /// 3E : OpCode.PUSHINT64 0000000001000000 [1 datoshi]
    /// 47 : OpCode.SUB [8 datoshi]
    /// 48 : OpCode.STLOC1 [2 datoshi]
    /// 49 : OpCode.DROP [2 datoshi]
    /// 4A : OpCode.LDLOC1 [2 datoshi]
    /// 4B : OpCode.LDARG0 [2 datoshi]
    /// 4C : OpCode.SIZE [4 datoshi]
    /// 4D : OpCode.LT [8 datoshi]
    /// 4E : OpCode.JMPIF BB [2 datoshi]
    /// 50 : OpCode.NEWARRAY0 [16 datoshi]
    /// 51 : OpCode.STLOC1 [2 datoshi]
    /// 52 : OpCode.LDLOC0 [2 datoshi]
    /// 53 : OpCode.DUP [2 datoshi]
    /// 54 : OpCode.STLOC2 [2 datoshi]
    /// 55 : OpCode.SIZE [4 datoshi]
    /// 56 : OpCode.STLOC3 [2 datoshi]
    /// 57 : OpCode.PUSH0 [1 datoshi]
    /// 58 : OpCode.STLOC4 [2 datoshi]
    /// 59 : OpCode.JMP 0D [2 datoshi]
    /// 5B : OpCode.LDLOC2 [2 datoshi]
    /// 5C : OpCode.LDLOC4 [2 datoshi]
    /// 5D : OpCode.PICKITEM [64 datoshi]
    /// 5E : OpCode.STLOC5 [2 datoshi]
    /// 5F : OpCode.LDLOC1 [2 datoshi]
    /// 60 : OpCode.LDLOC5 [2 datoshi]
    /// 61 : OpCode.CALLA [512 datoshi]
    /// 62 : OpCode.APPEND [8192 datoshi]
    /// 63 : OpCode.LDLOC4 [2 datoshi]
    /// 64 : OpCode.INC [4 datoshi]
    /// 65 : OpCode.STLOC4 [2 datoshi]
    /// 66 : OpCode.LDLOC4 [2 datoshi]
    /// 67 : OpCode.LDLOC3 [2 datoshi]
    /// 68 : OpCode.JMPLT F3 [2 datoshi]
    /// 6A : OpCode.LDLOC1 [2 datoshi]
    /// 6B : OpCode.RET [0 datoshi]
>>>>>>> 91ea6450
    /// </remarks>
    [DisplayName("forVar")]
    public abstract IList<object>? ForVar(IList<object>? array);

    /// <summary>
    /// Unsafe method
    /// </summary>
    /// <remarks>
<<<<<<< HEAD
    /// Script: VwACeXgK3QEAADZA
    /// 00 : OpCode.INITSLOT 0002
    /// 03 : OpCode.LDARG1
    /// 04 : OpCode.LDARG0
    /// 05 : OpCode.PUSHA DD010000
    /// 0A : OpCode.CALLA
    /// 0B : OpCode.RET
=======
    /// Script: VwACeXgKTQMAADZA
    /// 00 : OpCode.INITSLOT 0002 [64 datoshi]
    /// 03 : OpCode.LDARG1 [2 datoshi]
    /// 04 : OpCode.LDARG0 [2 datoshi]
    /// 05 : OpCode.PUSHA 4D030000 [4 datoshi]
    /// 0A : OpCode.CALLA [512 datoshi]
    /// 0B : OpCode.RET [0 datoshi]
>>>>>>> 91ea6450
    /// </remarks>
    [DisplayName("invokeSum")]
    public abstract BigInteger? InvokeSum(BigInteger? a, BigInteger? b);

    /// <summary>
    /// Unsafe method
    /// </summary>
    /// <remarks>
    /// Script: VwECEXB5eGhkChAAAAA0A0A=
    /// 00 : OpCode.INITSLOT 0102 [64 datoshi]
    /// 03 : OpCode.PUSH1 [1 datoshi]
    /// 04 : OpCode.STLOC0 [2 datoshi]
    /// 05 : OpCode.LDARG1 [2 datoshi]
    /// 06 : OpCode.LDARG0 [2 datoshi]
    /// 07 : OpCode.LDLOC0 [2 datoshi]
    /// 08 : OpCode.STSFLD4 [2 datoshi]
    /// 09 : OpCode.PUSHA 10000000 [4 datoshi]
    /// 0E : OpCode.CALL 03 [512 datoshi]
    /// 10 : OpCode.RET [0 datoshi]
    /// </remarks>
    [DisplayName("invokeSum2")]
    public abstract BigInteger? InvokeSum2(BigInteger? a, BigInteger? b);

    /// <summary>
    /// Unsafe method
    /// </summary>
    /// <remarks>
    /// Script: VwEBCgsAAABwEXhoNkA=
    /// 00 : OpCode.INITSLOT 0101 [64 datoshi]
    /// 03 : OpCode.PUSHA 0B000000 [4 datoshi]
    /// 08 : OpCode.STLOC0 [2 datoshi]
    /// 09 : OpCode.PUSH1 [1 datoshi]
    /// 0A : OpCode.LDARG0 [2 datoshi]
    /// 0B : OpCode.LDLOC0 [2 datoshi]
    /// 0C : OpCode.CALLA [512 datoshi]
    /// 0D : OpCode.RET [0 datoshi]
    /// </remarks>
    [DisplayName("testLambdaDefault")]
    public abstract BigInteger? TestLambdaDefault(BigInteger? a);

    /// <summary>
    /// Unsafe method
    /// </summary>
    /// <remarks>
    /// Script: VwECCgsAAABweXhoNkA=
    /// 00 : OpCode.INITSLOT 0102 [64 datoshi]
    /// 03 : OpCode.PUSHA 0B000000 [4 datoshi]
    /// 08 : OpCode.STLOC0 [2 datoshi]
    /// 09 : OpCode.LDARG1 [2 datoshi]
    /// 0A : OpCode.LDARG0 [2 datoshi]
    /// 0B : OpCode.LDLOC0 [2 datoshi]
    /// 0C : OpCode.CALLA [512 datoshi]
    /// 0D : OpCode.RET [0 datoshi]
    /// </remarks>
    [DisplayName("testLambdaNotDefault")]
    public abstract BigInteger? TestLambdaNotDefault(BigInteger? a, BigInteger? b);

    /// <summary>
    /// Unsafe method
    /// </summary>
    /// <remarks>
    /// Script: VwABCiwAAAB4NANA
    /// 00 : OpCode.INITSLOT 0001 [64 datoshi]
    /// 03 : OpCode.PUSHA 2C000000 [4 datoshi]
    /// 08 : OpCode.LDARG0 [2 datoshi]
    /// 09 : OpCode.CALL 03 [512 datoshi]
    /// 0B : OpCode.RET [0 datoshi]
    /// </remarks>
    [DisplayName("whereGreaterThanZero")]
    public abstract IList<object>? WhereGreaterThanZero(IList<object>? array);

    #endregion
}<|MERGE_RESOLUTION|>--- conflicted
+++ resolved
@@ -99,21 +99,12 @@
     /// Unsafe method
     /// </summary>
     /// <remarks>
-<<<<<<< HEAD
     /// Script: VwABeArZAQAANkA=
-    /// 00 : OpCode.INITSLOT 0001
-    /// 03 : OpCode.LDARG0
-    /// 04 : OpCode.PUSHA D9010000
-    /// 09 : OpCode.CALLA
-    /// 0A : OpCode.RET
-=======
-    /// Script: VwABeApJAwAANkA=
-    /// 00 : OpCode.INITSLOT 0001 [64 datoshi]
-    /// 03 : OpCode.LDARG0 [2 datoshi]
-    /// 04 : OpCode.PUSHA 49030000 [4 datoshi]
+    /// 00 : OpCode.INITSLOT 0001 [64 datoshi]
+    /// 03 : OpCode.LDARG0 [2 datoshi]
+    /// 04 : OpCode.PUSHA D9010000 [4 datoshi]
     /// 09 : OpCode.CALLA [512 datoshi]
     /// 0A : OpCode.RET [0 datoshi]
->>>>>>> 91ea6450
     /// </remarks>
     [DisplayName("checkPositiveOdd")]
     public abstract bool? CheckPositiveOdd(BigInteger? i);
@@ -122,21 +113,12 @@
     /// Unsafe method
     /// </summary>
     /// <remarks>
-<<<<<<< HEAD
     /// Script: VwABeAoHAgAANkA=
-    /// 00 : OpCode.INITSLOT 0001
-    /// 03 : OpCode.LDARG0
-    /// 04 : OpCode.PUSHA 07020000
-    /// 09 : OpCode.CALLA
-    /// 0A : OpCode.RET
-=======
-    /// Script: VwABeAp3AwAANkA=
-    /// 00 : OpCode.INITSLOT 0001 [64 datoshi]
-    /// 03 : OpCode.LDARG0 [2 datoshi]
-    /// 04 : OpCode.PUSHA 77030000 [4 datoshi]
+    /// 00 : OpCode.INITSLOT 0001 [64 datoshi]
+    /// 03 : OpCode.LDARG0 [2 datoshi]
+    /// 04 : OpCode.PUSHA 07020000 [4 datoshi]
     /// 09 : OpCode.CALLA [512 datoshi]
     /// 0A : OpCode.RET [0 datoshi]
->>>>>>> 91ea6450
     /// </remarks>
     [DisplayName("checkZero")]
     public abstract bool? CheckZero(BigInteger? i);
@@ -145,21 +127,12 @@
     /// Unsafe method
     /// </summary>
     /// <remarks>
-<<<<<<< HEAD
     /// Script: VwABeAr8AQAANANA
-    /// 00 : OpCode.INITSLOT 0001
-    /// 03 : OpCode.LDARG0
-    /// 04 : OpCode.PUSHA FC010000
-    /// 09 : OpCode.CALL 03
-    /// 0B : OpCode.RET
-=======
-    /// Script: VwABeApsAwAANANA
-    /// 00 : OpCode.INITSLOT 0001 [64 datoshi]
-    /// 03 : OpCode.LDARG0 [2 datoshi]
-    /// 04 : OpCode.PUSHA 6C030000 [4 datoshi]
+    /// 00 : OpCode.INITSLOT 0001 [64 datoshi]
+    /// 03 : OpCode.LDARG0 [2 datoshi]
+    /// 04 : OpCode.PUSHA FC010000 [4 datoshi]
     /// 09 : OpCode.CALL 03 [512 datoshi]
     /// 0B : OpCode.RET [0 datoshi]
->>>>>>> 91ea6450
     /// </remarks>
     [DisplayName("checkZero2")]
     public abstract bool? CheckZero2(BigInteger? num);
@@ -267,67 +240,13 @@
     /// Unsafe method
     /// </summary>
     /// <remarks>
-<<<<<<< HEAD
     /// Script: VwYBwnAQcSIVeGnOcmhqZwkKLQAAAM9pSpxxRWl4yrUk6cJxaEpyynMQdCINamzOdWltNs9snHRsazDzaUA=
-    /// 00 : OpCode.INITSLOT 0601
-    /// 03 : OpCode.NEWARRAY0
-    /// 04 : OpCode.STLOC0
-    /// 05 : OpCode.PUSH0
-    /// 06 : OpCode.STLOC1
-    /// 07 : OpCode.JMP 15
-    /// 09 : OpCode.LDARG0
-    /// 0A : OpCode.LDLOC1
-    /// 0B : OpCode.PICKITEM
-    /// 0C : OpCode.STLOC2
-    /// 0D : OpCode.LDLOC0
-    /// 0E : OpCode.LDLOC2
-    /// 0F : OpCode.STSFLD 09
-    /// 11 : OpCode.PUSHA 2D000000
-    /// 16 : OpCode.APPEND
-    /// 17 : OpCode.LDLOC1
-    /// 18 : OpCode.DUP
-    /// 19 : OpCode.INC
-    /// 1A : OpCode.STLOC1
-    /// 1B : OpCode.DROP
-    /// 1C : OpCode.LDLOC1
-    /// 1D : OpCode.LDARG0
-    /// 1E : OpCode.SIZE
-    /// 1F : OpCode.LT
-    /// 20 : OpCode.JMPIF E9
-    /// 22 : OpCode.NEWARRAY0
-    /// 23 : OpCode.STLOC1
-    /// 24 : OpCode.LDLOC0
-    /// 25 : OpCode.DUP
-    /// 26 : OpCode.STLOC2
-    /// 27 : OpCode.SIZE
-    /// 28 : OpCode.STLOC3
-    /// 29 : OpCode.PUSH0
-    /// 2A : OpCode.STLOC4
-    /// 2B : OpCode.JMP 0D
-    /// 2D : OpCode.LDLOC2
-    /// 2E : OpCode.LDLOC4
-    /// 2F : OpCode.PICKITEM
-    /// 30 : OpCode.STLOC5
-    /// 31 : OpCode.LDLOC1
-    /// 32 : OpCode.LDLOC5
-    /// 33 : OpCode.CALLA
-    /// 34 : OpCode.APPEND
-    /// 35 : OpCode.LDLOC4
-    /// 36 : OpCode.INC
-    /// 37 : OpCode.STLOC4
-    /// 38 : OpCode.LDLOC4
-    /// 39 : OpCode.LDLOC3
-    /// 3A : OpCode.JMPLT F3
-    /// 3C : OpCode.LDLOC1
-    /// 3D : OpCode.RET
-=======
-    /// Script: VwYBwnAQcSJDeGnOcmhqZwkKWwAAAM9pSpxKAgAAAIAuBCIKSgL///9/Mh4D/////wAAAACRSgL///9/MgwDAAAAAAEAAACfcUVpeMq1JLvCcWhKcspzEHQiDWpsznVpbTbPbJx0bGsw82lA
     /// 00 : OpCode.INITSLOT 0601 [64 datoshi]
     /// 03 : OpCode.NEWARRAY0 [16 datoshi]
     /// 04 : OpCode.STLOC0 [2 datoshi]
     /// 05 : OpCode.PUSH0 [1 datoshi]
     /// 06 : OpCode.STLOC1 [2 datoshi]
-    /// 07 : OpCode.JMP 43 [2 datoshi]
+    /// 07 : OpCode.JMP 15 [2 datoshi]
     /// 09 : OpCode.LDARG0 [2 datoshi]
     /// 0A : OpCode.LDLOC1 [2 datoshi]
     /// 0B : OpCode.PICKITEM [64 datoshi]
@@ -335,59 +254,44 @@
     /// 0D : OpCode.LDLOC0 [2 datoshi]
     /// 0E : OpCode.LDLOC2 [2 datoshi]
     /// 0F : OpCode.STSFLD 09 [2 datoshi]
-    /// 11 : OpCode.PUSHA 5B000000 [4 datoshi]
+    /// 11 : OpCode.PUSHA 2D000000 [4 datoshi]
     /// 16 : OpCode.APPEND [8192 datoshi]
     /// 17 : OpCode.LDLOC1 [2 datoshi]
     /// 18 : OpCode.DUP [2 datoshi]
     /// 19 : OpCode.INC [4 datoshi]
-    /// 1A : OpCode.DUP [2 datoshi]
-    /// 1B : OpCode.PUSHINT32 00000080 [1 datoshi]
-    /// 20 : OpCode.JMPGE 04 [2 datoshi]
-    /// 22 : OpCode.JMP 0A [2 datoshi]
-    /// 24 : OpCode.DUP [2 datoshi]
-    /// 25 : OpCode.PUSHINT32 FFFFFF7F [1 datoshi]
-    /// 2A : OpCode.JMPLE 1E [2 datoshi]
-    /// 2C : OpCode.PUSHINT64 FFFFFFFF00000000 [1 datoshi]
-    /// 35 : OpCode.AND [8 datoshi]
-    /// 36 : OpCode.DUP [2 datoshi]
-    /// 37 : OpCode.PUSHINT32 FFFFFF7F [1 datoshi]
-    /// 3C : OpCode.JMPLE 0C [2 datoshi]
-    /// 3E : OpCode.PUSHINT64 0000000001000000 [1 datoshi]
-    /// 47 : OpCode.SUB [8 datoshi]
-    /// 48 : OpCode.STLOC1 [2 datoshi]
-    /// 49 : OpCode.DROP [2 datoshi]
-    /// 4A : OpCode.LDLOC1 [2 datoshi]
-    /// 4B : OpCode.LDARG0 [2 datoshi]
-    /// 4C : OpCode.SIZE [4 datoshi]
-    /// 4D : OpCode.LT [8 datoshi]
-    /// 4E : OpCode.JMPIF BB [2 datoshi]
-    /// 50 : OpCode.NEWARRAY0 [16 datoshi]
-    /// 51 : OpCode.STLOC1 [2 datoshi]
-    /// 52 : OpCode.LDLOC0 [2 datoshi]
-    /// 53 : OpCode.DUP [2 datoshi]
-    /// 54 : OpCode.STLOC2 [2 datoshi]
-    /// 55 : OpCode.SIZE [4 datoshi]
-    /// 56 : OpCode.STLOC3 [2 datoshi]
-    /// 57 : OpCode.PUSH0 [1 datoshi]
-    /// 58 : OpCode.STLOC4 [2 datoshi]
-    /// 59 : OpCode.JMP 0D [2 datoshi]
-    /// 5B : OpCode.LDLOC2 [2 datoshi]
-    /// 5C : OpCode.LDLOC4 [2 datoshi]
-    /// 5D : OpCode.PICKITEM [64 datoshi]
-    /// 5E : OpCode.STLOC5 [2 datoshi]
-    /// 5F : OpCode.LDLOC1 [2 datoshi]
-    /// 60 : OpCode.LDLOC5 [2 datoshi]
-    /// 61 : OpCode.CALLA [512 datoshi]
-    /// 62 : OpCode.APPEND [8192 datoshi]
-    /// 63 : OpCode.LDLOC4 [2 datoshi]
-    /// 64 : OpCode.INC [4 datoshi]
-    /// 65 : OpCode.STLOC4 [2 datoshi]
-    /// 66 : OpCode.LDLOC4 [2 datoshi]
-    /// 67 : OpCode.LDLOC3 [2 datoshi]
-    /// 68 : OpCode.JMPLT F3 [2 datoshi]
-    /// 6A : OpCode.LDLOC1 [2 datoshi]
-    /// 6B : OpCode.RET [0 datoshi]
->>>>>>> 91ea6450
+    /// 1A : OpCode.STLOC1 [2 datoshi]
+    /// 1B : OpCode.DROP [2 datoshi]
+    /// 1C : OpCode.LDLOC1 [2 datoshi]
+    /// 1D : OpCode.LDARG0 [2 datoshi]
+    /// 1E : OpCode.SIZE [4 datoshi]
+    /// 1F : OpCode.LT [8 datoshi]
+    /// 20 : OpCode.JMPIF E9 [2 datoshi]
+    /// 22 : OpCode.NEWARRAY0 [16 datoshi]
+    /// 23 : OpCode.STLOC1 [2 datoshi]
+    /// 24 : OpCode.LDLOC0 [2 datoshi]
+    /// 25 : OpCode.DUP [2 datoshi]
+    /// 26 : OpCode.STLOC2 [2 datoshi]
+    /// 27 : OpCode.SIZE [4 datoshi]
+    /// 28 : OpCode.STLOC3 [2 datoshi]
+    /// 29 : OpCode.PUSH0 [1 datoshi]
+    /// 2A : OpCode.STLOC4 [2 datoshi]
+    /// 2B : OpCode.JMP 0D [2 datoshi]
+    /// 2D : OpCode.LDLOC2 [2 datoshi]
+    /// 2E : OpCode.LDLOC4 [2 datoshi]
+    /// 2F : OpCode.PICKITEM [64 datoshi]
+    /// 30 : OpCode.STLOC5 [2 datoshi]
+    /// 31 : OpCode.LDLOC1 [2 datoshi]
+    /// 32 : OpCode.LDLOC5 [2 datoshi]
+    /// 33 : OpCode.CALLA [512 datoshi]
+    /// 34 : OpCode.APPEND [8192 datoshi]
+    /// 35 : OpCode.LDLOC4 [2 datoshi]
+    /// 36 : OpCode.INC [4 datoshi]
+    /// 37 : OpCode.STLOC4 [2 datoshi]
+    /// 38 : OpCode.LDLOC4 [2 datoshi]
+    /// 39 : OpCode.LDLOC3 [2 datoshi]
+    /// 3A : OpCode.JMPLT F3 [2 datoshi]
+    /// 3C : OpCode.LDLOC1 [2 datoshi]
+    /// 3D : OpCode.RET [0 datoshi]
     /// </remarks>
     [DisplayName("forVar")]
     public abstract IList<object>? ForVar(IList<object>? array);
@@ -396,23 +300,13 @@
     /// Unsafe method
     /// </summary>
     /// <remarks>
-<<<<<<< HEAD
     /// Script: VwACeXgK3QEAADZA
-    /// 00 : OpCode.INITSLOT 0002
-    /// 03 : OpCode.LDARG1
-    /// 04 : OpCode.LDARG0
-    /// 05 : OpCode.PUSHA DD010000
-    /// 0A : OpCode.CALLA
-    /// 0B : OpCode.RET
-=======
-    /// Script: VwACeXgKTQMAADZA
     /// 00 : OpCode.INITSLOT 0002 [64 datoshi]
     /// 03 : OpCode.LDARG1 [2 datoshi]
     /// 04 : OpCode.LDARG0 [2 datoshi]
-    /// 05 : OpCode.PUSHA 4D030000 [4 datoshi]
+    /// 05 : OpCode.PUSHA DD010000 [4 datoshi]
     /// 0A : OpCode.CALLA [512 datoshi]
     /// 0B : OpCode.RET [0 datoshi]
->>>>>>> 91ea6450
     /// </remarks>
     [DisplayName("invokeSum")]
     public abstract BigInteger? InvokeSum(BigInteger? a, BigInteger? b);
