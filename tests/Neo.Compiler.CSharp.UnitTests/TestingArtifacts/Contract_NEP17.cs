--- conflicted
+++ resolved
@@ -51,11 +51,7 @@
     /// Safe method
     /// </summary>
     /// <remarks>
-<<<<<<< HEAD
-    /// Script: VwEBeErZKCQGRQkiBsoAFLMkJQxUaGUgYXJndW1lbnQgIm93bmVyIiBpcyBpbnZhbGlkLjoMAXiL2yg0tHBoStgmBEUQ2yFA
-=======
-    /// Script: VwEBeHBo2CYFCCINeErZKFDKABSzq6omJQwgVGhlIGFyZ3VtZW50ICJvd25lciIgaXMgaW52YWxpZC46QZv2Z84REYhOEFHQUBLAcHhowUVTi1BBkl3oMUrYJgRFENshQA==
->>>>>>> 1178d8b0
+    /// Script: VwEBeErZKCQGRQkiBsoAFLMkJQwgVGhlIGFyZ3VtZW50ICJvd25lciIgaXMgaW52YWxpZC46DAEBeIvbKDS0cGhK2CYERRDbIUA=
     /// 00 : OpCode.INITSLOT 0101 [64 datoshi]
     /// 03 : OpCode.LDARG0 [2 datoshi]
     /// 04 : OpCode.DUP [2 datoshi]
@@ -96,13 +92,8 @@
     /// Unsafe method
     /// </summary>
     /// <remarks>
-<<<<<<< HEAD
-    /// Script: VwAEeErZKCQGRQkiBsoAFLMkJAxUaGUgYXJndW1lbnQgImZyb20iIGlzIGludmFsaWQuOnlK2SgkBkUJIgbKABSzJCIMVGhlIGFyZ3VtZW50ICJ0byIgaXMgaW52YWxpZC46ehC1JioMVGhlIGFtb3VudCBtdXN0IGJlIGEgcG9zaXRpdmUgbnVtYmVyLjp4Qfgn7IwkBAlAehCYJhZ6m3g1F////yQECUB6eTUM////RXt6eXg0BAhA
+    /// Script: VwAEeErZKCQGRQkiBsoAFLMkJAwfVGhlIGFyZ3VtZW50ICJmcm9tIiBpcyBpbnZhbGlkLjp5StkoJAZFCSIGygAUsyQiDB1UaGUgYXJndW1lbnQgInRvIiBpcyBpbnZhbGlkLjp6ELUmKgwlVGhlIGFtb3VudCBtdXN0IGJlIGEgcG9zaXRpdmUgbnVtYmVyLjp4Qfgn7IwkBAlAehCYJhZ6m3g1F////yQECUB6eTUM////RXt6eXg0BAhA
     /// 00 : OpCode.INITSLOT 0004 [64 datoshi]
-=======
-    /// Script: VwEEeHBo2CYFCCINeErZKFDKABSzq6omJAwfVGhlIGFyZ3VtZW50ICJmcm9tIiBpcyBpbnZhbGlkLjp5cGjYJgUIIg15StkoUMoAFLOrqiYiDB1UaGUgYXJndW1lbnQgInRvIiBpcyBpbnZhbGlkLjp6ELUmKgwlVGhlIGFtb3VudCBtdXN0IGJlIGEgcG9zaXRpdmUgbnVtYmVyLjp4Qfgn7IwkBAlAehCYJhZ6m3g1/P7//yQECUB6eTXx/v//RXt6eXg0BAhA
-    /// 00 : OpCode.INITSLOT 0104 [64 datoshi]
->>>>>>> 1178d8b0
     /// 03 : OpCode.LDARG0 [2 datoshi]
     /// 04 : OpCode.DUP [2 datoshi]
     /// 05 : OpCode.ISTYPE 28 [2 datoshi]
