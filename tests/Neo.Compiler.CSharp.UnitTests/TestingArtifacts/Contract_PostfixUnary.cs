--- conflicted
+++ resolved
@@ -15,11 +15,7 @@
     /// <summary>
     /// Optimization: "All"
     /// </summary>
-<<<<<<< HEAD
-    public static Neo.SmartContract.NefFile Nef => Neo.IO.Helper.AsSerializable<Neo.SmartContract.NefFile>(Convert.FromBase64String(@"TkVGM1Rlc3RpbmdFbmdpbmUAAAAAAAAAAAAAAAAAAAAAAAAAAAAAAAAAAAAAAAAAAAAAAAAAAAAAAAAAAAAAAAAAAAAAAAAAAGBXAQALEAsTwAwESm9obks0JXBoNDcmHWhKEc5OnBFQ0EVoEs4RS0vOSlRTnNBFaBDOQAtAVwACeBIAUAA8AFATwNB5SngQUdBFQFcBAXhwaAuXqiQECUB4EM5waAuXqkC6FsDO"));
-=======
-    public static Neo.SmartContract.NefFile Nef => Neo.IO.Helper.AsSerializable<Neo.SmartContract.NefFile>(Convert.FromBase64String(@"TkVGM1Rlc3RpbmdFbmdpbmUAAAAAAAAAAAAAAAAAAAAAAAAAAAAAAAAAAAAAAAAAAAAAAAAAAAAAAAAAAAAAAAAAAAAAAAAAAL9XAQALEAsTwAwESm9obks1hwAAAHBoNZYAAAAmeWhKEc5OnEoCAAAAgC4EIgpKAv///38yHgP/////AAAAAJFKAv///38yDAMAAAAAAQAAAJ8RUNBFaBLOEUtLzkpUU5xKAgAAAIAuBCIKSgL///9/Mh4D/////wAAAACRSgL///9/MgwDAAAAAAEAAACf0EVoEM5AC0BXAAJ4EgBQADwAUBPA0HlKeBBR0EVAVwEBeHBo2CYECUB4EM5waNiqQAQGYzE="));
->>>>>>> 91ea6450
+    public static Neo.SmartContract.NefFile Nef => Neo.IO.Helper.AsSerializable<Neo.SmartContract.NefFile>(Convert.FromBase64String(@"TkVGM1Rlc3RpbmdFbmdpbmUAAAAAAAAAAAAAAAAAAAAAAAAAAAAAAAAAAAAAAAAAAAAAAAAAAAAAAAAAAAAAAAAAAAAAAAAAAF1XAQALEAsTwAwESm9obks0JXBoNDcmHWhKEc5OnBFQ0EVoEs4RS0vOSlRTnNBFaBDOQAtAVwACeBIAUAA8AFATwNB5SngQUdBFQFcBAXhwaNgmBAlAeBDOcGjYqkDtxq/U"));
 
     #endregion
 
@@ -54,52 +50,7 @@
     /// Unsafe method
     /// </summary>
     /// <remarks>
-<<<<<<< HEAD
     /// Script: VwEACxALE8AMSm9obks0JXBoNDcmHWhKEc5OnBFQ0EVoEs4RS0vOSlRTnNBFaBDOQAtA
-    /// 00 : OpCode.INITSLOT 0100
-    /// 03 : OpCode.PUSHNULL
-    /// 04 : OpCode.PUSH0
-    /// 05 : OpCode.PUSHNULL
-    /// 06 : OpCode.PUSH3
-    /// 07 : OpCode.PACK
-    /// 08 : OpCode.PUSHDATA1 4A6F686E
-    /// 0E : OpCode.OVER
-    /// 0F : OpCode.CALL 25
-    /// 11 : OpCode.STLOC0
-    /// 12 : OpCode.LDLOC0
-    /// 13 : OpCode.CALL 37
-    /// 15 : OpCode.JMPIFNOT 1D
-    /// 17 : OpCode.LDLOC0
-    /// 18 : OpCode.DUP
-    /// 19 : OpCode.PUSH1
-    /// 1A : OpCode.PICKITEM
-    /// 1B : OpCode.TUCK
-    /// 1C : OpCode.INC
-    /// 1D : OpCode.PUSH1
-    /// 1E : OpCode.SWAP
-    /// 1F : OpCode.SETITEM
-    /// 20 : OpCode.DROP
-    /// 21 : OpCode.LDLOC0
-    /// 22 : OpCode.PUSH2
-    /// 23 : OpCode.PICKITEM
-    /// 24 : OpCode.PUSH1
-    /// 25 : OpCode.OVER
-    /// 26 : OpCode.OVER
-    /// 27 : OpCode.PICKITEM
-    /// 28 : OpCode.DUP
-    /// 29 : OpCode.REVERSE4
-    /// 2A : OpCode.REVERSE3
-    /// 2B : OpCode.INC
-    /// 2C : OpCode.SETITEM
-    /// 2D : OpCode.DROP
-    /// 2E : OpCode.LDLOC0
-    /// 2F : OpCode.PUSH0
-    /// 30 : OpCode.PICKITEM
-    /// 31 : OpCode.RET
-    /// 32 : OpCode.PUSHNULL
-    /// 33 : OpCode.RET
-=======
-    /// Script: VwEACxALE8AMSm9obks1hwAAAHBoNZYAAAAmeWhKEc5OnEoCAAAAgC4EIgpKAv///38yHgP/////AAAAAJFKAv///38yDAMAAAAAAQAAAJ8RUNBFaBLOEUtLzkpUU5xKAgAAAIAuBCIKSgL///9/Mh4D/////wAAAACRSgL///9/MgwDAAAAAAEAAACf0EVoEM5AC0A=
     /// 00 : OpCode.INITSLOT 0100 [64 datoshi]
     /// 03 : OpCode.PUSHNULL [1 datoshi]
     /// 04 : OpCode.PUSH0 [1 datoshi]
@@ -108,69 +59,40 @@
     /// 07 : OpCode.PACK [2048 datoshi]
     /// 08 : OpCode.PUSHDATA1 4A6F686E [8 datoshi]
     /// 0E : OpCode.OVER [2 datoshi]
-    /// 0F : OpCode.CALL_L 87000000 [512 datoshi]
-    /// 14 : OpCode.STLOC0 [2 datoshi]
-    /// 15 : OpCode.LDLOC0 [2 datoshi]
-    /// 16 : OpCode.CALL_L 96000000 [512 datoshi]
-    /// 1B : OpCode.JMPIFNOT 79 [2 datoshi]
-    /// 1D : OpCode.LDLOC0 [2 datoshi]
-    /// 1E : OpCode.DUP [2 datoshi]
-    /// 1F : OpCode.PUSH1 [1 datoshi]
-    /// 20 : OpCode.PICKITEM [64 datoshi]
-    /// 21 : OpCode.TUCK [2 datoshi]
-    /// 22 : OpCode.INC [4 datoshi]
-    /// 23 : OpCode.DUP [2 datoshi]
-    /// 24 : OpCode.PUSHINT32 00000080 [1 datoshi]
-    /// 29 : OpCode.JMPGE 04 [2 datoshi]
-    /// 2B : OpCode.JMP 0A [2 datoshi]
-    /// 2D : OpCode.DUP [2 datoshi]
-    /// 2E : OpCode.PUSHINT32 FFFFFF7F [1 datoshi]
-    /// 33 : OpCode.JMPLE 1E [2 datoshi]
-    /// 35 : OpCode.PUSHINT64 FFFFFFFF00000000 [1 datoshi]
-    /// 3E : OpCode.AND [8 datoshi]
-    /// 3F : OpCode.DUP [2 datoshi]
-    /// 40 : OpCode.PUSHINT32 FFFFFF7F [1 datoshi]
-    /// 45 : OpCode.JMPLE 0C [2 datoshi]
-    /// 47 : OpCode.PUSHINT64 0000000001000000 [1 datoshi]
-    /// 50 : OpCode.SUB [8 datoshi]
-    /// 51 : OpCode.PUSH1 [1 datoshi]
-    /// 52 : OpCode.SWAP [2 datoshi]
-    /// 53 : OpCode.SETITEM [8192 datoshi]
-    /// 54 : OpCode.DROP [2 datoshi]
-    /// 55 : OpCode.LDLOC0 [2 datoshi]
-    /// 56 : OpCode.PUSH2 [1 datoshi]
-    /// 57 : OpCode.PICKITEM [64 datoshi]
-    /// 58 : OpCode.PUSH1 [1 datoshi]
-    /// 59 : OpCode.OVER [2 datoshi]
-    /// 5A : OpCode.OVER [2 datoshi]
-    /// 5B : OpCode.PICKITEM [64 datoshi]
-    /// 5C : OpCode.DUP [2 datoshi]
-    /// 5D : OpCode.REVERSE4 [2 datoshi]
-    /// 5E : OpCode.REVERSE3 [2 datoshi]
-    /// 5F : OpCode.INC [4 datoshi]
-    /// 60 : OpCode.DUP [2 datoshi]
-    /// 61 : OpCode.PUSHINT32 00000080 [1 datoshi]
-    /// 66 : OpCode.JMPGE 04 [2 datoshi]
-    /// 68 : OpCode.JMP 0A [2 datoshi]
-    /// 6A : OpCode.DUP [2 datoshi]
-    /// 6B : OpCode.PUSHINT32 FFFFFF7F [1 datoshi]
-    /// 70 : OpCode.JMPLE 1E [2 datoshi]
-    /// 72 : OpCode.PUSHINT64 FFFFFFFF00000000 [1 datoshi]
-    /// 7B : OpCode.AND [8 datoshi]
-    /// 7C : OpCode.DUP [2 datoshi]
-    /// 7D : OpCode.PUSHINT32 FFFFFF7F [1 datoshi]
-    /// 82 : OpCode.JMPLE 0C [2 datoshi]
-    /// 84 : OpCode.PUSHINT64 0000000001000000 [1 datoshi]
-    /// 8D : OpCode.SUB [8 datoshi]
-    /// 8E : OpCode.SETITEM [8192 datoshi]
-    /// 8F : OpCode.DROP [2 datoshi]
-    /// 90 : OpCode.LDLOC0 [2 datoshi]
-    /// 91 : OpCode.PUSH0 [1 datoshi]
-    /// 92 : OpCode.PICKITEM [64 datoshi]
-    /// 93 : OpCode.RET [0 datoshi]
-    /// 94 : OpCode.PUSHNULL [1 datoshi]
-    /// 95 : OpCode.RET [0 datoshi]
->>>>>>> 91ea6450
+    /// 0F : OpCode.CALL 25 [512 datoshi]
+    /// 11 : OpCode.STLOC0 [2 datoshi]
+    /// 12 : OpCode.LDLOC0 [2 datoshi]
+    /// 13 : OpCode.CALL 37 [512 datoshi]
+    /// 15 : OpCode.JMPIFNOT 1D [2 datoshi]
+    /// 17 : OpCode.LDLOC0 [2 datoshi]
+    /// 18 : OpCode.DUP [2 datoshi]
+    /// 19 : OpCode.PUSH1 [1 datoshi]
+    /// 1A : OpCode.PICKITEM [64 datoshi]
+    /// 1B : OpCode.TUCK [2 datoshi]
+    /// 1C : OpCode.INC [4 datoshi]
+    /// 1D : OpCode.PUSH1 [1 datoshi]
+    /// 1E : OpCode.SWAP [2 datoshi]
+    /// 1F : OpCode.SETITEM [8192 datoshi]
+    /// 20 : OpCode.DROP [2 datoshi]
+    /// 21 : OpCode.LDLOC0 [2 datoshi]
+    /// 22 : OpCode.PUSH2 [1 datoshi]
+    /// 23 : OpCode.PICKITEM [64 datoshi]
+    /// 24 : OpCode.PUSH1 [1 datoshi]
+    /// 25 : OpCode.OVER [2 datoshi]
+    /// 26 : OpCode.OVER [2 datoshi]
+    /// 27 : OpCode.PICKITEM [64 datoshi]
+    /// 28 : OpCode.DUP [2 datoshi]
+    /// 29 : OpCode.REVERSE4 [2 datoshi]
+    /// 2A : OpCode.REVERSE3 [2 datoshi]
+    /// 2B : OpCode.INC [4 datoshi]
+    /// 2C : OpCode.SETITEM [8192 datoshi]
+    /// 2D : OpCode.DROP [2 datoshi]
+    /// 2E : OpCode.LDLOC0 [2 datoshi]
+    /// 2F : OpCode.PUSH0 [1 datoshi]
+    /// 30 : OpCode.PICKITEM [64 datoshi]
+    /// 31 : OpCode.RET [0 datoshi]
+    /// 32 : OpCode.PUSHNULL [1 datoshi]
+    /// 33 : OpCode.RET [0 datoshi]
     /// </remarks>
     [DisplayName("test")]
     public abstract string? Test();
