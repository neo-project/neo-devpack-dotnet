using Neo.Cryptography.ECC;
using System;
using System.Collections.Generic;
using System.ComponentModel;
using System.Numerics;

namespace Neo.SmartContract.Testing;

public abstract class Contract_PostfixUnary(Neo.SmartContract.Testing.SmartContractInitialize initialize) : Neo.SmartContract.Testing.SmartContract(initialize), IContractInfo
{
    #region Compiled data

    public static Neo.SmartContract.Manifest.ContractManifest Manifest => Neo.SmartContract.Manifest.ContractManifest.Parse(@"{""name"":""Contract_PostfixUnary"",""groups"":[],""features"":{},""supportedstandards"":[],""abi"":{""methods"":[{""name"":""test"",""parameters"":[],""returntype"":""String"",""offset"":0,""safe"":false},{""name"":""isValid"",""parameters"":[{""name"":""person"",""type"":""Any""}],""returntype"":""Boolean"",""offset"":74,""safe"":false}],""events"":[]},""permissions"":[],""trusts"":[],""extra"":{""nef"":{""optimization"":""All""}}}");

    /// <summary>
    /// Optimization: "All"
    /// </summary>
    public static Neo.SmartContract.NefFile Nef => Neo.IO.Helper.AsSerializable<Neo.SmartContract.NefFile>(Convert.FromBase64String(@"TkVGM1Rlc3RpbmdFbmdpbmUAAAAAAAAAAAAAAAAAAAAAAAAAAAAAAAAAAAAAAAAAAAAAAAAAAAAAAAAAAAAAAAAAAAAAAAAAAF1XAQALEAsTwAwESm9obks0JXBoNDcmHWhKEc5OnBFQ0EVoEs4RS0vOSlRTnNBFaBDOQAtAVwACeBIAUAA8AFATwNB5SngQUdBFQFcBAXhwaNgmBAlAeBDOcGjYqkDtxq/U"));

    #endregion

    #region Unsafe methods

    /// <summary>
    /// Unsafe method
    /// </summary>
    /// <remarks>
    /// Script: VwEBeHBo2CYECUB4EM5waNiqQA==
    /// 00 : OpCode.INITSLOT 0101 [64 datoshi]
    /// 03 : OpCode.LDARG0 [2 datoshi]
    /// 04 : OpCode.STLOC0 [2 datoshi]
    /// 05 : OpCode.LDLOC0 [2 datoshi]
    /// 06 : OpCode.ISNULL [2 datoshi]
    /// 07 : OpCode.JMPIFNOT 04 [2 datoshi]
    /// 09 : OpCode.PUSHF [1 datoshi]
    /// 0A : OpCode.RET [0 datoshi]
    /// 0B : OpCode.LDARG0 [2 datoshi]
    /// 0C : OpCode.PUSH0 [1 datoshi]
    /// 0D : OpCode.PICKITEM [64 datoshi]
    /// 0E : OpCode.STLOC0 [2 datoshi]
    /// 0F : OpCode.LDLOC0 [2 datoshi]
    /// 10 : OpCode.ISNULL [2 datoshi]
    /// 11 : OpCode.NOT [4 datoshi]
    /// 12 : OpCode.RET [0 datoshi]
    /// </remarks>
    [DisplayName("isValid")]
    public abstract bool? IsValid(object? person = null);

    /// <summary>
    /// Unsafe method
    /// </summary>
    /// <remarks>
<<<<<<< HEAD
    /// Script: VwEACxALE8AMSm9obks0JXBoNDcmHWhKEc5OnBFQ0EVoEs4RS0vOSlRTnNBFaBDOQAtA
=======
    /// Script: VwEACxALE8AMBEpvaG5LNYcAAABwaDWWAAAAJnloShHOTpxKAgAAAIAuBCIKSgL///9/Mh4D/////wAAAACRSgL///9/MgwDAAAAAAEAAACfEVDQRWgSzhFLS85KVFOcSgIAAACALgQiCkoC////fzIeA/////8AAAAAkUoC////fzIMAwAAAAABAAAAn9BFaBDOQAtA
>>>>>>> 07720d09
    /// 00 : OpCode.INITSLOT 0100 [64 datoshi]
    /// 03 : OpCode.PUSHNULL [1 datoshi]
    /// 04 : OpCode.PUSH0 [1 datoshi]
    /// 05 : OpCode.PUSHNULL [1 datoshi]
    /// 06 : OpCode.PUSH3 [1 datoshi]
    /// 07 : OpCode.PACK [2048 datoshi]
    /// 08 : OpCode.PUSHDATA1 4A6F686E [8 datoshi]
    /// 0E : OpCode.OVER [2 datoshi]
    /// 0F : OpCode.CALL 25 [512 datoshi]
    /// 11 : OpCode.STLOC0 [2 datoshi]
    /// 12 : OpCode.LDLOC0 [2 datoshi]
    /// 13 : OpCode.CALL 37 [512 datoshi]
    /// 15 : OpCode.JMPIFNOT 1D [2 datoshi]
    /// 17 : OpCode.LDLOC0 [2 datoshi]
    /// 18 : OpCode.DUP [2 datoshi]
    /// 19 : OpCode.PUSH1 [1 datoshi]
    /// 1A : OpCode.PICKITEM [64 datoshi]
    /// 1B : OpCode.TUCK [2 datoshi]
    /// 1C : OpCode.INC [4 datoshi]
    /// 1D : OpCode.PUSH1 [1 datoshi]
    /// 1E : OpCode.SWAP [2 datoshi]
    /// 1F : OpCode.SETITEM [8192 datoshi]
    /// 20 : OpCode.DROP [2 datoshi]
    /// 21 : OpCode.LDLOC0 [2 datoshi]
    /// 22 : OpCode.PUSH2 [1 datoshi]
    /// 23 : OpCode.PICKITEM [64 datoshi]
    /// 24 : OpCode.PUSH1 [1 datoshi]
    /// 25 : OpCode.OVER [2 datoshi]
    /// 26 : OpCode.OVER [2 datoshi]
    /// 27 : OpCode.PICKITEM [64 datoshi]
    /// 28 : OpCode.DUP [2 datoshi]
    /// 29 : OpCode.REVERSE4 [2 datoshi]
    /// 2A : OpCode.REVERSE3 [2 datoshi]
    /// 2B : OpCode.INC [4 datoshi]
    /// 2C : OpCode.SETITEM [8192 datoshi]
    /// 2D : OpCode.DROP [2 datoshi]
    /// 2E : OpCode.LDLOC0 [2 datoshi]
    /// 2F : OpCode.PUSH0 [1 datoshi]
    /// 30 : OpCode.PICKITEM [64 datoshi]
    /// 31 : OpCode.RET [0 datoshi]
    /// 32 : OpCode.PUSHNULL [1 datoshi]
    /// 33 : OpCode.RET [0 datoshi]
    /// </remarks>
    [DisplayName("test")]
    public abstract string? Test();

    #endregion
}<|MERGE_RESOLUTION|>--- conflicted
+++ resolved
@@ -50,11 +50,7 @@
     /// Unsafe method
     /// </summary>
     /// <remarks>
-<<<<<<< HEAD
-    /// Script: VwEACxALE8AMSm9obks0JXBoNDcmHWhKEc5OnBFQ0EVoEs4RS0vOSlRTnNBFaBDOQAtA
-=======
-    /// Script: VwEACxALE8AMBEpvaG5LNYcAAABwaDWWAAAAJnloShHOTpxKAgAAAIAuBCIKSgL///9/Mh4D/////wAAAACRSgL///9/MgwDAAAAAAEAAACfEVDQRWgSzhFLS85KVFOcSgIAAACALgQiCkoC////fzIeA/////8AAAAAkUoC////fzIMAwAAAAABAAAAn9BFaBDOQAtA
->>>>>>> 07720d09
+    /// Script: VwEACxALE8AMBEpvaG5LNCVwaDQ3Jh1oShHOTpwRUNBFaBLOEUtLzkpUU5zQRWgQzkALQA==
     /// 00 : OpCode.INITSLOT 0100 [64 datoshi]
     /// 03 : OpCode.PUSHNULL [1 datoshi]
     /// 04 : OpCode.PUSH0 [1 datoshi]
