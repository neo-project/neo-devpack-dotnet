using Neo.Cryptography.ECC;
using System;
using System.Collections.Generic;
using System.ComponentModel;
using System.Numerics;

namespace Neo.SmartContract.Testing;

public abstract class Contract_PostfixUnary(Neo.SmartContract.Testing.SmartContractInitialize initialize) : Neo.SmartContract.Testing.SmartContract(initialize), IContractInfo
{
    #region Compiled data

    public static Neo.SmartContract.Manifest.ContractManifest Manifest => Neo.SmartContract.Manifest.ContractManifest.Parse(@"{""name"":""Contract_PostfixUnary"",""groups"":[],""features"":{},""supportedstandards"":[],""abi"":{""methods"":[{""name"":""test"",""parameters"":[],""returntype"":""String"",""offset"":0,""safe"":false},{""name"":""isValid"",""parameters"":[{""name"":""person"",""type"":""Any""}],""returntype"":""Boolean"",""offset"":172,""safe"":false}],""events"":[]},""permissions"":[],""trusts"":[],""extra"":{""nef"":{""optimization"":""All""}}}");

    /// <summary>
    /// Optimization: "All"
    /// </summary>
    public static Neo.SmartContract.NefFile Nef => Neo.IO.Helper.AsSerializable<Neo.SmartContract.NefFile>(Convert.FromBase64String(@"TkVGM1Rlc3RpbmdFbmdpbmUAAAAAAAAAAAAAAAAAAAAAAAAAAAAAAAAAAAAAAAAAAAAAAAAAAAAAAAAAAAAAAAAAAAAAAAAAAL9XAQALEAsTwAwESm9obks1hwAAAHBoNZYAAAAmeWhKEc5OnEoCAAAAgC4EIgpKAv///38yHgP/////AAAAAJFKAv///38yDAMAAAAAAQAAAJ8RUNBFaBLOEUtLzkpUU5xKAgAAAIAuBCIKSgL///9/Mh4D/////wAAAACRSgL///9/MgwDAAAAAAEAAACf0EVoEM5AC0BXAAJ4EgBQADwAUBPA0HlKeBBR0EVAVwEBeHBo2CYECUB4EM5waNiqQAQGYzE="));

    #endregion

    #region Unsafe methods

    /// <summary>
    /// Unsafe method
    /// </summary>
    /// <remarks>
<<<<<<< HEAD
    /// Script: VwEBeHBoC5eqJAQJQHgQznBoC5eqQA==
    /// 00 : OpCode.INITSLOT 0101 [64 datoshi]
    /// 03 : OpCode.LDARG0 [2 datoshi]
    /// 04 : OpCode.STLOC0 [2 datoshi]
    /// 05 : OpCode.LDLOC0 [2 datoshi]
    /// 06 : OpCode.PUSHNULL [1 datoshi]
    /// 07 : OpCode.EQUAL [32 datoshi]
    /// 08 : OpCode.NOT [4 datoshi]
    /// 09 : OpCode.JMPIF 04 [2 datoshi]
    /// 0B : OpCode.PUSHF [1 datoshi]
    /// 0C : OpCode.RET [0 datoshi]
    /// 0D : OpCode.LDARG0 [2 datoshi]
    /// 0E : OpCode.PUSH0 [1 datoshi]
    /// 0F : OpCode.PICKITEM [64 datoshi]
    /// 10 : OpCode.STLOC0 [2 datoshi]
    /// 11 : OpCode.LDLOC0 [2 datoshi]
    /// 12 : OpCode.PUSHNULL [1 datoshi]
    /// 13 : OpCode.EQUAL [32 datoshi]
    /// 14 : OpCode.NOT [4 datoshi]
    /// 15 : OpCode.RET [0 datoshi]
=======
    /// Script: VwEBeHBo2CYECUB4EM5waNiqQA==
    /// 00 : OpCode.INITSLOT 0101
    /// 03 : OpCode.LDARG0
    /// 04 : OpCode.STLOC0
    /// 05 : OpCode.LDLOC0
    /// 06 : OpCode.ISNULL
    /// 07 : OpCode.JMPIFNOT 04
    /// 09 : OpCode.PUSHF
    /// 0A : OpCode.RET
    /// 0B : OpCode.LDARG0
    /// 0C : OpCode.PUSH0
    /// 0D : OpCode.PICKITEM
    /// 0E : OpCode.STLOC0
    /// 0F : OpCode.LDLOC0
    /// 10 : OpCode.ISNULL
    /// 11 : OpCode.NOT
    /// 12 : OpCode.RET
>>>>>>> 667ace72
    /// </remarks>
    [DisplayName("isValid")]
    public abstract bool? IsValid(object? person = null);

    /// <summary>
    /// Unsafe method
    /// </summary>
    /// <remarks>
    /// Script: VwEACxALE8AMSm9obks1hwAAAHBoNZYAAAAmeWhKEc5OnEoCAAAAgC4EIgpKAv///38yHgP/////AAAAAJFKAv///38yDAMAAAAAAQAAAJ8RUNBFaBLOEUtLzkpUU5xKAgAAAIAuBCIKSgL///9/Mh4D/////wAAAACRSgL///9/MgwDAAAAAAEAAACf0EVoEM5AC0A=
    /// 00 : OpCode.INITSLOT 0100 [64 datoshi]
    /// 03 : OpCode.PUSHNULL [1 datoshi]
    /// 04 : OpCode.PUSH0 [1 datoshi]
    /// 05 : OpCode.PUSHNULL [1 datoshi]
    /// 06 : OpCode.PUSH3 [1 datoshi]
    /// 07 : OpCode.PACK [2048 datoshi]
    /// 08 : OpCode.PUSHDATA1 4A6F686E [8 datoshi]
    /// 0E : OpCode.OVER [2 datoshi]
    /// 0F : OpCode.CALL_L 87000000 [512 datoshi]
    /// 14 : OpCode.STLOC0 [2 datoshi]
    /// 15 : OpCode.LDLOC0 [2 datoshi]
    /// 16 : OpCode.CALL_L 96000000 [512 datoshi]
    /// 1B : OpCode.JMPIFNOT 79 [2 datoshi]
    /// 1D : OpCode.LDLOC0 [2 datoshi]
    /// 1E : OpCode.DUP [2 datoshi]
    /// 1F : OpCode.PUSH1 [1 datoshi]
    /// 20 : OpCode.PICKITEM [64 datoshi]
    /// 21 : OpCode.TUCK [2 datoshi]
    /// 22 : OpCode.INC [4 datoshi]
    /// 23 : OpCode.DUP [2 datoshi]
    /// 24 : OpCode.PUSHINT32 00000080 [1 datoshi]
    /// 29 : OpCode.JMPGE 04 [2 datoshi]
    /// 2B : OpCode.JMP 0A [2 datoshi]
    /// 2D : OpCode.DUP [2 datoshi]
    /// 2E : OpCode.PUSHINT32 FFFFFF7F [1 datoshi]
    /// 33 : OpCode.JMPLE 1E [2 datoshi]
    /// 35 : OpCode.PUSHINT64 FFFFFFFF00000000 [1 datoshi]
    /// 3E : OpCode.AND [8 datoshi]
    /// 3F : OpCode.DUP [2 datoshi]
    /// 40 : OpCode.PUSHINT32 FFFFFF7F [1 datoshi]
    /// 45 : OpCode.JMPLE 0C [2 datoshi]
    /// 47 : OpCode.PUSHINT64 0000000001000000 [1 datoshi]
    /// 50 : OpCode.SUB [8 datoshi]
    /// 51 : OpCode.PUSH1 [1 datoshi]
    /// 52 : OpCode.SWAP [2 datoshi]
    /// 53 : OpCode.SETITEM [8192 datoshi]
    /// 54 : OpCode.DROP [2 datoshi]
    /// 55 : OpCode.LDLOC0 [2 datoshi]
    /// 56 : OpCode.PUSH2 [1 datoshi]
    /// 57 : OpCode.PICKITEM [64 datoshi]
    /// 58 : OpCode.PUSH1 [1 datoshi]
    /// 59 : OpCode.OVER [2 datoshi]
    /// 5A : OpCode.OVER [2 datoshi]
    /// 5B : OpCode.PICKITEM [64 datoshi]
    /// 5C : OpCode.DUP [2 datoshi]
    /// 5D : OpCode.REVERSE4 [2 datoshi]
    /// 5E : OpCode.REVERSE3 [2 datoshi]
    /// 5F : OpCode.INC [4 datoshi]
    /// 60 : OpCode.DUP [2 datoshi]
    /// 61 : OpCode.PUSHINT32 00000080 [1 datoshi]
    /// 66 : OpCode.JMPGE 04 [2 datoshi]
    /// 68 : OpCode.JMP 0A [2 datoshi]
    /// 6A : OpCode.DUP [2 datoshi]
    /// 6B : OpCode.PUSHINT32 FFFFFF7F [1 datoshi]
    /// 70 : OpCode.JMPLE 1E [2 datoshi]
    /// 72 : OpCode.PUSHINT64 FFFFFFFF00000000 [1 datoshi]
    /// 7B : OpCode.AND [8 datoshi]
    /// 7C : OpCode.DUP [2 datoshi]
    /// 7D : OpCode.PUSHINT32 FFFFFF7F [1 datoshi]
    /// 82 : OpCode.JMPLE 0C [2 datoshi]
    /// 84 : OpCode.PUSHINT64 0000000001000000 [1 datoshi]
    /// 8D : OpCode.SUB [8 datoshi]
    /// 8E : OpCode.SETITEM [8192 datoshi]
    /// 8F : OpCode.DROP [2 datoshi]
    /// 90 : OpCode.LDLOC0 [2 datoshi]
    /// 91 : OpCode.PUSH0 [1 datoshi]
    /// 92 : OpCode.PICKITEM [64 datoshi]
    /// 93 : OpCode.RET [0 datoshi]
    /// 94 : OpCode.PUSHNULL [1 datoshi]
    /// 95 : OpCode.RET [0 datoshi]
    /// </remarks>
    [DisplayName("test")]
    public abstract string? Test();

    #endregion
}<|MERGE_RESOLUTION|>--- conflicted
+++ resolved
@@ -25,28 +25,6 @@
     /// Unsafe method
     /// </summary>
     /// <remarks>
-<<<<<<< HEAD
-    /// Script: VwEBeHBoC5eqJAQJQHgQznBoC5eqQA==
-    /// 00 : OpCode.INITSLOT 0101 [64 datoshi]
-    /// 03 : OpCode.LDARG0 [2 datoshi]
-    /// 04 : OpCode.STLOC0 [2 datoshi]
-    /// 05 : OpCode.LDLOC0 [2 datoshi]
-    /// 06 : OpCode.PUSHNULL [1 datoshi]
-    /// 07 : OpCode.EQUAL [32 datoshi]
-    /// 08 : OpCode.NOT [4 datoshi]
-    /// 09 : OpCode.JMPIF 04 [2 datoshi]
-    /// 0B : OpCode.PUSHF [1 datoshi]
-    /// 0C : OpCode.RET [0 datoshi]
-    /// 0D : OpCode.LDARG0 [2 datoshi]
-    /// 0E : OpCode.PUSH0 [1 datoshi]
-    /// 0F : OpCode.PICKITEM [64 datoshi]
-    /// 10 : OpCode.STLOC0 [2 datoshi]
-    /// 11 : OpCode.LDLOC0 [2 datoshi]
-    /// 12 : OpCode.PUSHNULL [1 datoshi]
-    /// 13 : OpCode.EQUAL [32 datoshi]
-    /// 14 : OpCode.NOT [4 datoshi]
-    /// 15 : OpCode.RET [0 datoshi]
-=======
     /// Script: VwEBeHBo2CYECUB4EM5waNiqQA==
     /// 00 : OpCode.INITSLOT 0101
     /// 03 : OpCode.LDARG0
@@ -64,7 +42,6 @@
     /// 10 : OpCode.ISNULL
     /// 11 : OpCode.NOT
     /// 12 : OpCode.RET
->>>>>>> 667ace72
     /// </remarks>
     [DisplayName("isValid")]
     public abstract bool? IsValid(object? person = null);
@@ -74,76 +51,76 @@
     /// </summary>
     /// <remarks>
     /// Script: VwEACxALE8AMSm9obks1hwAAAHBoNZYAAAAmeWhKEc5OnEoCAAAAgC4EIgpKAv///38yHgP/////AAAAAJFKAv///38yDAMAAAAAAQAAAJ8RUNBFaBLOEUtLzkpUU5xKAgAAAIAuBCIKSgL///9/Mh4D/////wAAAACRSgL///9/MgwDAAAAAAEAAACf0EVoEM5AC0A=
-    /// 00 : OpCode.INITSLOT 0100 [64 datoshi]
-    /// 03 : OpCode.PUSHNULL [1 datoshi]
-    /// 04 : OpCode.PUSH0 [1 datoshi]
-    /// 05 : OpCode.PUSHNULL [1 datoshi]
-    /// 06 : OpCode.PUSH3 [1 datoshi]
-    /// 07 : OpCode.PACK [2048 datoshi]
-    /// 08 : OpCode.PUSHDATA1 4A6F686E [8 datoshi]
-    /// 0E : OpCode.OVER [2 datoshi]
-    /// 0F : OpCode.CALL_L 87000000 [512 datoshi]
-    /// 14 : OpCode.STLOC0 [2 datoshi]
-    /// 15 : OpCode.LDLOC0 [2 datoshi]
-    /// 16 : OpCode.CALL_L 96000000 [512 datoshi]
-    /// 1B : OpCode.JMPIFNOT 79 [2 datoshi]
-    /// 1D : OpCode.LDLOC0 [2 datoshi]
-    /// 1E : OpCode.DUP [2 datoshi]
-    /// 1F : OpCode.PUSH1 [1 datoshi]
-    /// 20 : OpCode.PICKITEM [64 datoshi]
-    /// 21 : OpCode.TUCK [2 datoshi]
-    /// 22 : OpCode.INC [4 datoshi]
-    /// 23 : OpCode.DUP [2 datoshi]
-    /// 24 : OpCode.PUSHINT32 00000080 [1 datoshi]
-    /// 29 : OpCode.JMPGE 04 [2 datoshi]
-    /// 2B : OpCode.JMP 0A [2 datoshi]
-    /// 2D : OpCode.DUP [2 datoshi]
-    /// 2E : OpCode.PUSHINT32 FFFFFF7F [1 datoshi]
-    /// 33 : OpCode.JMPLE 1E [2 datoshi]
-    /// 35 : OpCode.PUSHINT64 FFFFFFFF00000000 [1 datoshi]
-    /// 3E : OpCode.AND [8 datoshi]
-    /// 3F : OpCode.DUP [2 datoshi]
-    /// 40 : OpCode.PUSHINT32 FFFFFF7F [1 datoshi]
-    /// 45 : OpCode.JMPLE 0C [2 datoshi]
-    /// 47 : OpCode.PUSHINT64 0000000001000000 [1 datoshi]
-    /// 50 : OpCode.SUB [8 datoshi]
-    /// 51 : OpCode.PUSH1 [1 datoshi]
-    /// 52 : OpCode.SWAP [2 datoshi]
-    /// 53 : OpCode.SETITEM [8192 datoshi]
-    /// 54 : OpCode.DROP [2 datoshi]
-    /// 55 : OpCode.LDLOC0 [2 datoshi]
-    /// 56 : OpCode.PUSH2 [1 datoshi]
-    /// 57 : OpCode.PICKITEM [64 datoshi]
-    /// 58 : OpCode.PUSH1 [1 datoshi]
-    /// 59 : OpCode.OVER [2 datoshi]
-    /// 5A : OpCode.OVER [2 datoshi]
-    /// 5B : OpCode.PICKITEM [64 datoshi]
-    /// 5C : OpCode.DUP [2 datoshi]
-    /// 5D : OpCode.REVERSE4 [2 datoshi]
-    /// 5E : OpCode.REVERSE3 [2 datoshi]
-    /// 5F : OpCode.INC [4 datoshi]
-    /// 60 : OpCode.DUP [2 datoshi]
-    /// 61 : OpCode.PUSHINT32 00000080 [1 datoshi]
-    /// 66 : OpCode.JMPGE 04 [2 datoshi]
-    /// 68 : OpCode.JMP 0A [2 datoshi]
-    /// 6A : OpCode.DUP [2 datoshi]
-    /// 6B : OpCode.PUSHINT32 FFFFFF7F [1 datoshi]
-    /// 70 : OpCode.JMPLE 1E [2 datoshi]
-    /// 72 : OpCode.PUSHINT64 FFFFFFFF00000000 [1 datoshi]
-    /// 7B : OpCode.AND [8 datoshi]
-    /// 7C : OpCode.DUP [2 datoshi]
-    /// 7D : OpCode.PUSHINT32 FFFFFF7F [1 datoshi]
-    /// 82 : OpCode.JMPLE 0C [2 datoshi]
-    /// 84 : OpCode.PUSHINT64 0000000001000000 [1 datoshi]
-    /// 8D : OpCode.SUB [8 datoshi]
-    /// 8E : OpCode.SETITEM [8192 datoshi]
-    /// 8F : OpCode.DROP [2 datoshi]
-    /// 90 : OpCode.LDLOC0 [2 datoshi]
-    /// 91 : OpCode.PUSH0 [1 datoshi]
-    /// 92 : OpCode.PICKITEM [64 datoshi]
-    /// 93 : OpCode.RET [0 datoshi]
-    /// 94 : OpCode.PUSHNULL [1 datoshi]
-    /// 95 : OpCode.RET [0 datoshi]
+    /// 00 : OpCode.INITSLOT 0100
+    /// 03 : OpCode.PUSHNULL
+    /// 04 : OpCode.PUSH0
+    /// 05 : OpCode.PUSHNULL
+    /// 06 : OpCode.PUSH3
+    /// 07 : OpCode.PACK
+    /// 08 : OpCode.PUSHDATA1 4A6F686E
+    /// 0E : OpCode.OVER
+    /// 0F : OpCode.CALL_L 87000000
+    /// 14 : OpCode.STLOC0
+    /// 15 : OpCode.LDLOC0
+    /// 16 : OpCode.CALL_L 96000000
+    /// 1B : OpCode.JMPIFNOT 79
+    /// 1D : OpCode.LDLOC0
+    /// 1E : OpCode.DUP
+    /// 1F : OpCode.PUSH1
+    /// 20 : OpCode.PICKITEM
+    /// 21 : OpCode.TUCK
+    /// 22 : OpCode.INC
+    /// 23 : OpCode.DUP
+    /// 24 : OpCode.PUSHINT32 00000080
+    /// 29 : OpCode.JMPGE 04
+    /// 2B : OpCode.JMP 0A
+    /// 2D : OpCode.DUP
+    /// 2E : OpCode.PUSHINT32 FFFFFF7F
+    /// 33 : OpCode.JMPLE 1E
+    /// 35 : OpCode.PUSHINT64 FFFFFFFF00000000
+    /// 3E : OpCode.AND
+    /// 3F : OpCode.DUP
+    /// 40 : OpCode.PUSHINT32 FFFFFF7F
+    /// 45 : OpCode.JMPLE 0C
+    /// 47 : OpCode.PUSHINT64 0000000001000000
+    /// 50 : OpCode.SUB
+    /// 51 : OpCode.PUSH1
+    /// 52 : OpCode.SWAP
+    /// 53 : OpCode.SETITEM
+    /// 54 : OpCode.DROP
+    /// 55 : OpCode.LDLOC0
+    /// 56 : OpCode.PUSH2
+    /// 57 : OpCode.PICKITEM
+    /// 58 : OpCode.PUSH1
+    /// 59 : OpCode.OVER
+    /// 5A : OpCode.OVER
+    /// 5B : OpCode.PICKITEM
+    /// 5C : OpCode.DUP
+    /// 5D : OpCode.REVERSE4
+    /// 5E : OpCode.REVERSE3
+    /// 5F : OpCode.INC
+    /// 60 : OpCode.DUP
+    /// 61 : OpCode.PUSHINT32 00000080
+    /// 66 : OpCode.JMPGE 04
+    /// 68 : OpCode.JMP 0A
+    /// 6A : OpCode.DUP
+    /// 6B : OpCode.PUSHINT32 FFFFFF7F
+    /// 70 : OpCode.JMPLE 1E
+    /// 72 : OpCode.PUSHINT64 FFFFFFFF00000000
+    /// 7B : OpCode.AND
+    /// 7C : OpCode.DUP
+    /// 7D : OpCode.PUSHINT32 FFFFFF7F
+    /// 82 : OpCode.JMPLE 0C
+    /// 84 : OpCode.PUSHINT64 0000000001000000
+    /// 8D : OpCode.SUB
+    /// 8E : OpCode.SETITEM
+    /// 8F : OpCode.DROP
+    /// 90 : OpCode.LDLOC0
+    /// 91 : OpCode.PUSH0
+    /// 92 : OpCode.PICKITEM
+    /// 93 : OpCode.RET
+    /// 94 : OpCode.PUSHNULL
+    /// 95 : OpCode.RET
     /// </remarks>
     [DisplayName("test")]
     public abstract string? Test();
