--- conflicted
+++ resolved
@@ -25,33 +25,7 @@
     /// Unsafe method
     /// </summary>
     /// <remarks>
-<<<<<<< HEAD
     /// Script: VwEACxASwEo0KXBoEM43AABBz+dHlgwDbXNnQc/nR5ZoEc5Bz+dHlmg0GkHP50eWQA==
-    /// 00 : OpCode.INITSLOT 0100 [64 datoshi]
-    /// 03 : OpCode.PUSHNULL [1 datoshi]
-    /// 04 : OpCode.PUSH0 [1 datoshi]
-    /// 05 : OpCode.PUSH2 [1 datoshi]
-    /// 06 : OpCode.PACK [2048 datoshi]
-    /// 07 : OpCode.DUP [2 datoshi]
-    /// 08 : OpCode.CALL 29 [512 datoshi]
-    /// 0A : OpCode.STLOC0 [2 datoshi]
-    /// 0B : OpCode.LDLOC0 [2 datoshi]
-    /// 0C : OpCode.PUSH0 [1 datoshi]
-    /// 0D : OpCode.PICKITEM [64 datoshi]
-    /// 0E : OpCode.CALLT 0000 [32768 datoshi]
-    /// 11 : OpCode.SYSCALL CFE74796 'System.Runtime.Log' [32768 datoshi]
-    /// 16 : OpCode.PUSHDATA1 6D7367 'msg' [8 datoshi]
-    /// 1B : OpCode.SYSCALL CFE74796 'System.Runtime.Log' [32768 datoshi]
-    /// 20 : OpCode.LDLOC0 [2 datoshi]
-    /// 21 : OpCode.PUSH1 [1 datoshi]
-    /// 22 : OpCode.PICKITEM [64 datoshi]
-    /// 23 : OpCode.SYSCALL CFE74796 'System.Runtime.Log' [32768 datoshi]
-    /// 28 : OpCode.LDLOC0 [2 datoshi]
-    /// 29 : OpCode.CALL 1A [512 datoshi]
-    /// 2B : OpCode.SYSCALL CFE74796 'System.Runtime.Log' [32768 datoshi]
-    /// 30 : OpCode.RET [0 datoshi]
-=======
-    /// Script: VwEACxASwEo0KXBoEM43AABBz+dHlgwDbXNnQc/nR5ZoEc5Bz+dHlmg0FkHP50eWQA==
     /// 00 : INITSLOT 0100 [64 datoshi]
     /// 03 : PUSHNULL [1 datoshi]
     /// 04 : PUSH0 [1 datoshi]
@@ -72,10 +46,9 @@
     /// 22 : PICKITEM [64 datoshi]
     /// 23 : SYSCALL CFE74796 'System.Runtime.Log' [32768 datoshi]
     /// 28 : LDLOC0 [2 datoshi]
-    /// 29 : CALL 16 [512 datoshi]
+    /// 29 : CALL 1A [512 datoshi]
     /// 2B : SYSCALL CFE74796 'System.Runtime.Log' [32768 datoshi]
     /// 30 : RET [0 datoshi]
->>>>>>> 20d6fa8a
     /// </remarks>
     [DisplayName("testMain")]
     public abstract void TestMain();
