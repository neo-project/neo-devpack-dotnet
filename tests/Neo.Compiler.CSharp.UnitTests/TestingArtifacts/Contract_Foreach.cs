--- conflicted
+++ resolved
@@ -26,39 +26,39 @@
     /// </summary>
     /// <remarks>
     /// Script: VwYAAwAAZKeztuANAgDKmjsCQEIPAAEQJxTAcMJxaEpyynMQdCIMamzOdWltz2ycdGxrMPRpQA==
-    /// 00 : OpCode.INITSLOT 0600 [64 datoshi]
-    /// 03 : OpCode.PUSHINT64 000064A7B3B6E00D [1 datoshi]
-    /// 0C : OpCode.PUSHINT32 00CA9A3B [1 datoshi]
-    /// 11 : OpCode.PUSHINT32 40420F00 [1 datoshi]
-    /// 16 : OpCode.PUSHINT16 1027 [1 datoshi]
-    /// 19 : OpCode.PUSH4 [1 datoshi]
-    /// 1A : OpCode.PACK [2048 datoshi]
-    /// 1B : OpCode.STLOC0 [2 datoshi]
-    /// 1C : OpCode.NEWARRAY0 [16 datoshi]
-    /// 1D : OpCode.STLOC1 [2 datoshi]
-    /// 1E : OpCode.LDLOC0 [2 datoshi]
-    /// 1F : OpCode.DUP [2 datoshi]
-    /// 20 : OpCode.STLOC2 [2 datoshi]
-    /// 21 : OpCode.SIZE [4 datoshi]
-    /// 22 : OpCode.STLOC3 [2 datoshi]
-    /// 23 : OpCode.PUSH0 [1 datoshi]
-    /// 24 : OpCode.STLOC4 [2 datoshi]
-    /// 25 : OpCode.JMP 0C [2 datoshi]
-    /// 27 : OpCode.LDLOC2 [2 datoshi]
-    /// 28 : OpCode.LDLOC4 [2 datoshi]
-    /// 29 : OpCode.PICKITEM [64 datoshi]
-    /// 2A : OpCode.STLOC5 [2 datoshi]
-    /// 2B : OpCode.LDLOC1 [2 datoshi]
-    /// 2C : OpCode.LDLOC5 [2 datoshi]
-    /// 2D : OpCode.APPEND [8192 datoshi]
-    /// 2E : OpCode.LDLOC4 [2 datoshi]
-    /// 2F : OpCode.INC [4 datoshi]
-    /// 30 : OpCode.STLOC4 [2 datoshi]
-    /// 31 : OpCode.LDLOC4 [2 datoshi]
-    /// 32 : OpCode.LDLOC3 [2 datoshi]
-    /// 33 : OpCode.JMPLT F4 [2 datoshi]
-    /// 35 : OpCode.LDLOC1 [2 datoshi]
-    /// 36 : OpCode.RET [0 datoshi]
+    /// 00 : OpCode.INITSLOT 0600
+    /// 03 : OpCode.PUSHINT64 000064A7B3B6E00D
+    /// 0C : OpCode.PUSHINT32 00CA9A3B
+    /// 11 : OpCode.PUSHINT32 40420F00
+    /// 16 : OpCode.PUSHINT16 1027
+    /// 19 : OpCode.PUSH4
+    /// 1A : OpCode.PACK
+    /// 1B : OpCode.STLOC0
+    /// 1C : OpCode.NEWARRAY0
+    /// 1D : OpCode.STLOC1
+    /// 1E : OpCode.LDLOC0
+    /// 1F : OpCode.DUP
+    /// 20 : OpCode.STLOC2
+    /// 21 : OpCode.SIZE
+    /// 22 : OpCode.STLOC3
+    /// 23 : OpCode.PUSH0
+    /// 24 : OpCode.STLOC4
+    /// 25 : OpCode.JMP 0C
+    /// 27 : OpCode.LDLOC2
+    /// 28 : OpCode.LDLOC4
+    /// 29 : OpCode.PICKITEM
+    /// 2A : OpCode.STLOC5
+    /// 2B : OpCode.LDLOC1
+    /// 2C : OpCode.LDLOC5
+    /// 2D : OpCode.APPEND
+    /// 2E : OpCode.LDLOC4
+    /// 2F : OpCode.INC
+    /// 30 : OpCode.STLOC4
+    /// 31 : OpCode.LDLOC4
+    /// 32 : OpCode.LDLOC3
+    /// 33 : OpCode.JMPLT F4
+    /// 35 : OpCode.LDLOC1
+    /// 36 : OpCode.RET
     /// </remarks>
     [DisplayName("bigIntegerForeach")]
     public abstract IList<object>? BigIntegerForeach();
@@ -68,35 +68,35 @@
     /// </summary>
     /// <remarks>
     /// Script: VwYADAEKEdswcMJxaEpyynMQdCIMamzOdWltz2ycdGxrMPRpQA==
-    /// 00 : OpCode.INITSLOT 0600 [64 datoshi]
-    /// 03 : OpCode.PUSHDATA1 010A11 [8 datoshi]
-    /// 08 : OpCode.CONVERT 30 [8192 datoshi]
-    /// 0A : OpCode.STLOC0 [2 datoshi]
-    /// 0B : OpCode.NEWARRAY0 [16 datoshi]
-    /// 0C : OpCode.STLOC1 [2 datoshi]
-    /// 0D : OpCode.LDLOC0 [2 datoshi]
-    /// 0E : OpCode.DUP [2 datoshi]
-    /// 0F : OpCode.STLOC2 [2 datoshi]
-    /// 10 : OpCode.SIZE [4 datoshi]
-    /// 11 : OpCode.STLOC3 [2 datoshi]
-    /// 12 : OpCode.PUSH0 [1 datoshi]
-    /// 13 : OpCode.STLOC4 [2 datoshi]
-    /// 14 : OpCode.JMP 0C [2 datoshi]
-    /// 16 : OpCode.LDLOC2 [2 datoshi]
-    /// 17 : OpCode.LDLOC4 [2 datoshi]
-    /// 18 : OpCode.PICKITEM [64 datoshi]
-    /// 19 : OpCode.STLOC5 [2 datoshi]
-    /// 1A : OpCode.LDLOC1 [2 datoshi]
-    /// 1B : OpCode.LDLOC5 [2 datoshi]
-    /// 1C : OpCode.APPEND [8192 datoshi]
-    /// 1D : OpCode.LDLOC4 [2 datoshi]
-    /// 1E : OpCode.INC [4 datoshi]
-    /// 1F : OpCode.STLOC4 [2 datoshi]
-    /// 20 : OpCode.LDLOC4 [2 datoshi]
-    /// 21 : OpCode.LDLOC3 [2 datoshi]
-    /// 22 : OpCode.JMPLT F4 [2 datoshi]
-    /// 24 : OpCode.LDLOC1 [2 datoshi]
-    /// 25 : OpCode.RET [0 datoshi]
+    /// 00 : OpCode.INITSLOT 0600
+    /// 03 : OpCode.PUSHDATA1 010A11
+    /// 08 : OpCode.CONVERT 30
+    /// 0A : OpCode.STLOC0
+    /// 0B : OpCode.NEWARRAY0
+    /// 0C : OpCode.STLOC1
+    /// 0D : OpCode.LDLOC0
+    /// 0E : OpCode.DUP
+    /// 0F : OpCode.STLOC2
+    /// 10 : OpCode.SIZE
+    /// 11 : OpCode.STLOC3
+    /// 12 : OpCode.PUSH0
+    /// 13 : OpCode.STLOC4
+    /// 14 : OpCode.JMP 0C
+    /// 16 : OpCode.LDLOC2
+    /// 17 : OpCode.LDLOC4
+    /// 18 : OpCode.PICKITEM
+    /// 19 : OpCode.STLOC5
+    /// 1A : OpCode.LDLOC1
+    /// 1B : OpCode.LDLOC5
+    /// 1C : OpCode.APPEND
+    /// 1D : OpCode.LDLOC4
+    /// 1E : OpCode.INC
+    /// 1F : OpCode.STLOC4
+    /// 20 : OpCode.LDLOC4
+    /// 21 : OpCode.LDLOC3
+    /// 22 : OpCode.JMPLT F4
+    /// 24 : OpCode.LDLOC1
+    /// 25 : OpCode.RET
     /// </remarks>
     [DisplayName("byteArrayForeach")]
     public abstract IList<object>? ByteArrayForeach();
@@ -106,12 +106,12 @@
     /// </summary>
     /// <remarks>
     /// Script: VwEADHBoykA=
-    /// 00 : OpCode.INITSLOT 0100 [64 datoshi]
-    /// 03 : OpCode.PUSHDATA1 [8 datoshi]
-    /// 05 : OpCode.STLOC0 [2 datoshi]
-    /// 06 : OpCode.LDLOC0 [2 datoshi]
-    /// 07 : OpCode.SIZE [4 datoshi]
-    /// 08 : OpCode.RET [0 datoshi]
+    /// 00 : OpCode.INITSLOT 0100
+    /// 03 : OpCode.PUSHDATA1
+    /// 05 : OpCode.STLOC0
+    /// 06 : OpCode.LDLOC0
+    /// 07 : OpCode.SIZE
+    /// 08 : OpCode.RET
     /// </remarks>
     [DisplayName("byteStringEmpty")]
     public abstract BigInteger? ByteStringEmpty();
@@ -121,42 +121,42 @@
     /// </summary>
     /// <remarks>
     /// Script: VwYADAwMaGlqDGRlZgxhYmMVwHAMcWhKcspzEHQiD2psznVpbYvbKHFsnHRsazDxaUA=
-    /// 00 : OpCode.INITSLOT 0600 [64 datoshi]
-    /// 03 : OpCode.PUSHDATA1 [8 datoshi]
-    /// 05 : OpCode.PUSHDATA1 [8 datoshi]
-    /// 07 : OpCode.PUSHDATA1 68696A [8 datoshi]
-    /// 0C : OpCode.PUSHDATA1 646566 [8 datoshi]
-    /// 11 : OpCode.PUSHDATA1 616263 [8 datoshi]
-    /// 16 : OpCode.PUSH5 [1 datoshi]
-    /// 17 : OpCode.PACK [2048 datoshi]
-    /// 18 : OpCode.STLOC0 [2 datoshi]
-    /// 19 : OpCode.PUSHDATA1 [8 datoshi]
-    /// 1B : OpCode.STLOC1 [2 datoshi]
-    /// 1C : OpCode.LDLOC0 [2 datoshi]
-    /// 1D : OpCode.DUP [2 datoshi]
-    /// 1E : OpCode.STLOC2 [2 datoshi]
-    /// 1F : OpCode.SIZE [4 datoshi]
-    /// 20 : OpCode.STLOC3 [2 datoshi]
-    /// 21 : OpCode.PUSH0 [1 datoshi]
-    /// 22 : OpCode.STLOC4 [2 datoshi]
-    /// 23 : OpCode.JMP 0F [2 datoshi]
-    /// 25 : OpCode.LDLOC2 [2 datoshi]
-    /// 26 : OpCode.LDLOC4 [2 datoshi]
-    /// 27 : OpCode.PICKITEM [64 datoshi]
-    /// 28 : OpCode.STLOC5 [2 datoshi]
-    /// 29 : OpCode.LDLOC1 [2 datoshi]
-    /// 2A : OpCode.LDLOC5 [2 datoshi]
-    /// 2B : OpCode.CAT [2048 datoshi]
-    /// 2C : OpCode.CONVERT 28 [8192 datoshi]
-    /// 2E : OpCode.STLOC1 [2 datoshi]
-    /// 2F : OpCode.LDLOC4 [2 datoshi]
-    /// 30 : OpCode.INC [4 datoshi]
-    /// 31 : OpCode.STLOC4 [2 datoshi]
-    /// 32 : OpCode.LDLOC4 [2 datoshi]
-    /// 33 : OpCode.LDLOC3 [2 datoshi]
-    /// 34 : OpCode.JMPLT F1 [2 datoshi]
-    /// 36 : OpCode.LDLOC1 [2 datoshi]
-    /// 37 : OpCode.RET [0 datoshi]
+    /// 00 : OpCode.INITSLOT 0600
+    /// 03 : OpCode.PUSHDATA1
+    /// 05 : OpCode.PUSHDATA1
+    /// 07 : OpCode.PUSHDATA1 68696A
+    /// 0C : OpCode.PUSHDATA1 646566
+    /// 11 : OpCode.PUSHDATA1 616263
+    /// 16 : OpCode.PUSH5
+    /// 17 : OpCode.PACK
+    /// 18 : OpCode.STLOC0
+    /// 19 : OpCode.PUSHDATA1
+    /// 1B : OpCode.STLOC1
+    /// 1C : OpCode.LDLOC0
+    /// 1D : OpCode.DUP
+    /// 1E : OpCode.STLOC2
+    /// 1F : OpCode.SIZE
+    /// 20 : OpCode.STLOC3
+    /// 21 : OpCode.PUSH0
+    /// 22 : OpCode.STLOC4
+    /// 23 : OpCode.JMP 0F
+    /// 25 : OpCode.LDLOC2
+    /// 26 : OpCode.LDLOC4
+    /// 27 : OpCode.PICKITEM
+    /// 28 : OpCode.STLOC5
+    /// 29 : OpCode.LDLOC1
+    /// 2A : OpCode.LDLOC5
+    /// 2B : OpCode.CAT
+    /// 2C : OpCode.CONVERT 28
+    /// 2E : OpCode.STLOC1
+    /// 2F : OpCode.LDLOC4
+    /// 30 : OpCode.INC
+    /// 31 : OpCode.STLOC4
+    /// 32 : OpCode.LDLOC4
+    /// 33 : OpCode.LDLOC3
+    /// 34 : OpCode.JMPLT F1
+    /// 36 : OpCode.LDLOC1
+    /// 37 : OpCode.RET
     /// </remarks>
     [DisplayName("byteStringForeach")]
     public abstract byte[]? ByteStringForeach();
@@ -165,58 +165,6 @@
     /// Unsafe method
     /// </summary>
     /// <remarks>
-<<<<<<< HEAD
-    /// Script: VwYAWNsoStgkCUrKACEoAzpY2yhK2CQJSsoAISgDOhLAcMJxaEpyynMQdCIMamzOdWltz2ycdGxrMPRpQA==
-    /// 00 : OpCode.INITSLOT 0600 [64 datoshi]
-    /// 03 : OpCode.LDSFLD0 [2 datoshi]
-    /// 04 : OpCode.CONVERT 28 [8192 datoshi]
-    /// 06 : OpCode.DUP [2 datoshi]
-    /// 07 : OpCode.ISNULL [2 datoshi]
-    /// 08 : OpCode.JMPIF 09 [2 datoshi]
-    /// 0A : OpCode.DUP [2 datoshi]
-    /// 0B : OpCode.SIZE [4 datoshi]
-    /// 0C : OpCode.PUSHINT8 21 [1 datoshi]
-    /// 0E : OpCode.JMPEQ 03 [2 datoshi]
-    /// 10 : OpCode.THROW [512 datoshi]
-    /// 11 : OpCode.LDSFLD0 [2 datoshi]
-    /// 12 : OpCode.CONVERT 28 [8192 datoshi]
-    /// 14 : OpCode.DUP [2 datoshi]
-    /// 15 : OpCode.ISNULL [2 datoshi]
-    /// 16 : OpCode.JMPIF 09 [2 datoshi]
-    /// 18 : OpCode.DUP [2 datoshi]
-    /// 19 : OpCode.SIZE [4 datoshi]
-    /// 1A : OpCode.PUSHINT8 21 [1 datoshi]
-    /// 1C : OpCode.JMPEQ 03 [2 datoshi]
-    /// 1E : OpCode.THROW [512 datoshi]
-    /// 1F : OpCode.PUSH2 [1 datoshi]
-    /// 20 : OpCode.PACK [2048 datoshi]
-    /// 21 : OpCode.STLOC0 [2 datoshi]
-    /// 22 : OpCode.NEWARRAY0 [16 datoshi]
-    /// 23 : OpCode.STLOC1 [2 datoshi]
-    /// 24 : OpCode.LDLOC0 [2 datoshi]
-    /// 25 : OpCode.DUP [2 datoshi]
-    /// 26 : OpCode.STLOC2 [2 datoshi]
-    /// 27 : OpCode.SIZE [4 datoshi]
-    /// 28 : OpCode.STLOC3 [2 datoshi]
-    /// 29 : OpCode.PUSH0 [1 datoshi]
-    /// 2A : OpCode.STLOC4 [2 datoshi]
-    /// 2B : OpCode.JMP 0C [2 datoshi]
-    /// 2D : OpCode.LDLOC2 [2 datoshi]
-    /// 2E : OpCode.LDLOC4 [2 datoshi]
-    /// 2F : OpCode.PICKITEM [64 datoshi]
-    /// 30 : OpCode.STLOC5 [2 datoshi]
-    /// 31 : OpCode.LDLOC1 [2 datoshi]
-    /// 32 : OpCode.LDLOC5 [2 datoshi]
-    /// 33 : OpCode.APPEND [8192 datoshi]
-    /// 34 : OpCode.LDLOC4 [2 datoshi]
-    /// 35 : OpCode.INC [4 datoshi]
-    /// 36 : OpCode.STLOC4 [2 datoshi]
-    /// 37 : OpCode.LDLOC4 [2 datoshi]
-    /// 38 : OpCode.LDLOC3 [2 datoshi]
-    /// 39 : OpCode.JMPLT F4 [2 datoshi]
-    /// 3B : OpCode.LDLOC1 [2 datoshi]
-    /// 3C : OpCode.RET [0 datoshi]
-=======
     /// Script: VwYADAJHANsukNnwLE+fyGKrrKknJflbT93MjX/6U4aT7PRjqdsoStgkCUrKACEoAzoMAkcA2y6Q2fAsT5/IYqusqScl+VtP3cyNf/pThpPs9GOp2yhK2CQJSsoAISgDOhLAcMJxaEpyynMQdCIMamzOdWltz2ycdGxrMPRpQA==
     /// 00 : OpCode.INITSLOT 0600
     /// 03 : OpCode.PUSHDATA1 024700DB2E90D9F02C4F9FC862ABACA92725F95B4FDDCC8D7FFA538693ECF463A9
@@ -267,7 +215,6 @@
     /// 7D : OpCode.JMPLT F4
     /// 7F : OpCode.LDLOC1
     /// 80 : OpCode.RET
->>>>>>> 3a5b4a23
     /// </remarks>
     [DisplayName("eCPointForeach")]
     public abstract IList<object>? ECPointForeach();
@@ -277,54 +224,54 @@
     /// </summary>
     /// <remarks>
     /// Script: VwYAFBMSERTAcBBxaEpyynMQdCI7amzOdWltnkoCAAAAgC4EIgpKAv///38yHgP/////AAAAAJFKAv///38yDAMAAAAAAQAAAJ9xbJx0bGswxWlA
-    /// 00 : OpCode.INITSLOT 0600 [64 datoshi]
-    /// 03 : OpCode.PUSH4 [1 datoshi]
-    /// 04 : OpCode.PUSH3 [1 datoshi]
-    /// 05 : OpCode.PUSH2 [1 datoshi]
-    /// 06 : OpCode.PUSH1 [1 datoshi]
-    /// 07 : OpCode.PUSH4 [1 datoshi]
-    /// 08 : OpCode.PACK [2048 datoshi]
-    /// 09 : OpCode.STLOC0 [2 datoshi]
-    /// 0A : OpCode.PUSH0 [1 datoshi]
-    /// 0B : OpCode.STLOC1 [2 datoshi]
-    /// 0C : OpCode.LDLOC0 [2 datoshi]
-    /// 0D : OpCode.DUP [2 datoshi]
-    /// 0E : OpCode.STLOC2 [2 datoshi]
-    /// 0F : OpCode.SIZE [4 datoshi]
-    /// 10 : OpCode.STLOC3 [2 datoshi]
-    /// 11 : OpCode.PUSH0 [1 datoshi]
-    /// 12 : OpCode.STLOC4 [2 datoshi]
-    /// 13 : OpCode.JMP 3B [2 datoshi]
-    /// 15 : OpCode.LDLOC2 [2 datoshi]
-    /// 16 : OpCode.LDLOC4 [2 datoshi]
-    /// 17 : OpCode.PICKITEM [64 datoshi]
-    /// 18 : OpCode.STLOC5 [2 datoshi]
-    /// 19 : OpCode.LDLOC1 [2 datoshi]
-    /// 1A : OpCode.LDLOC5 [2 datoshi]
-    /// 1B : OpCode.ADD [8 datoshi]
-    /// 1C : OpCode.DUP [2 datoshi]
-    /// 1D : OpCode.PUSHINT32 00000080 [1 datoshi]
-    /// 22 : OpCode.JMPGE 04 [2 datoshi]
-    /// 24 : OpCode.JMP 0A [2 datoshi]
-    /// 26 : OpCode.DUP [2 datoshi]
-    /// 27 : OpCode.PUSHINT32 FFFFFF7F [1 datoshi]
-    /// 2C : OpCode.JMPLE 1E [2 datoshi]
-    /// 2E : OpCode.PUSHINT64 FFFFFFFF00000000 [1 datoshi]
-    /// 37 : OpCode.AND [8 datoshi]
-    /// 38 : OpCode.DUP [2 datoshi]
-    /// 39 : OpCode.PUSHINT32 FFFFFF7F [1 datoshi]
-    /// 3E : OpCode.JMPLE 0C [2 datoshi]
-    /// 40 : OpCode.PUSHINT64 0000000001000000 [1 datoshi]
-    /// 49 : OpCode.SUB [8 datoshi]
-    /// 4A : OpCode.STLOC1 [2 datoshi]
-    /// 4B : OpCode.LDLOC4 [2 datoshi]
-    /// 4C : OpCode.INC [4 datoshi]
-    /// 4D : OpCode.STLOC4 [2 datoshi]
-    /// 4E : OpCode.LDLOC4 [2 datoshi]
-    /// 4F : OpCode.LDLOC3 [2 datoshi]
-    /// 50 : OpCode.JMPLT C5 [2 datoshi]
-    /// 52 : OpCode.LDLOC1 [2 datoshi]
-    /// 53 : OpCode.RET [0 datoshi]
+    /// 00 : OpCode.INITSLOT 0600
+    /// 03 : OpCode.PUSH4
+    /// 04 : OpCode.PUSH3
+    /// 05 : OpCode.PUSH2
+    /// 06 : OpCode.PUSH1
+    /// 07 : OpCode.PUSH4
+    /// 08 : OpCode.PACK
+    /// 09 : OpCode.STLOC0
+    /// 0A : OpCode.PUSH0
+    /// 0B : OpCode.STLOC1
+    /// 0C : OpCode.LDLOC0
+    /// 0D : OpCode.DUP
+    /// 0E : OpCode.STLOC2
+    /// 0F : OpCode.SIZE
+    /// 10 : OpCode.STLOC3
+    /// 11 : OpCode.PUSH0
+    /// 12 : OpCode.STLOC4
+    /// 13 : OpCode.JMP 3B
+    /// 15 : OpCode.LDLOC2
+    /// 16 : OpCode.LDLOC4
+    /// 17 : OpCode.PICKITEM
+    /// 18 : OpCode.STLOC5
+    /// 19 : OpCode.LDLOC1
+    /// 1A : OpCode.LDLOC5
+    /// 1B : OpCode.ADD
+    /// 1C : OpCode.DUP
+    /// 1D : OpCode.PUSHINT32 00000080
+    /// 22 : OpCode.JMPGE 04
+    /// 24 : OpCode.JMP 0A
+    /// 26 : OpCode.DUP
+    /// 27 : OpCode.PUSHINT32 FFFFFF7F
+    /// 2C : OpCode.JMPLE 1E
+    /// 2E : OpCode.PUSHINT64 FFFFFFFF00000000
+    /// 37 : OpCode.AND
+    /// 38 : OpCode.DUP
+    /// 39 : OpCode.PUSHINT32 FFFFFF7F
+    /// 3E : OpCode.JMPLE 0C
+    /// 40 : OpCode.PUSHINT64 0000000001000000
+    /// 49 : OpCode.SUB
+    /// 4A : OpCode.STLOC1
+    /// 4B : OpCode.LDLOC4
+    /// 4C : OpCode.INC
+    /// 4D : OpCode.STLOC4
+    /// 4E : OpCode.LDLOC4
+    /// 4F : OpCode.LDLOC3
+    /// 50 : OpCode.JMPLT C5
+    /// 52 : OpCode.LDLOC1
+    /// 53 : OpCode.RET
     /// </remarks>
     [DisplayName("intForeach")]
     public abstract BigInteger? IntForeach();
@@ -334,80 +281,80 @@
     /// </summary>
     /// <remarks>
     /// Script: VwYBFBMSERTAcBBxPIkAAAAAAAAAaEpyynMQdCJzamzOdXhKnUoCAAAAgC4EIgpKAv///38yHgP/////AAAAAJFKAv///38yDAMAAAAAAQAAAJ+AELYmBCI7aW2eSgIAAACALgQiCkoC////fzIeA/////8AAAAAkUoC////fzIMAwAAAAABAAAAn3FsnHRsazCNPQVyPQJpQA==
-    /// 00 : OpCode.INITSLOT 0601 [64 datoshi]
-    /// 03 : OpCode.PUSH4 [1 datoshi]
-    /// 04 : OpCode.PUSH3 [1 datoshi]
-    /// 05 : OpCode.PUSH2 [1 datoshi]
-    /// 06 : OpCode.PUSH1 [1 datoshi]
-    /// 07 : OpCode.PUSH4 [1 datoshi]
-    /// 08 : OpCode.PACK [2048 datoshi]
-    /// 09 : OpCode.STLOC0 [2 datoshi]
-    /// 0A : OpCode.PUSH0 [1 datoshi]
-    /// 0B : OpCode.STLOC1 [2 datoshi]
-    /// 0C : OpCode.TRY_L 8900000000000000 [4 datoshi]
-    /// 15 : OpCode.LDLOC0 [2 datoshi]
-    /// 16 : OpCode.DUP [2 datoshi]
-    /// 17 : OpCode.STLOC2 [2 datoshi]
-    /// 18 : OpCode.SIZE [4 datoshi]
-    /// 19 : OpCode.STLOC3 [2 datoshi]
-    /// 1A : OpCode.PUSH0 [1 datoshi]
-    /// 1B : OpCode.STLOC4 [2 datoshi]
-    /// 1C : OpCode.JMP 73 [2 datoshi]
-    /// 1E : OpCode.LDLOC2 [2 datoshi]
-    /// 1F : OpCode.LDLOC4 [2 datoshi]
-    /// 20 : OpCode.PICKITEM [64 datoshi]
-    /// 21 : OpCode.STLOC5 [2 datoshi]
-    /// 22 : OpCode.LDARG0 [2 datoshi]
-    /// 23 : OpCode.DUP [2 datoshi]
-    /// 24 : OpCode.DEC [4 datoshi]
-    /// 25 : OpCode.DUP [2 datoshi]
-    /// 26 : OpCode.PUSHINT32 00000080 [1 datoshi]
-    /// 2B : OpCode.JMPGE 04 [2 datoshi]
-    /// 2D : OpCode.JMP 0A [2 datoshi]
-    /// 2F : OpCode.DUP [2 datoshi]
-    /// 30 : OpCode.PUSHINT32 FFFFFF7F [1 datoshi]
-    /// 35 : OpCode.JMPLE 1E [2 datoshi]
-    /// 37 : OpCode.PUSHINT64 FFFFFFFF00000000 [1 datoshi]
-    /// 40 : OpCode.AND [8 datoshi]
-    /// 41 : OpCode.DUP [2 datoshi]
-    /// 42 : OpCode.PUSHINT32 FFFFFF7F [1 datoshi]
-    /// 47 : OpCode.JMPLE 0C [2 datoshi]
-    /// 49 : OpCode.PUSHINT64 0000000001000000 [1 datoshi]
-    /// 52 : OpCode.SUB [8 datoshi]
-    /// 53 : OpCode.STARG0 [2 datoshi]
-    /// 54 : OpCode.PUSH0 [1 datoshi]
-    /// 55 : OpCode.LE [8 datoshi]
-    /// 56 : OpCode.JMPIFNOT 04 [2 datoshi]
-    /// 58 : OpCode.JMP 3B [2 datoshi]
-    /// 5A : OpCode.LDLOC1 [2 datoshi]
-    /// 5B : OpCode.LDLOC5 [2 datoshi]
-    /// 5C : OpCode.ADD [8 datoshi]
-    /// 5D : OpCode.DUP [2 datoshi]
-    /// 5E : OpCode.PUSHINT32 00000080 [1 datoshi]
-    /// 63 : OpCode.JMPGE 04 [2 datoshi]
-    /// 65 : OpCode.JMP 0A [2 datoshi]
-    /// 67 : OpCode.DUP [2 datoshi]
-    /// 68 : OpCode.PUSHINT32 FFFFFF7F [1 datoshi]
-    /// 6D : OpCode.JMPLE 1E [2 datoshi]
-    /// 6F : OpCode.PUSHINT64 FFFFFFFF00000000 [1 datoshi]
-    /// 78 : OpCode.AND [8 datoshi]
-    /// 79 : OpCode.DUP [2 datoshi]
-    /// 7A : OpCode.PUSHINT32 FFFFFF7F [1 datoshi]
-    /// 7F : OpCode.JMPLE 0C [2 datoshi]
-    /// 81 : OpCode.PUSHINT64 0000000001000000 [1 datoshi]
-    /// 8A : OpCode.SUB [8 datoshi]
-    /// 8B : OpCode.STLOC1 [2 datoshi]
-    /// 8C : OpCode.LDLOC4 [2 datoshi]
-    /// 8D : OpCode.INC [4 datoshi]
-    /// 8E : OpCode.STLOC4 [2 datoshi]
-    /// 8F : OpCode.LDLOC4 [2 datoshi]
-    /// 90 : OpCode.LDLOC3 [2 datoshi]
-    /// 91 : OpCode.JMPLT 8D [2 datoshi]
-    /// 93 : OpCode.ENDTRY 05 [4 datoshi]
-    /// 95 : OpCode.STLOC2 [2 datoshi]
-    /// 96 : OpCode.ENDTRY 02 [4 datoshi]
-    /// 98 : OpCode.LDLOC1 [2 datoshi]
-    /// 99 : OpCode.RET [0 datoshi]
+    /// 00 : OpCode.INITSLOT 0601
+    /// 03 : OpCode.PUSH4
+    /// 04 : OpCode.PUSH3
+    /// 05 : OpCode.PUSH2
+    /// 06 : OpCode.PUSH1
+    /// 07 : OpCode.PUSH4
+    /// 08 : OpCode.PACK
+    /// 09 : OpCode.STLOC0
+    /// 0A : OpCode.PUSH0
+    /// 0B : OpCode.STLOC1
+    /// 0C : OpCode.TRY_L 8900000000000000
+    /// 15 : OpCode.LDLOC0
+    /// 16 : OpCode.DUP
+    /// 17 : OpCode.STLOC2
+    /// 18 : OpCode.SIZE
+    /// 19 : OpCode.STLOC3
+    /// 1A : OpCode.PUSH0
+    /// 1B : OpCode.STLOC4
+    /// 1C : OpCode.JMP 73
+    /// 1E : OpCode.LDLOC2
+    /// 1F : OpCode.LDLOC4
+    /// 20 : OpCode.PICKITEM
+    /// 21 : OpCode.STLOC5
+    /// 22 : OpCode.LDARG0
+    /// 23 : OpCode.DUP
+    /// 24 : OpCode.DEC
+    /// 25 : OpCode.DUP
+    /// 26 : OpCode.PUSHINT32 00000080
+    /// 2B : OpCode.JMPGE 04
+    /// 2D : OpCode.JMP 0A
+    /// 2F : OpCode.DUP
+    /// 30 : OpCode.PUSHINT32 FFFFFF7F
+    /// 35 : OpCode.JMPLE 1E
+    /// 37 : OpCode.PUSHINT64 FFFFFFFF00000000
+    /// 40 : OpCode.AND
+    /// 41 : OpCode.DUP
+    /// 42 : OpCode.PUSHINT32 FFFFFF7F
+    /// 47 : OpCode.JMPLE 0C
+    /// 49 : OpCode.PUSHINT64 0000000001000000
+    /// 52 : OpCode.SUB
+    /// 53 : OpCode.STARG0
+    /// 54 : OpCode.PUSH0
+    /// 55 : OpCode.LE
+    /// 56 : OpCode.JMPIFNOT 04
+    /// 58 : OpCode.JMP 3B
+    /// 5A : OpCode.LDLOC1
+    /// 5B : OpCode.LDLOC5
+    /// 5C : OpCode.ADD
+    /// 5D : OpCode.DUP
+    /// 5E : OpCode.PUSHINT32 00000080
+    /// 63 : OpCode.JMPGE 04
+    /// 65 : OpCode.JMP 0A
+    /// 67 : OpCode.DUP
+    /// 68 : OpCode.PUSHINT32 FFFFFF7F
+    /// 6D : OpCode.JMPLE 1E
+    /// 6F : OpCode.PUSHINT64 FFFFFFFF00000000
+    /// 78 : OpCode.AND
+    /// 79 : OpCode.DUP
+    /// 7A : OpCode.PUSHINT32 FFFFFF7F
+    /// 7F : OpCode.JMPLE 0C
+    /// 81 : OpCode.PUSHINT64 0000000001000000
+    /// 8A : OpCode.SUB
+    /// 8B : OpCode.STLOC1
+    /// 8C : OpCode.LDLOC4
+    /// 8D : OpCode.INC
+    /// 8E : OpCode.STLOC4
+    /// 8F : OpCode.LDLOC4
+    /// 90 : OpCode.LDLOC3
+    /// 91 : OpCode.JMPLT 8D
+    /// 93 : OpCode.ENDTRY 05
+    /// 95 : OpCode.STLOC2
+    /// 96 : OpCode.ENDTRY 02
+    /// 98 : OpCode.LDLOC1
+    /// 99 : OpCode.RET
     /// </remarks>
     [DisplayName("intForeachBreak")]
     public abstract BigInteger? IntForeachBreak(BigInteger? breakIndex);
@@ -417,65 +364,65 @@
     /// </summary>
     /// <remarks>
     /// Script: VwMAFBMSERTAcBBxEHIiaWloas6eSgIAAACALgQiCkoC////fzIeA/////8AAAAAkUoC////fzIMAwAAAAABAAAAn3FqSpxKAgAAAIAuBCIKSgL///9/Mh4D/////wAAAACRSgL///9/MgwDAAAAAAEAAACfckVqaMq1JJVpQA==
-    /// 00 : OpCode.INITSLOT 0300 [64 datoshi]
-    /// 03 : OpCode.PUSH4 [1 datoshi]
-    /// 04 : OpCode.PUSH3 [1 datoshi]
-    /// 05 : OpCode.PUSH2 [1 datoshi]
-    /// 06 : OpCode.PUSH1 [1 datoshi]
-    /// 07 : OpCode.PUSH4 [1 datoshi]
-    /// 08 : OpCode.PACK [2048 datoshi]
-    /// 09 : OpCode.STLOC0 [2 datoshi]
-    /// 0A : OpCode.PUSH0 [1 datoshi]
-    /// 0B : OpCode.STLOC1 [2 datoshi]
-    /// 0C : OpCode.PUSH0 [1 datoshi]
-    /// 0D : OpCode.STLOC2 [2 datoshi]
-    /// 0E : OpCode.JMP 69 [2 datoshi]
-    /// 10 : OpCode.LDLOC1 [2 datoshi]
-    /// 11 : OpCode.LDLOC0 [2 datoshi]
-    /// 12 : OpCode.LDLOC2 [2 datoshi]
-    /// 13 : OpCode.PICKITEM [64 datoshi]
-    /// 14 : OpCode.ADD [8 datoshi]
-    /// 15 : OpCode.DUP [2 datoshi]
-    /// 16 : OpCode.PUSHINT32 00000080 [1 datoshi]
-    /// 1B : OpCode.JMPGE 04 [2 datoshi]
-    /// 1D : OpCode.JMP 0A [2 datoshi]
-    /// 1F : OpCode.DUP [2 datoshi]
-    /// 20 : OpCode.PUSHINT32 FFFFFF7F [1 datoshi]
-    /// 25 : OpCode.JMPLE 1E [2 datoshi]
-    /// 27 : OpCode.PUSHINT64 FFFFFFFF00000000 [1 datoshi]
-    /// 30 : OpCode.AND [8 datoshi]
-    /// 31 : OpCode.DUP [2 datoshi]
-    /// 32 : OpCode.PUSHINT32 FFFFFF7F [1 datoshi]
-    /// 37 : OpCode.JMPLE 0C [2 datoshi]
-    /// 39 : OpCode.PUSHINT64 0000000001000000 [1 datoshi]
-    /// 42 : OpCode.SUB [8 datoshi]
-    /// 43 : OpCode.STLOC1 [2 datoshi]
-    /// 44 : OpCode.LDLOC2 [2 datoshi]
-    /// 45 : OpCode.DUP [2 datoshi]
-    /// 46 : OpCode.INC [4 datoshi]
-    /// 47 : OpCode.DUP [2 datoshi]
-    /// 48 : OpCode.PUSHINT32 00000080 [1 datoshi]
-    /// 4D : OpCode.JMPGE 04 [2 datoshi]
-    /// 4F : OpCode.JMP 0A [2 datoshi]
-    /// 51 : OpCode.DUP [2 datoshi]
-    /// 52 : OpCode.PUSHINT32 FFFFFF7F [1 datoshi]
-    /// 57 : OpCode.JMPLE 1E [2 datoshi]
-    /// 59 : OpCode.PUSHINT64 FFFFFFFF00000000 [1 datoshi]
-    /// 62 : OpCode.AND [8 datoshi]
-    /// 63 : OpCode.DUP [2 datoshi]
-    /// 64 : OpCode.PUSHINT32 FFFFFF7F [1 datoshi]
-    /// 69 : OpCode.JMPLE 0C [2 datoshi]
-    /// 6B : OpCode.PUSHINT64 0000000001000000 [1 datoshi]
-    /// 74 : OpCode.SUB [8 datoshi]
-    /// 75 : OpCode.STLOC2 [2 datoshi]
-    /// 76 : OpCode.DROP [2 datoshi]
-    /// 77 : OpCode.LDLOC2 [2 datoshi]
-    /// 78 : OpCode.LDLOC0 [2 datoshi]
-    /// 79 : OpCode.SIZE [4 datoshi]
-    /// 7A : OpCode.LT [8 datoshi]
-    /// 7B : OpCode.JMPIF 95 [2 datoshi]
-    /// 7D : OpCode.LDLOC1 [2 datoshi]
-    /// 7E : OpCode.RET [0 datoshi]
+    /// 00 : OpCode.INITSLOT 0300
+    /// 03 : OpCode.PUSH4
+    /// 04 : OpCode.PUSH3
+    /// 05 : OpCode.PUSH2
+    /// 06 : OpCode.PUSH1
+    /// 07 : OpCode.PUSH4
+    /// 08 : OpCode.PACK
+    /// 09 : OpCode.STLOC0
+    /// 0A : OpCode.PUSH0
+    /// 0B : OpCode.STLOC1
+    /// 0C : OpCode.PUSH0
+    /// 0D : OpCode.STLOC2
+    /// 0E : OpCode.JMP 69
+    /// 10 : OpCode.LDLOC1
+    /// 11 : OpCode.LDLOC0
+    /// 12 : OpCode.LDLOC2
+    /// 13 : OpCode.PICKITEM
+    /// 14 : OpCode.ADD
+    /// 15 : OpCode.DUP
+    /// 16 : OpCode.PUSHINT32 00000080
+    /// 1B : OpCode.JMPGE 04
+    /// 1D : OpCode.JMP 0A
+    /// 1F : OpCode.DUP
+    /// 20 : OpCode.PUSHINT32 FFFFFF7F
+    /// 25 : OpCode.JMPLE 1E
+    /// 27 : OpCode.PUSHINT64 FFFFFFFF00000000
+    /// 30 : OpCode.AND
+    /// 31 : OpCode.DUP
+    /// 32 : OpCode.PUSHINT32 FFFFFF7F
+    /// 37 : OpCode.JMPLE 0C
+    /// 39 : OpCode.PUSHINT64 0000000001000000
+    /// 42 : OpCode.SUB
+    /// 43 : OpCode.STLOC1
+    /// 44 : OpCode.LDLOC2
+    /// 45 : OpCode.DUP
+    /// 46 : OpCode.INC
+    /// 47 : OpCode.DUP
+    /// 48 : OpCode.PUSHINT32 00000080
+    /// 4D : OpCode.JMPGE 04
+    /// 4F : OpCode.JMP 0A
+    /// 51 : OpCode.DUP
+    /// 52 : OpCode.PUSHINT32 FFFFFF7F
+    /// 57 : OpCode.JMPLE 1E
+    /// 59 : OpCode.PUSHINT64 FFFFFFFF00000000
+    /// 62 : OpCode.AND
+    /// 63 : OpCode.DUP
+    /// 64 : OpCode.PUSHINT32 FFFFFF7F
+    /// 69 : OpCode.JMPLE 0C
+    /// 6B : OpCode.PUSHINT64 0000000001000000
+    /// 74 : OpCode.SUB
+    /// 75 : OpCode.STLOC2
+    /// 76 : OpCode.DROP
+    /// 77 : OpCode.LDLOC2
+    /// 78 : OpCode.LDLOC0
+    /// 79 : OpCode.SIZE
+    /// 7A : OpCode.LT
+    /// 7B : OpCode.JMPIF 95
+    /// 7D : OpCode.LDLOC1
+    /// 7E : OpCode.RET
     /// </remarks>
     [DisplayName("intForloop")]
     public abstract BigInteger? IntForloop();
@@ -485,39 +432,39 @@
     /// </summary>
     /// <remarks>
     /// Script: VwYAAHsMdGVzdAwBAtswE8BwwnFoSnLKcxB0IgxqbM51aW3PbJx0bGsw9GlA
-    /// 00 : OpCode.INITSLOT 0600 [64 datoshi]
-    /// 03 : OpCode.PUSHINT8 7B [1 datoshi]
-    /// 05 : OpCode.PUSHDATA1 74657374 [8 datoshi]
-    /// 0B : OpCode.PUSHDATA1 0102 [8 datoshi]
-    /// 0F : OpCode.CONVERT 30 [8192 datoshi]
-    /// 11 : OpCode.PUSH3 [1 datoshi]
-    /// 12 : OpCode.PACK [2048 datoshi]
-    /// 13 : OpCode.STLOC0 [2 datoshi]
-    /// 14 : OpCode.NEWARRAY0 [16 datoshi]
-    /// 15 : OpCode.STLOC1 [2 datoshi]
-    /// 16 : OpCode.LDLOC0 [2 datoshi]
-    /// 17 : OpCode.DUP [2 datoshi]
-    /// 18 : OpCode.STLOC2 [2 datoshi]
-    /// 19 : OpCode.SIZE [4 datoshi]
-    /// 1A : OpCode.STLOC3 [2 datoshi]
-    /// 1B : OpCode.PUSH0 [1 datoshi]
-    /// 1C : OpCode.STLOC4 [2 datoshi]
-    /// 1D : OpCode.JMP 0C [2 datoshi]
-    /// 1F : OpCode.LDLOC2 [2 datoshi]
-    /// 20 : OpCode.LDLOC4 [2 datoshi]
-    /// 21 : OpCode.PICKITEM [64 datoshi]
-    /// 22 : OpCode.STLOC5 [2 datoshi]
-    /// 23 : OpCode.LDLOC1 [2 datoshi]
-    /// 24 : OpCode.LDLOC5 [2 datoshi]
-    /// 25 : OpCode.APPEND [8192 datoshi]
-    /// 26 : OpCode.LDLOC4 [2 datoshi]
-    /// 27 : OpCode.INC [4 datoshi]
-    /// 28 : OpCode.STLOC4 [2 datoshi]
-    /// 29 : OpCode.LDLOC4 [2 datoshi]
-    /// 2A : OpCode.LDLOC3 [2 datoshi]
-    /// 2B : OpCode.JMPLT F4 [2 datoshi]
-    /// 2D : OpCode.LDLOC1 [2 datoshi]
-    /// 2E : OpCode.RET [0 datoshi]
+    /// 00 : OpCode.INITSLOT 0600
+    /// 03 : OpCode.PUSHINT8 7B
+    /// 05 : OpCode.PUSHDATA1 74657374
+    /// 0B : OpCode.PUSHDATA1 0102
+    /// 0F : OpCode.CONVERT 30
+    /// 11 : OpCode.PUSH3
+    /// 12 : OpCode.PACK
+    /// 13 : OpCode.STLOC0
+    /// 14 : OpCode.NEWARRAY0
+    /// 15 : OpCode.STLOC1
+    /// 16 : OpCode.LDLOC0
+    /// 17 : OpCode.DUP
+    /// 18 : OpCode.STLOC2
+    /// 19 : OpCode.SIZE
+    /// 1A : OpCode.STLOC3
+    /// 1B : OpCode.PUSH0
+    /// 1C : OpCode.STLOC4
+    /// 1D : OpCode.JMP 0C
+    /// 1F : OpCode.LDLOC2
+    /// 20 : OpCode.LDLOC4
+    /// 21 : OpCode.PICKITEM
+    /// 22 : OpCode.STLOC5
+    /// 23 : OpCode.LDLOC1
+    /// 24 : OpCode.LDLOC5
+    /// 25 : OpCode.APPEND
+    /// 26 : OpCode.LDLOC4
+    /// 27 : OpCode.INC
+    /// 28 : OpCode.STLOC4
+    /// 29 : OpCode.LDLOC4
+    /// 2A : OpCode.LDLOC3
+    /// 2B : OpCode.JMPLT F4
+    /// 2D : OpCode.LDLOC1
+    /// 2E : OpCode.RET
     /// </remarks>
     [DisplayName("objectArrayForeach")]
     public abstract IList<object>? ObjectArrayForeach();
@@ -527,40 +474,40 @@
     /// </summary>
     /// <remarks>
     /// Script: VwYADGhpagxkZWYMYWJjE8BwDHFoSnLKcxB0Ig9qbM51aW2L2yhxbJx0bGsw8WlA
-    /// 00 : OpCode.INITSLOT 0600 [64 datoshi]
-    /// 03 : OpCode.PUSHDATA1 68696A [8 datoshi]
-    /// 08 : OpCode.PUSHDATA1 646566 [8 datoshi]
-    /// 0D : OpCode.PUSHDATA1 616263 [8 datoshi]
-    /// 12 : OpCode.PUSH3 [1 datoshi]
-    /// 13 : OpCode.PACK [2048 datoshi]
-    /// 14 : OpCode.STLOC0 [2 datoshi]
-    /// 15 : OpCode.PUSHDATA1 [8 datoshi]
-    /// 17 : OpCode.STLOC1 [2 datoshi]
-    /// 18 : OpCode.LDLOC0 [2 datoshi]
-    /// 19 : OpCode.DUP [2 datoshi]
-    /// 1A : OpCode.STLOC2 [2 datoshi]
-    /// 1B : OpCode.SIZE [4 datoshi]
-    /// 1C : OpCode.STLOC3 [2 datoshi]
-    /// 1D : OpCode.PUSH0 [1 datoshi]
-    /// 1E : OpCode.STLOC4 [2 datoshi]
-    /// 1F : OpCode.JMP 0F [2 datoshi]
-    /// 21 : OpCode.LDLOC2 [2 datoshi]
-    /// 22 : OpCode.LDLOC4 [2 datoshi]
-    /// 23 : OpCode.PICKITEM [64 datoshi]
-    /// 24 : OpCode.STLOC5 [2 datoshi]
-    /// 25 : OpCode.LDLOC1 [2 datoshi]
-    /// 26 : OpCode.LDLOC5 [2 datoshi]
-    /// 27 : OpCode.CAT [2048 datoshi]
-    /// 28 : OpCode.CONVERT 28 [8192 datoshi]
-    /// 2A : OpCode.STLOC1 [2 datoshi]
-    /// 2B : OpCode.LDLOC4 [2 datoshi]
-    /// 2C : OpCode.INC [4 datoshi]
-    /// 2D : OpCode.STLOC4 [2 datoshi]
-    /// 2E : OpCode.LDLOC4 [2 datoshi]
-    /// 2F : OpCode.LDLOC3 [2 datoshi]
-    /// 30 : OpCode.JMPLT F1 [2 datoshi]
-    /// 32 : OpCode.LDLOC1 [2 datoshi]
-    /// 33 : OpCode.RET [0 datoshi]
+    /// 00 : OpCode.INITSLOT 0600
+    /// 03 : OpCode.PUSHDATA1 68696A
+    /// 08 : OpCode.PUSHDATA1 646566
+    /// 0D : OpCode.PUSHDATA1 616263
+    /// 12 : OpCode.PUSH3
+    /// 13 : OpCode.PACK
+    /// 14 : OpCode.STLOC0
+    /// 15 : OpCode.PUSHDATA1
+    /// 17 : OpCode.STLOC1
+    /// 18 : OpCode.LDLOC0
+    /// 19 : OpCode.DUP
+    /// 1A : OpCode.STLOC2
+    /// 1B : OpCode.SIZE
+    /// 1C : OpCode.STLOC3
+    /// 1D : OpCode.PUSH0
+    /// 1E : OpCode.STLOC4
+    /// 1F : OpCode.JMP 0F
+    /// 21 : OpCode.LDLOC2
+    /// 22 : OpCode.LDLOC4
+    /// 23 : OpCode.PICKITEM
+    /// 24 : OpCode.STLOC5
+    /// 25 : OpCode.LDLOC1
+    /// 26 : OpCode.LDLOC5
+    /// 27 : OpCode.CAT
+    /// 28 : OpCode.CONVERT 28
+    /// 2A : OpCode.STLOC1
+    /// 2B : OpCode.LDLOC4
+    /// 2C : OpCode.INC
+    /// 2D : OpCode.STLOC4
+    /// 2E : OpCode.LDLOC4
+    /// 2F : OpCode.LDLOC3
+    /// 30 : OpCode.JMPLT F1
+    /// 32 : OpCode.LDLOC1
+    /// 33 : OpCode.RET
     /// </remarks>
     [DisplayName("stringForeach")]
     public abstract string? StringForeach();
@@ -570,83 +517,83 @@
     /// </summary>
     /// <remarks>
     /// Script: VwgAEAsSv3AMdGVzdDFKaBBR0EURSmgRUdBFEAsSv3EMdGVzdDJKaRBR0EUSSmkRUdBFaWgSwHLIc2pKdMp1EHYiF2xuzncHbwcRzkpvBxDOa1PQRW6cdm5tMOlrQA==
-    /// 00 : OpCode.INITSLOT 0800 [64 datoshi]
-    /// 03 : OpCode.PUSH0 [1 datoshi]
-    /// 04 : OpCode.PUSHNULL [1 datoshi]
-    /// 05 : OpCode.PUSH2 [1 datoshi]
-    /// 06 : OpCode.PACKSTRUCT [2048 datoshi]
-    /// 07 : OpCode.STLOC0 [2 datoshi]
-    /// 08 : OpCode.PUSHDATA1 7465737431 [8 datoshi]
-    /// 0F : OpCode.DUP [2 datoshi]
-    /// 10 : OpCode.LDLOC0 [2 datoshi]
-    /// 11 : OpCode.PUSH0 [1 datoshi]
-    /// 12 : OpCode.ROT [2 datoshi]
-    /// 13 : OpCode.SETITEM [8192 datoshi]
-    /// 14 : OpCode.DROP [2 datoshi]
-    /// 15 : OpCode.PUSH1 [1 datoshi]
-    /// 16 : OpCode.DUP [2 datoshi]
-    /// 17 : OpCode.LDLOC0 [2 datoshi]
-    /// 18 : OpCode.PUSH1 [1 datoshi]
-    /// 19 : OpCode.ROT [2 datoshi]
-    /// 1A : OpCode.SETITEM [8192 datoshi]
-    /// 1B : OpCode.DROP [2 datoshi]
-    /// 1C : OpCode.PUSH0 [1 datoshi]
-    /// 1D : OpCode.PUSHNULL [1 datoshi]
-    /// 1E : OpCode.PUSH2 [1 datoshi]
-    /// 1F : OpCode.PACKSTRUCT [2048 datoshi]
-    /// 20 : OpCode.STLOC1 [2 datoshi]
-    /// 21 : OpCode.PUSHDATA1 7465737432 [8 datoshi]
-    /// 28 : OpCode.DUP [2 datoshi]
-    /// 29 : OpCode.LDLOC1 [2 datoshi]
-    /// 2A : OpCode.PUSH0 [1 datoshi]
-    /// 2B : OpCode.ROT [2 datoshi]
-    /// 2C : OpCode.SETITEM [8192 datoshi]
-    /// 2D : OpCode.DROP [2 datoshi]
-    /// 2E : OpCode.PUSH2 [1 datoshi]
-    /// 2F : OpCode.DUP [2 datoshi]
-    /// 30 : OpCode.LDLOC1 [2 datoshi]
-    /// 31 : OpCode.PUSH1 [1 datoshi]
-    /// 32 : OpCode.ROT [2 datoshi]
-    /// 33 : OpCode.SETITEM [8192 datoshi]
-    /// 34 : OpCode.DROP [2 datoshi]
-    /// 35 : OpCode.LDLOC1 [2 datoshi]
-    /// 36 : OpCode.LDLOC0 [2 datoshi]
-    /// 37 : OpCode.PUSH2 [1 datoshi]
-    /// 38 : OpCode.PACK [2048 datoshi]
-    /// 39 : OpCode.STLOC2 [2 datoshi]
-    /// 3A : OpCode.NEWMAP [8 datoshi]
-    /// 3B : OpCode.STLOC3 [2 datoshi]
-    /// 3C : OpCode.LDLOC2 [2 datoshi]
-    /// 3D : OpCode.DUP [2 datoshi]
-    /// 3E : OpCode.STLOC4 [2 datoshi]
-    /// 3F : OpCode.SIZE [4 datoshi]
-    /// 40 : OpCode.STLOC5 [2 datoshi]
-    /// 41 : OpCode.PUSH0 [1 datoshi]
-    /// 42 : OpCode.STLOC6 [2 datoshi]
-    /// 43 : OpCode.JMP 17 [2 datoshi]
-    /// 45 : OpCode.LDLOC4 [2 datoshi]
-    /// 46 : OpCode.LDLOC6 [2 datoshi]
-    /// 47 : OpCode.PICKITEM [64 datoshi]
-    /// 48 : OpCode.STLOC 07 [2 datoshi]
-    /// 4A : OpCode.LDLOC 07 [2 datoshi]
-    /// 4C : OpCode.PUSH1 [1 datoshi]
-    /// 4D : OpCode.PICKITEM [64 datoshi]
-    /// 4E : OpCode.DUP [2 datoshi]
-    /// 4F : OpCode.LDLOC 07 [2 datoshi]
-    /// 51 : OpCode.PUSH0 [1 datoshi]
-    /// 52 : OpCode.PICKITEM [64 datoshi]
-    /// 53 : OpCode.LDLOC3 [2 datoshi]
-    /// 54 : OpCode.REVERSE3 [2 datoshi]
-    /// 55 : OpCode.SETITEM [8192 datoshi]
-    /// 56 : OpCode.DROP [2 datoshi]
-    /// 57 : OpCode.LDLOC6 [2 datoshi]
-    /// 58 : OpCode.INC [4 datoshi]
-    /// 59 : OpCode.STLOC6 [2 datoshi]
-    /// 5A : OpCode.LDLOC6 [2 datoshi]
-    /// 5B : OpCode.LDLOC5 [2 datoshi]
-    /// 5C : OpCode.JMPLT E9 [2 datoshi]
-    /// 5E : OpCode.LDLOC3 [2 datoshi]
-    /// 5F : OpCode.RET [0 datoshi]
+    /// 00 : OpCode.INITSLOT 0800
+    /// 03 : OpCode.PUSH0
+    /// 04 : OpCode.PUSHNULL
+    /// 05 : OpCode.PUSH2
+    /// 06 : OpCode.PACKSTRUCT
+    /// 07 : OpCode.STLOC0
+    /// 08 : OpCode.PUSHDATA1 7465737431
+    /// 0F : OpCode.DUP
+    /// 10 : OpCode.LDLOC0
+    /// 11 : OpCode.PUSH0
+    /// 12 : OpCode.ROT
+    /// 13 : OpCode.SETITEM
+    /// 14 : OpCode.DROP
+    /// 15 : OpCode.PUSH1
+    /// 16 : OpCode.DUP
+    /// 17 : OpCode.LDLOC0
+    /// 18 : OpCode.PUSH1
+    /// 19 : OpCode.ROT
+    /// 1A : OpCode.SETITEM
+    /// 1B : OpCode.DROP
+    /// 1C : OpCode.PUSH0
+    /// 1D : OpCode.PUSHNULL
+    /// 1E : OpCode.PUSH2
+    /// 1F : OpCode.PACKSTRUCT
+    /// 20 : OpCode.STLOC1
+    /// 21 : OpCode.PUSHDATA1 7465737432
+    /// 28 : OpCode.DUP
+    /// 29 : OpCode.LDLOC1
+    /// 2A : OpCode.PUSH0
+    /// 2B : OpCode.ROT
+    /// 2C : OpCode.SETITEM
+    /// 2D : OpCode.DROP
+    /// 2E : OpCode.PUSH2
+    /// 2F : OpCode.DUP
+    /// 30 : OpCode.LDLOC1
+    /// 31 : OpCode.PUSH1
+    /// 32 : OpCode.ROT
+    /// 33 : OpCode.SETITEM
+    /// 34 : OpCode.DROP
+    /// 35 : OpCode.LDLOC1
+    /// 36 : OpCode.LDLOC0
+    /// 37 : OpCode.PUSH2
+    /// 38 : OpCode.PACK
+    /// 39 : OpCode.STLOC2
+    /// 3A : OpCode.NEWMAP
+    /// 3B : OpCode.STLOC3
+    /// 3C : OpCode.LDLOC2
+    /// 3D : OpCode.DUP
+    /// 3E : OpCode.STLOC4
+    /// 3F : OpCode.SIZE
+    /// 40 : OpCode.STLOC5
+    /// 41 : OpCode.PUSH0
+    /// 42 : OpCode.STLOC6
+    /// 43 : OpCode.JMP 17
+    /// 45 : OpCode.LDLOC4
+    /// 46 : OpCode.LDLOC6
+    /// 47 : OpCode.PICKITEM
+    /// 48 : OpCode.STLOC 07
+    /// 4A : OpCode.LDLOC 07
+    /// 4C : OpCode.PUSH1
+    /// 4D : OpCode.PICKITEM
+    /// 4E : OpCode.DUP
+    /// 4F : OpCode.LDLOC 07
+    /// 51 : OpCode.PUSH0
+    /// 52 : OpCode.PICKITEM
+    /// 53 : OpCode.LDLOC3
+    /// 54 : OpCode.REVERSE3
+    /// 55 : OpCode.SETITEM
+    /// 56 : OpCode.DROP
+    /// 57 : OpCode.LDLOC6
+    /// 58 : OpCode.INC
+    /// 59 : OpCode.STLOC6
+    /// 5A : OpCode.LDLOC6
+    /// 5B : OpCode.LDLOC5
+    /// 5C : OpCode.JMPLT E9
+    /// 5E : OpCode.LDLOC3
+    /// 5F : OpCode.RET
     /// </remarks>
     [DisplayName("structForeach")]
     public abstract IDictionary<object, object>? StructForeach();
@@ -656,66 +603,66 @@
     /// </summary>
     /// <remarks>
     /// Script: VwYAFRQTEhEVwHAQcTtUAGhKcspzEHQiRGpsznVtEqIQlyYEIjRpbZ5KAgAAAIAuBCIKSgL///9/Mh4D/////wAAAACRSgL///9/MgwDAAAAAAEAAACfcWycdGxrMLw9BXI9AmlA
-    /// 00 : OpCode.INITSLOT 0600 [64 datoshi]
-    /// 03 : OpCode.PUSH5 [1 datoshi]
-    /// 04 : OpCode.PUSH4 [1 datoshi]
-    /// 05 : OpCode.PUSH3 [1 datoshi]
-    /// 06 : OpCode.PUSH2 [1 datoshi]
-    /// 07 : OpCode.PUSH1 [1 datoshi]
-    /// 08 : OpCode.PUSH5 [1 datoshi]
-    /// 09 : OpCode.PACK [2048 datoshi]
-    /// 0A : OpCode.STLOC0 [2 datoshi]
-    /// 0B : OpCode.PUSH0 [1 datoshi]
-    /// 0C : OpCode.STLOC1 [2 datoshi]
-    /// 0D : OpCode.TRY 5400 [4 datoshi]
-    /// 10 : OpCode.LDLOC0 [2 datoshi]
-    /// 11 : OpCode.DUP [2 datoshi]
-    /// 12 : OpCode.STLOC2 [2 datoshi]
-    /// 13 : OpCode.SIZE [4 datoshi]
-    /// 14 : OpCode.STLOC3 [2 datoshi]
-    /// 15 : OpCode.PUSH0 [1 datoshi]
-    /// 16 : OpCode.STLOC4 [2 datoshi]
-    /// 17 : OpCode.JMP 44 [2 datoshi]
-    /// 19 : OpCode.LDLOC2 [2 datoshi]
-    /// 1A : OpCode.LDLOC4 [2 datoshi]
-    /// 1B : OpCode.PICKITEM [64 datoshi]
-    /// 1C : OpCode.STLOC5 [2 datoshi]
-    /// 1D : OpCode.LDLOC5 [2 datoshi]
-    /// 1E : OpCode.PUSH2 [1 datoshi]
-    /// 1F : OpCode.MOD [8 datoshi]
-    /// 20 : OpCode.PUSH0 [1 datoshi]
-    /// 21 : OpCode.EQUAL [32 datoshi]
-    /// 22 : OpCode.JMPIFNOT 04 [2 datoshi]
-    /// 24 : OpCode.JMP 34 [2 datoshi]
-    /// 26 : OpCode.LDLOC1 [2 datoshi]
-    /// 27 : OpCode.LDLOC5 [2 datoshi]
-    /// 28 : OpCode.ADD [8 datoshi]
-    /// 29 : OpCode.DUP [2 datoshi]
-    /// 2A : OpCode.PUSHINT32 00000080 [1 datoshi]
-    /// 2F : OpCode.JMPGE 04 [2 datoshi]
-    /// 31 : OpCode.JMP 0A [2 datoshi]
-    /// 33 : OpCode.DUP [2 datoshi]
-    /// 34 : OpCode.PUSHINT32 FFFFFF7F [1 datoshi]
-    /// 39 : OpCode.JMPLE 1E [2 datoshi]
-    /// 3B : OpCode.PUSHINT64 FFFFFFFF00000000 [1 datoshi]
-    /// 44 : OpCode.AND [8 datoshi]
-    /// 45 : OpCode.DUP [2 datoshi]
-    /// 46 : OpCode.PUSHINT32 FFFFFF7F [1 datoshi]
-    /// 4B : OpCode.JMPLE 0C [2 datoshi]
-    /// 4D : OpCode.PUSHINT64 0000000001000000 [1 datoshi]
-    /// 56 : OpCode.SUB [8 datoshi]
-    /// 57 : OpCode.STLOC1 [2 datoshi]
-    /// 58 : OpCode.LDLOC4 [2 datoshi]
-    /// 59 : OpCode.INC [4 datoshi]
-    /// 5A : OpCode.STLOC4 [2 datoshi]
-    /// 5B : OpCode.LDLOC4 [2 datoshi]
-    /// 5C : OpCode.LDLOC3 [2 datoshi]
-    /// 5D : OpCode.JMPLT BC [2 datoshi]
-    /// 5F : OpCode.ENDTRY 05 [4 datoshi]
-    /// 61 : OpCode.STLOC2 [2 datoshi]
-    /// 62 : OpCode.ENDTRY 02 [4 datoshi]
-    /// 64 : OpCode.LDLOC1 [2 datoshi]
-    /// 65 : OpCode.RET [0 datoshi]
+    /// 00 : OpCode.INITSLOT 0600
+    /// 03 : OpCode.PUSH5
+    /// 04 : OpCode.PUSH4
+    /// 05 : OpCode.PUSH3
+    /// 06 : OpCode.PUSH2
+    /// 07 : OpCode.PUSH1
+    /// 08 : OpCode.PUSH5
+    /// 09 : OpCode.PACK
+    /// 0A : OpCode.STLOC0
+    /// 0B : OpCode.PUSH0
+    /// 0C : OpCode.STLOC1
+    /// 0D : OpCode.TRY 5400
+    /// 10 : OpCode.LDLOC0
+    /// 11 : OpCode.DUP
+    /// 12 : OpCode.STLOC2
+    /// 13 : OpCode.SIZE
+    /// 14 : OpCode.STLOC3
+    /// 15 : OpCode.PUSH0
+    /// 16 : OpCode.STLOC4
+    /// 17 : OpCode.JMP 44
+    /// 19 : OpCode.LDLOC2
+    /// 1A : OpCode.LDLOC4
+    /// 1B : OpCode.PICKITEM
+    /// 1C : OpCode.STLOC5
+    /// 1D : OpCode.LDLOC5
+    /// 1E : OpCode.PUSH2
+    /// 1F : OpCode.MOD
+    /// 20 : OpCode.PUSH0
+    /// 21 : OpCode.EQUAL
+    /// 22 : OpCode.JMPIFNOT 04
+    /// 24 : OpCode.JMP 34
+    /// 26 : OpCode.LDLOC1
+    /// 27 : OpCode.LDLOC5
+    /// 28 : OpCode.ADD
+    /// 29 : OpCode.DUP
+    /// 2A : OpCode.PUSHINT32 00000080
+    /// 2F : OpCode.JMPGE 04
+    /// 31 : OpCode.JMP 0A
+    /// 33 : OpCode.DUP
+    /// 34 : OpCode.PUSHINT32 FFFFFF7F
+    /// 39 : OpCode.JMPLE 1E
+    /// 3B : OpCode.PUSHINT64 FFFFFFFF00000000
+    /// 44 : OpCode.AND
+    /// 45 : OpCode.DUP
+    /// 46 : OpCode.PUSHINT32 FFFFFF7F
+    /// 4B : OpCode.JMPLE 0C
+    /// 4D : OpCode.PUSHINT64 0000000001000000
+    /// 56 : OpCode.SUB
+    /// 57 : OpCode.STLOC1
+    /// 58 : OpCode.LDLOC4
+    /// 59 : OpCode.INC
+    /// 5A : OpCode.STLOC4
+    /// 5B : OpCode.LDLOC4
+    /// 5C : OpCode.LDLOC3
+    /// 5D : OpCode.JMPLT BC
+    /// 5F : OpCode.ENDTRY 05
+    /// 61 : OpCode.STLOC2
+    /// 62 : OpCode.ENDTRY 02
+    /// 64 : OpCode.LDLOC1
+    /// 65 : OpCode.RET
     /// </remarks>
     [DisplayName("testContinue")]
     public abstract BigInteger? TestContinue();
@@ -725,36 +672,36 @@
     /// </summary>
     /// <remarks>
     /// Script: VwEAEHBoNwAAQc/nR5ZoSpxKAgAAAIAuBCIKSgL///9/Mh4D/////wAAAACRSgL///9/MgwDAAAAAAEAAACfcEVoFbUkwUA=
-    /// 00 : OpCode.INITSLOT 0100 [64 datoshi]
-    /// 03 : OpCode.PUSH0 [1 datoshi]
-    /// 04 : OpCode.STLOC0 [2 datoshi]
-    /// 05 : OpCode.LDLOC0 [2 datoshi]
-    /// 06 : OpCode.CALLT 0000 [32768 datoshi]
-    /// 09 : OpCode.SYSCALL CFE74796 'System.Runtime.Log' [32768 datoshi]
-    /// 0E : OpCode.LDLOC0 [2 datoshi]
-    /// 0F : OpCode.DUP [2 datoshi]
-    /// 10 : OpCode.INC [4 datoshi]
-    /// 11 : OpCode.DUP [2 datoshi]
-    /// 12 : OpCode.PUSHINT32 00000080 [1 datoshi]
-    /// 17 : OpCode.JMPGE 04 [2 datoshi]
-    /// 19 : OpCode.JMP 0A [2 datoshi]
-    /// 1B : OpCode.DUP [2 datoshi]
-    /// 1C : OpCode.PUSHINT32 FFFFFF7F [1 datoshi]
-    /// 21 : OpCode.JMPLE 1E [2 datoshi]
-    /// 23 : OpCode.PUSHINT64 FFFFFFFF00000000 [1 datoshi]
-    /// 2C : OpCode.AND [8 datoshi]
-    /// 2D : OpCode.DUP [2 datoshi]
-    /// 2E : OpCode.PUSHINT32 FFFFFF7F [1 datoshi]
-    /// 33 : OpCode.JMPLE 0C [2 datoshi]
-    /// 35 : OpCode.PUSHINT64 0000000001000000 [1 datoshi]
-    /// 3E : OpCode.SUB [8 datoshi]
-    /// 3F : OpCode.STLOC0 [2 datoshi]
-    /// 40 : OpCode.DROP [2 datoshi]
-    /// 41 : OpCode.LDLOC0 [2 datoshi]
-    /// 42 : OpCode.PUSH5 [1 datoshi]
-    /// 43 : OpCode.LT [8 datoshi]
-    /// 44 : OpCode.JMPIF C1 [2 datoshi]
-    /// 46 : OpCode.RET [0 datoshi]
+    /// 00 : OpCode.INITSLOT 0100
+    /// 03 : OpCode.PUSH0
+    /// 04 : OpCode.STLOC0
+    /// 05 : OpCode.LDLOC0
+    /// 06 : OpCode.CALLT 0000
+    /// 09 : OpCode.SYSCALL CFE74796
+    /// 0E : OpCode.LDLOC0
+    /// 0F : OpCode.DUP
+    /// 10 : OpCode.INC
+    /// 11 : OpCode.DUP
+    /// 12 : OpCode.PUSHINT32 00000080
+    /// 17 : OpCode.JMPGE 04
+    /// 19 : OpCode.JMP 0A
+    /// 1B : OpCode.DUP
+    /// 1C : OpCode.PUSHINT32 FFFFFF7F
+    /// 21 : OpCode.JMPLE 1E
+    /// 23 : OpCode.PUSHINT64 FFFFFFFF00000000
+    /// 2C : OpCode.AND
+    /// 2D : OpCode.DUP
+    /// 2E : OpCode.PUSHINT32 FFFFFF7F
+    /// 33 : OpCode.JMPLE 0C
+    /// 35 : OpCode.PUSHINT64 0000000001000000
+    /// 3E : OpCode.SUB
+    /// 3F : OpCode.STLOC0
+    /// 40 : OpCode.DROP
+    /// 41 : OpCode.LDLOC0
+    /// 42 : OpCode.PUSH5
+    /// 43 : OpCode.LT
+    /// 44 : OpCode.JMPIF C1
+    /// 46 : OpCode.RET
     /// </remarks>
     [DisplayName("testDo")]
     public abstract void TestDo();
@@ -763,40 +710,6 @@
     /// Unsafe method
     /// </summary>
     /// <remarks>
-<<<<<<< HEAD
-    /// Script: VwUANPBKcMpxEHIiHmhqzsFFc3RrNwAADDogi2yL2yhBz+dHlmqccmppMOJA
-    /// 00 : OpCode.INITSLOT 0500 [64 datoshi]
-    /// 03 : OpCode.CALL F0 [512 datoshi]
-    /// 05 : OpCode.DUP [2 datoshi]
-    /// 06 : OpCode.STLOC0 [2 datoshi]
-    /// 07 : OpCode.SIZE [4 datoshi]
-    /// 08 : OpCode.STLOC1 [2 datoshi]
-    /// 09 : OpCode.PUSH0 [1 datoshi]
-    /// 0A : OpCode.STLOC2 [2 datoshi]
-    /// 0B : OpCode.JMP 1E [2 datoshi]
-    /// 0D : OpCode.LDLOC0 [2 datoshi]
-    /// 0E : OpCode.LDLOC2 [2 datoshi]
-    /// 0F : OpCode.PICKITEM [64 datoshi]
-    /// 10 : OpCode.UNPACK [2048 datoshi]
-    /// 11 : OpCode.DROP [2 datoshi]
-    /// 12 : OpCode.STLOC3 [2 datoshi]
-    /// 13 : OpCode.STLOC4 [2 datoshi]
-    /// 14 : OpCode.LDLOC3 [2 datoshi]
-    /// 15 : OpCode.CALLT 0000 [32768 datoshi]
-    /// 18 : OpCode.PUSHDATA1 3A20 [8 datoshi]
-    /// 1C : OpCode.CAT [2048 datoshi]
-    /// 1D : OpCode.LDLOC4 [2 datoshi]
-    /// 1E : OpCode.CAT [2048 datoshi]
-    /// 1F : OpCode.CONVERT 28 [8192 datoshi]
-    /// 21 : OpCode.SYSCALL CFE74796 'System.Runtime.Log' [32768 datoshi]
-    /// 26 : OpCode.LDLOC2 [2 datoshi]
-    /// 27 : OpCode.INC [4 datoshi]
-    /// 28 : OpCode.STLOC2 [2 datoshi]
-    /// 29 : OpCode.LDLOC2 [2 datoshi]
-    /// 2A : OpCode.LDLOC1 [2 datoshi]
-    /// 2B : OpCode.JMPLT E2 [2 datoshi]
-    /// 2D : OpCode.RET [0 datoshi]
-=======
     /// Script: VwUANPJKcMpxEHIiHmhqzsFFc3RrNwAADDogi2yL2yhBz+dHlmqccmppMOJA
     /// 00 : OpCode.INITSLOT 0500
     /// 03 : OpCode.CALL F2
@@ -829,7 +742,6 @@
     /// 2A : OpCode.LDLOC1
     /// 2B : OpCode.JMPLT E2
     /// 2D : OpCode.RET
->>>>>>> 3a5b4a23
     /// </remarks>
     [DisplayName("testForEachVariable")]
     public abstract void TestForEachVariable();
@@ -839,36 +751,36 @@
     /// </summary>
     /// <remarks>
     /// Script: VwMAE0Gb9mfOExGIThBR0FASwMFFQd8wuJpwaHEiEWlB81S/HXJq2yhBz+dHlmlBnAjtnCTrQA==
-    /// 00 : OpCode.INITSLOT 0300 [64 datoshi]
-    /// 03 : OpCode.PUSH3 [1 datoshi]
-    /// 04 : OpCode.SYSCALL 9BF667CE 'System.Storage.GetContext' [16 datoshi]
-    /// 09 : OpCode.PUSH3 [1 datoshi]
-    /// 0A : OpCode.PUSH1 [1 datoshi]
-    /// 0B : OpCode.NEWBUFFER [256 datoshi]
-    /// 0C : OpCode.TUCK [2 datoshi]
-    /// 0D : OpCode.PUSH0 [1 datoshi]
-    /// 0E : OpCode.ROT [2 datoshi]
-    /// 0F : OpCode.SETITEM [8192 datoshi]
-    /// 10 : OpCode.SWAP [2 datoshi]
-    /// 11 : OpCode.PUSH2 [1 datoshi]
-    /// 12 : OpCode.PACK [2048 datoshi]
-    /// 13 : OpCode.UNPACK [2048 datoshi]
-    /// 14 : OpCode.DROP [2 datoshi]
-    /// 15 : OpCode.SYSCALL DF30B89A 'System.Storage.Find' [32768 datoshi]
-    /// 1A : OpCode.STLOC0 [2 datoshi]
-    /// 1B : OpCode.LDLOC0 [2 datoshi]
-    /// 1C : OpCode.STLOC1 [2 datoshi]
-    /// 1D : OpCode.JMP 11 [2 datoshi]
-    /// 1F : OpCode.LDLOC1 [2 datoshi]
-    /// 20 : OpCode.SYSCALL F354BF1D 'System.Iterator.Value' [16 datoshi]
-    /// 25 : OpCode.STLOC2 [2 datoshi]
-    /// 26 : OpCode.LDLOC2 [2 datoshi]
-    /// 27 : OpCode.CONVERT 28 [8192 datoshi]
-    /// 29 : OpCode.SYSCALL CFE74796 'System.Runtime.Log' [32768 datoshi]
-    /// 2E : OpCode.LDLOC1 [2 datoshi]
-    /// 2F : OpCode.SYSCALL 9C08ED9C 'System.Iterator.Next' [32768 datoshi]
-    /// 34 : OpCode.JMPIF EB [2 datoshi]
-    /// 36 : OpCode.RET [0 datoshi]
+    /// 00 : OpCode.INITSLOT 0300
+    /// 03 : OpCode.PUSH3
+    /// 04 : OpCode.SYSCALL 9BF667CE
+    /// 09 : OpCode.PUSH3
+    /// 0A : OpCode.PUSH1
+    /// 0B : OpCode.NEWBUFFER
+    /// 0C : OpCode.TUCK
+    /// 0D : OpCode.PUSH0
+    /// 0E : OpCode.ROT
+    /// 0F : OpCode.SETITEM
+    /// 10 : OpCode.SWAP
+    /// 11 : OpCode.PUSH2
+    /// 12 : OpCode.PACK
+    /// 13 : OpCode.UNPACK
+    /// 14 : OpCode.DROP
+    /// 15 : OpCode.SYSCALL DF30B89A
+    /// 1A : OpCode.STLOC0
+    /// 1B : OpCode.LDLOC0
+    /// 1C : OpCode.STLOC1
+    /// 1D : OpCode.JMP 11
+    /// 1F : OpCode.LDLOC1
+    /// 20 : OpCode.SYSCALL F354BF1D
+    /// 25 : OpCode.STLOC2
+    /// 26 : OpCode.LDLOC2
+    /// 27 : OpCode.CONVERT 28
+    /// 29 : OpCode.SYSCALL CFE74796
+    /// 2E : OpCode.LDLOC1
+    /// 2F : OpCode.SYSCALL 9C08ED9C
+    /// 34 : OpCode.JMPIF EB
+    /// 36 : OpCode.RET
     /// </remarks>
     [DisplayName("testIteratorForEach")]
     public abstract void TestIteratorForEach();
@@ -878,37 +790,37 @@
     /// </summary>
     /// <remarks>
     /// Script: VwEAEHBoFbUmQGg3AABBz+dHlmhKnEoCAAAAgC4EIgpKAv///38yHgP/////AAAAAJFKAv///38yDAMAAAAAAQAAAJ9wRSK/QA==
-    /// 00 : OpCode.INITSLOT 0100 [64 datoshi]
-    /// 03 : OpCode.PUSH0 [1 datoshi]
-    /// 04 : OpCode.STLOC0 [2 datoshi]
-    /// 05 : OpCode.LDLOC0 [2 datoshi]
-    /// 06 : OpCode.PUSH5 [1 datoshi]
-    /// 07 : OpCode.LT [8 datoshi]
-    /// 08 : OpCode.JMPIFNOT 40 [2 datoshi]
-    /// 0A : OpCode.LDLOC0 [2 datoshi]
-    /// 0B : OpCode.CALLT 0000 [32768 datoshi]
-    /// 0E : OpCode.SYSCALL CFE74796 'System.Runtime.Log' [32768 datoshi]
-    /// 13 : OpCode.LDLOC0 [2 datoshi]
-    /// 14 : OpCode.DUP [2 datoshi]
-    /// 15 : OpCode.INC [4 datoshi]
-    /// 16 : OpCode.DUP [2 datoshi]
-    /// 17 : OpCode.PUSHINT32 00000080 [1 datoshi]
-    /// 1C : OpCode.JMPGE 04 [2 datoshi]
-    /// 1E : OpCode.JMP 0A [2 datoshi]
-    /// 20 : OpCode.DUP [2 datoshi]
-    /// 21 : OpCode.PUSHINT32 FFFFFF7F [1 datoshi]
-    /// 26 : OpCode.JMPLE 1E [2 datoshi]
-    /// 28 : OpCode.PUSHINT64 FFFFFFFF00000000 [1 datoshi]
-    /// 31 : OpCode.AND [8 datoshi]
-    /// 32 : OpCode.DUP [2 datoshi]
-    /// 33 : OpCode.PUSHINT32 FFFFFF7F [1 datoshi]
-    /// 38 : OpCode.JMPLE 0C [2 datoshi]
-    /// 3A : OpCode.PUSHINT64 0000000001000000 [1 datoshi]
-    /// 43 : OpCode.SUB [8 datoshi]
-    /// 44 : OpCode.STLOC0 [2 datoshi]
-    /// 45 : OpCode.DROP [2 datoshi]
-    /// 46 : OpCode.JMP BF [2 datoshi]
-    /// 48 : OpCode.RET [0 datoshi]
+    /// 00 : OpCode.INITSLOT 0100
+    /// 03 : OpCode.PUSH0
+    /// 04 : OpCode.STLOC0
+    /// 05 : OpCode.LDLOC0
+    /// 06 : OpCode.PUSH5
+    /// 07 : OpCode.LT
+    /// 08 : OpCode.JMPIFNOT 40
+    /// 0A : OpCode.LDLOC0
+    /// 0B : OpCode.CALLT 0000
+    /// 0E : OpCode.SYSCALL CFE74796
+    /// 13 : OpCode.LDLOC0
+    /// 14 : OpCode.DUP
+    /// 15 : OpCode.INC
+    /// 16 : OpCode.DUP
+    /// 17 : OpCode.PUSHINT32 00000080
+    /// 1C : OpCode.JMPGE 04
+    /// 1E : OpCode.JMP 0A
+    /// 20 : OpCode.DUP
+    /// 21 : OpCode.PUSHINT32 FFFFFF7F
+    /// 26 : OpCode.JMPLE 1E
+    /// 28 : OpCode.PUSHINT64 FFFFFFFF00000000
+    /// 31 : OpCode.AND
+    /// 32 : OpCode.DUP
+    /// 33 : OpCode.PUSHINT32 FFFFFF7F
+    /// 38 : OpCode.JMPLE 0C
+    /// 3A : OpCode.PUSHINT64 0000000001000000
+    /// 43 : OpCode.SUB
+    /// 44 : OpCode.STLOC0
+    /// 45 : OpCode.DROP
+    /// 46 : OpCode.JMP BF
+    /// 48 : OpCode.RET
     /// </remarks>
     [DisplayName("testWhile")]
     public abstract void TestWhile();
@@ -918,37 +830,37 @@
     /// </summary>
     /// <remarks>
     /// Script: VwYADAAAAAAAAAAAAAAAAAAAAAAAAAAADAAAAAAAAAAAAAAAAAAAAAAAAAAAEsBwwnFoSnLKcxB0IgxqbM51aW3PbJx0bGsw9GlA
-    /// 00 : OpCode.INITSLOT 0600 [64 datoshi]
-    /// 03 : OpCode.PUSHDATA1 0000000000000000000000000000000000000000 [8 datoshi]
-    /// 19 : OpCode.PUSHDATA1 0000000000000000000000000000000000000000 [8 datoshi]
-    /// 2F : OpCode.PUSH2 [1 datoshi]
-    /// 30 : OpCode.PACK [2048 datoshi]
-    /// 31 : OpCode.STLOC0 [2 datoshi]
-    /// 32 : OpCode.NEWARRAY0 [16 datoshi]
-    /// 33 : OpCode.STLOC1 [2 datoshi]
-    /// 34 : OpCode.LDLOC0 [2 datoshi]
-    /// 35 : OpCode.DUP [2 datoshi]
-    /// 36 : OpCode.STLOC2 [2 datoshi]
-    /// 37 : OpCode.SIZE [4 datoshi]
-    /// 38 : OpCode.STLOC3 [2 datoshi]
-    /// 39 : OpCode.PUSH0 [1 datoshi]
-    /// 3A : OpCode.STLOC4 [2 datoshi]
-    /// 3B : OpCode.JMP 0C [2 datoshi]
-    /// 3D : OpCode.LDLOC2 [2 datoshi]
-    /// 3E : OpCode.LDLOC4 [2 datoshi]
-    /// 3F : OpCode.PICKITEM [64 datoshi]
-    /// 40 : OpCode.STLOC5 [2 datoshi]
-    /// 41 : OpCode.LDLOC1 [2 datoshi]
-    /// 42 : OpCode.LDLOC5 [2 datoshi]
-    /// 43 : OpCode.APPEND [8192 datoshi]
-    /// 44 : OpCode.LDLOC4 [2 datoshi]
-    /// 45 : OpCode.INC [4 datoshi]
-    /// 46 : OpCode.STLOC4 [2 datoshi]
-    /// 47 : OpCode.LDLOC4 [2 datoshi]
-    /// 48 : OpCode.LDLOC3 [2 datoshi]
-    /// 49 : OpCode.JMPLT F4 [2 datoshi]
-    /// 4B : OpCode.LDLOC1 [2 datoshi]
-    /// 4C : OpCode.RET [0 datoshi]
+    /// 00 : OpCode.INITSLOT 0600
+    /// 03 : OpCode.PUSHDATA1 0000000000000000000000000000000000000000
+    /// 19 : OpCode.PUSHDATA1 0000000000000000000000000000000000000000
+    /// 2F : OpCode.PUSH2
+    /// 30 : OpCode.PACK
+    /// 31 : OpCode.STLOC0
+    /// 32 : OpCode.NEWARRAY0
+    /// 33 : OpCode.STLOC1
+    /// 34 : OpCode.LDLOC0
+    /// 35 : OpCode.DUP
+    /// 36 : OpCode.STLOC2
+    /// 37 : OpCode.SIZE
+    /// 38 : OpCode.STLOC3
+    /// 39 : OpCode.PUSH0
+    /// 3A : OpCode.STLOC4
+    /// 3B : OpCode.JMP 0C
+    /// 3D : OpCode.LDLOC2
+    /// 3E : OpCode.LDLOC4
+    /// 3F : OpCode.PICKITEM
+    /// 40 : OpCode.STLOC5
+    /// 41 : OpCode.LDLOC1
+    /// 42 : OpCode.LDLOC5
+    /// 43 : OpCode.APPEND
+    /// 44 : OpCode.LDLOC4
+    /// 45 : OpCode.INC
+    /// 46 : OpCode.STLOC4
+    /// 47 : OpCode.LDLOC4
+    /// 48 : OpCode.LDLOC3
+    /// 49 : OpCode.JMPLT F4
+    /// 4B : OpCode.LDLOC1
+    /// 4C : OpCode.RET
     /// </remarks>
     [DisplayName("uInt160Foreach")]
     public abstract IList<object>? UInt160Foreach();
@@ -958,37 +870,37 @@
     /// </summary>
     /// <remarks>
     /// Script: VwYADAAAAAAAAAAAAAAAAAAAAAAAAAAAAAAAAAAAAAAAAAAADAAAAAAAAAAAAAAAAAAAAAAAAAAAAAAAAAAAAAAAAAAAEsBwwnFoSnLKcxB0IgxqbM51aW3PbJx0bGsw9GlA
-    /// 00 : OpCode.INITSLOT 0600 [64 datoshi]
-    /// 03 : OpCode.PUSHDATA1 0000000000000000000000000000000000000000000000000000000000000000 [8 datoshi]
-    /// 25 : OpCode.PUSHDATA1 0000000000000000000000000000000000000000000000000000000000000000 [8 datoshi]
-    /// 47 : OpCode.PUSH2 [1 datoshi]
-    /// 48 : OpCode.PACK [2048 datoshi]
-    /// 49 : OpCode.STLOC0 [2 datoshi]
-    /// 4A : OpCode.NEWARRAY0 [16 datoshi]
-    /// 4B : OpCode.STLOC1 [2 datoshi]
-    /// 4C : OpCode.LDLOC0 [2 datoshi]
-    /// 4D : OpCode.DUP [2 datoshi]
-    /// 4E : OpCode.STLOC2 [2 datoshi]
-    /// 4F : OpCode.SIZE [4 datoshi]
-    /// 50 : OpCode.STLOC3 [2 datoshi]
-    /// 51 : OpCode.PUSH0 [1 datoshi]
-    /// 52 : OpCode.STLOC4 [2 datoshi]
-    /// 53 : OpCode.JMP 0C [2 datoshi]
-    /// 55 : OpCode.LDLOC2 [2 datoshi]
-    /// 56 : OpCode.LDLOC4 [2 datoshi]
-    /// 57 : OpCode.PICKITEM [64 datoshi]
-    /// 58 : OpCode.STLOC5 [2 datoshi]
-    /// 59 : OpCode.LDLOC1 [2 datoshi]
-    /// 5A : OpCode.LDLOC5 [2 datoshi]
-    /// 5B : OpCode.APPEND [8192 datoshi]
-    /// 5C : OpCode.LDLOC4 [2 datoshi]
-    /// 5D : OpCode.INC [4 datoshi]
-    /// 5E : OpCode.STLOC4 [2 datoshi]
-    /// 5F : OpCode.LDLOC4 [2 datoshi]
-    /// 60 : OpCode.LDLOC3 [2 datoshi]
-    /// 61 : OpCode.JMPLT F4 [2 datoshi]
-    /// 63 : OpCode.LDLOC1 [2 datoshi]
-    /// 64 : OpCode.RET [0 datoshi]
+    /// 00 : OpCode.INITSLOT 0600
+    /// 03 : OpCode.PUSHDATA1 0000000000000000000000000000000000000000000000000000000000000000
+    /// 25 : OpCode.PUSHDATA1 0000000000000000000000000000000000000000000000000000000000000000
+    /// 47 : OpCode.PUSH2
+    /// 48 : OpCode.PACK
+    /// 49 : OpCode.STLOC0
+    /// 4A : OpCode.NEWARRAY0
+    /// 4B : OpCode.STLOC1
+    /// 4C : OpCode.LDLOC0
+    /// 4D : OpCode.DUP
+    /// 4E : OpCode.STLOC2
+    /// 4F : OpCode.SIZE
+    /// 50 : OpCode.STLOC3
+    /// 51 : OpCode.PUSH0
+    /// 52 : OpCode.STLOC4
+    /// 53 : OpCode.JMP 0C
+    /// 55 : OpCode.LDLOC2
+    /// 56 : OpCode.LDLOC4
+    /// 57 : OpCode.PICKITEM
+    /// 58 : OpCode.STLOC5
+    /// 59 : OpCode.LDLOC1
+    /// 5A : OpCode.LDLOC5
+    /// 5B : OpCode.APPEND
+    /// 5C : OpCode.LDLOC4
+    /// 5D : OpCode.INC
+    /// 5E : OpCode.STLOC4
+    /// 5F : OpCode.LDLOC4
+    /// 60 : OpCode.LDLOC3
+    /// 61 : OpCode.JMPLT F4
+    /// 63 : OpCode.LDLOC1
+    /// 64 : OpCode.RET
     /// </remarks>
     [DisplayName("uInt256Foreach")]
     public abstract IList<object>? UInt256Foreach();
