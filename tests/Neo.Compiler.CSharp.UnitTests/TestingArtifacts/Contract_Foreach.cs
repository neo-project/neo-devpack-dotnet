using Neo.Cryptography.ECC;
using System;
using System.Collections.Generic;
using System.ComponentModel;
using System.Numerics;

namespace Neo.SmartContract.Testing;

public abstract class Contract_Foreach(Neo.SmartContract.Testing.SmartContractInitialize initialize) : Neo.SmartContract.Testing.SmartContract(initialize), IContractInfo
{
    #region Compiled data

    public static Neo.SmartContract.Manifest.ContractManifest Manifest => Neo.SmartContract.Manifest.ContractManifest.Parse(@"{""name"":""Contract_Foreach"",""groups"":[],""features"":{},""supportedstandards"":[],""abi"":{""methods"":[{""name"":""intForeach"",""parameters"":[],""returntype"":""Integer"",""offset"":0,""safe"":false},{""name"":""stringForeach"",""parameters"":[],""returntype"":""String"",""offset"":38,""safe"":false},{""name"":""byteStringEmpty"",""parameters"":[],""returntype"":""Integer"",""offset"":90,""safe"":false},{""name"":""byteStringForeach"",""parameters"":[],""returntype"":""ByteArray"",""offset"":99,""safe"":false},{""name"":""structForeach"",""parameters"":[],""returntype"":""Map"",""offset"":155,""safe"":false},{""name"":""byteArrayForeach"",""parameters"":[],""returntype"":""Array"",""offset"":251,""safe"":false},{""name"":""uInt160Foreach"",""parameters"":[],""returntype"":""Array"",""offset"":289,""safe"":false},{""name"":""uInt256Foreach"",""parameters"":[],""returntype"":""Array"",""offset"":366,""safe"":false},{""name"":""eCPointForeach"",""parameters"":[],""returntype"":""Array"",""offset"":467,""safe"":false},{""name"":""bigIntegerForeach"",""parameters"":[],""returntype"":""Array"",""offset"":596,""safe"":false},{""name"":""objectArrayForeach"",""parameters"":[],""returntype"":""Array"",""offset"":651,""safe"":false},{""name"":""intForeachBreak"",""parameters"":[{""name"":""breakIndex"",""type"":""Integer""}],""returntype"":""Integer"",""offset"":698,""safe"":false},{""name"":""testContinue"",""parameters"":[],""returntype"":""Integer"",""offset"":754,""safe"":false},{""name"":""intForloop"",""parameters"":[],""returntype"":""Integer"",""offset"":810,""safe"":false},{""name"":""testIteratorForEach"",""parameters"":[],""returntype"":""Void"",""offset"":845,""safe"":false},{""name"":""testForEachVariable"",""parameters"":[],""returntype"":""Void"",""offset"":911,""safe"":false},{""name"":""testDo"",""parameters"":[],""returntype"":""Void"",""offset"":957,""safe"":false},{""name"":""testWhile"",""parameters"":[],""returntype"":""Void"",""offset"":982,""safe"":false}],""events"":[]},""permissions"":[{""contract"":""0xacce6fd80d44e1796aa0c2c625e9e4e0ce39efc0"",""methods"":[""itoa""]}],""trusts"":[],""extra"":{""nef"":{""optimization"":""All""}}}");

    /// <summary>
    /// Optimization: "All"
    /// </summary>
    public static Neo.SmartContract.NefFile Nef => Neo.IO.Helper.AsSerializable<Neo.SmartContract.NefFile>(Convert.FromBase64String(@"TkVGM1Rlc3RpbmdFbmdpbmUAAAAAAAAAAAAAAAAAAAAAAAAAAAAAAAAAAAAAAAAAAAAAAAAAAAAAAAAAAAAAAAAAAAAAAAHA7znO4OTpJcbCoGp54UQN2G/OrARpdG9hAQABDwAA/fEDVwYAFBMSERTAcBBxaEpyynMQdCINamzOdWltnnFsnHRsazDzaUBXBgAMA2hpagwDZGVmDANhYmMTwHAMAHFoSnLKcxB0Ig9qbM51aW2L2yhxbJx0bGsw8WlAVwEADABwaMpAVwYADAAMAAwDaGlqDANkZWYMA2FiYxXAcAwAcWhKcspzEHQiD2psznVpbYvbKHFsnHRsazDxaUBXCAAQCxK/cAwFdGVzdDFKaBBR0EURSmgRUdBFEAsSv3EMBXRlc3QySmkQUdBFEkppEVHQRWloEsByyHNqSnTKdRB2Ihdsbs53B28HEc5KbwcQzmtT0EVunHZubTDpa0BXBgAMAwEKEdswcMJxaEpyynMQdCIMamzOdWltz2ycdGxrMPRpQFcGAAwUAAAAAAAAAAAAAAAAAAAAAAAAAAAMFAAAAAAAAAAAAAAAAAAAAAAAAAAAEsBwwnFoSnLKcxB0IgxqbM51aW3PbJx0bGsw9GlAVwYADCAAAAAAAAAAAAAAAAAAAAAAAAAAAAAAAAAAAAAAAAAAAAwgAAAAAAAAAAAAAAAAAAAAAAAAAAAAAAAAAAAAAAAAAAASwHDCcWhKcspzEHQiDGpsznVpbc9snHRsazD0aUBXBgAMIQJHANsukNnwLE+fyGKrrKknJflbT93MjX/6U4aT7PRjqdsoStgkCUrKACEoAzoMIQJHANsukNnwLE+fyGKrrKknJflbT93MjX/6U4aT7PRjqdsoStgkCUrKACEoAzoSwHDCcWhKcspzEHQiDGpsznVpbc9snHRsazD0aUBXBgADAABkp7O24A0CAMqaOwJAQg8AARAnFMBwwnFoSnLKcxB0IgxqbM51aW3PbJx0bGsw9GlAVwYAAHsMBHRlc3QMAgEC2zATwHDCcWhKcspzEHQiDGpsznVpbc9snHRsazD0aUBXBgEUExIRFMBwEHE7JwBoSnLKcxB0IhdqbM51eEqdgBC2JgQiDWltnnFsnHRsazDpPQVyPQJpQFcGABUUExIRFcBwEHE7JgBoSnLKcxB0IhZqbM51bRKiEJcmBCIGaW2ecWycdGxrMOo9BXI9AmlAVwMAFBMSERTAcBBxEHIiDWloas6ecWpKnHJFamjKtSTxaUBXAwATQZv2Z84TEYhOEFHQUBLAwUVB3zC4mnBocSIRaUHzVL8dcmrbKEHP50eWaUGcCO2cJOtACxASvwsQEr8SwEBXBQA08kpwynEQciIeaGrOwUVzdGs3AAAMAjogi2yL2yhBz+dHlmqccmppMOJAVwEAEHBoNwAAQc/nR5ZoSpxwRWgVtSTvQFcBABBwaBW1JhJoNwAAQc/nR5ZoSpxwRSLtQH8KJq4="));

    #endregion

    #region Unsafe methods

    /// <summary>
    /// Unsafe method
    /// </summary>
    /// <remarks>
    /// Script: VwYAAwAAZKeztuANAgDKmjsCQEIPAAEQJxTAcMJxaEpyynMQdCIMamzOdWltz2ycdGxrMPRpQA==
    /// 00 : OpCode.INITSLOT 0600 [64 datoshi]
    /// 03 : OpCode.PUSHINT64 000064A7B3B6E00D [1 datoshi]
    /// 0C : OpCode.PUSHINT32 00CA9A3B [1 datoshi]
    /// 11 : OpCode.PUSHINT32 40420F00 [1 datoshi]
    /// 16 : OpCode.PUSHINT16 1027 [1 datoshi]
    /// 19 : OpCode.PUSH4 [1 datoshi]
    /// 1A : OpCode.PACK [2048 datoshi]
    /// 1B : OpCode.STLOC0 [2 datoshi]
    /// 1C : OpCode.NEWARRAY0 [16 datoshi]
    /// 1D : OpCode.STLOC1 [2 datoshi]
    /// 1E : OpCode.LDLOC0 [2 datoshi]
    /// 1F : OpCode.DUP [2 datoshi]
    /// 20 : OpCode.STLOC2 [2 datoshi]
    /// 21 : OpCode.SIZE [4 datoshi]
    /// 22 : OpCode.STLOC3 [2 datoshi]
    /// 23 : OpCode.PUSH0 [1 datoshi]
    /// 24 : OpCode.STLOC4 [2 datoshi]
    /// 25 : OpCode.JMP 0C [2 datoshi]
    /// 27 : OpCode.LDLOC2 [2 datoshi]
    /// 28 : OpCode.LDLOC4 [2 datoshi]
    /// 29 : OpCode.PICKITEM [64 datoshi]
    /// 2A : OpCode.STLOC5 [2 datoshi]
    /// 2B : OpCode.LDLOC1 [2 datoshi]
    /// 2C : OpCode.LDLOC5 [2 datoshi]
    /// 2D : OpCode.APPEND [8192 datoshi]
    /// 2E : OpCode.LDLOC4 [2 datoshi]
    /// 2F : OpCode.INC [4 datoshi]
    /// 30 : OpCode.STLOC4 [2 datoshi]
    /// 31 : OpCode.LDLOC4 [2 datoshi]
    /// 32 : OpCode.LDLOC3 [2 datoshi]
    /// 33 : OpCode.JMPLT F4 [2 datoshi]
    /// 35 : OpCode.LDLOC1 [2 datoshi]
    /// 36 : OpCode.RET [0 datoshi]
    /// </remarks>
    [DisplayName("bigIntegerForeach")]
    public abstract IList<object>? BigIntegerForeach();

    /// <summary>
    /// Unsafe method
    /// </summary>
    /// <remarks>
    /// Script: VwYADAEKEdswcMJxaEpyynMQdCIMamzOdWltz2ycdGxrMPRpQA==
    /// 00 : OpCode.INITSLOT 0600 [64 datoshi]
    /// 03 : OpCode.PUSHDATA1 010A11 [8 datoshi]
    /// 08 : OpCode.CONVERT 30 'Buffer' [8192 datoshi]
    /// 0A : OpCode.STLOC0 [2 datoshi]
    /// 0B : OpCode.NEWARRAY0 [16 datoshi]
    /// 0C : OpCode.STLOC1 [2 datoshi]
    /// 0D : OpCode.LDLOC0 [2 datoshi]
    /// 0E : OpCode.DUP [2 datoshi]
    /// 0F : OpCode.STLOC2 [2 datoshi]
    /// 10 : OpCode.SIZE [4 datoshi]
    /// 11 : OpCode.STLOC3 [2 datoshi]
    /// 12 : OpCode.PUSH0 [1 datoshi]
    /// 13 : OpCode.STLOC4 [2 datoshi]
    /// 14 : OpCode.JMP 0C [2 datoshi]
    /// 16 : OpCode.LDLOC2 [2 datoshi]
    /// 17 : OpCode.LDLOC4 [2 datoshi]
    /// 18 : OpCode.PICKITEM [64 datoshi]
    /// 19 : OpCode.STLOC5 [2 datoshi]
    /// 1A : OpCode.LDLOC1 [2 datoshi]
    /// 1B : OpCode.LDLOC5 [2 datoshi]
    /// 1C : OpCode.APPEND [8192 datoshi]
    /// 1D : OpCode.LDLOC4 [2 datoshi]
    /// 1E : OpCode.INC [4 datoshi]
    /// 1F : OpCode.STLOC4 [2 datoshi]
    /// 20 : OpCode.LDLOC4 [2 datoshi]
    /// 21 : OpCode.LDLOC3 [2 datoshi]
    /// 22 : OpCode.JMPLT F4 [2 datoshi]
    /// 24 : OpCode.LDLOC1 [2 datoshi]
    /// 25 : OpCode.RET [0 datoshi]
    /// </remarks>
    [DisplayName("byteArrayForeach")]
    public abstract IList<object>? ByteArrayForeach();

    /// <summary>
    /// Unsafe method
    /// </summary>
    /// <remarks>
    /// Script: VwEADHBoykA=
    /// 00 : OpCode.INITSLOT 0100 [64 datoshi]
    /// 03 : OpCode.PUSHDATA1 [8 datoshi]
    /// 05 : OpCode.STLOC0 [2 datoshi]
    /// 06 : OpCode.LDLOC0 [2 datoshi]
    /// 07 : OpCode.SIZE [4 datoshi]
    /// 08 : OpCode.RET [0 datoshi]
    /// </remarks>
    [DisplayName("byteStringEmpty")]
    public abstract BigInteger? ByteStringEmpty();

    /// <summary>
    /// Unsafe method
    /// </summary>
    /// <remarks>
    /// Script: VwYADAwMaGlqDGRlZgxhYmMVwHAMcWhKcspzEHQiD2psznVpbYvbKHFsnHRsazDxaUA=
    /// 00 : OpCode.INITSLOT 0600 [64 datoshi]
    /// 03 : OpCode.PUSHDATA1 [8 datoshi]
    /// 05 : OpCode.PUSHDATA1 [8 datoshi]
    /// 07 : OpCode.PUSHDATA1 68696A [8 datoshi]
    /// 0C : OpCode.PUSHDATA1 646566 [8 datoshi]
    /// 11 : OpCode.PUSHDATA1 616263 [8 datoshi]
    /// 16 : OpCode.PUSH5 [1 datoshi]
    /// 17 : OpCode.PACK [2048 datoshi]
    /// 18 : OpCode.STLOC0 [2 datoshi]
    /// 19 : OpCode.PUSHDATA1 [8 datoshi]
    /// 1B : OpCode.STLOC1 [2 datoshi]
    /// 1C : OpCode.LDLOC0 [2 datoshi]
    /// 1D : OpCode.DUP [2 datoshi]
    /// 1E : OpCode.STLOC2 [2 datoshi]
    /// 1F : OpCode.SIZE [4 datoshi]
    /// 20 : OpCode.STLOC3 [2 datoshi]
    /// 21 : OpCode.PUSH0 [1 datoshi]
    /// 22 : OpCode.STLOC4 [2 datoshi]
    /// 23 : OpCode.JMP 0F [2 datoshi]
    /// 25 : OpCode.LDLOC2 [2 datoshi]
    /// 26 : OpCode.LDLOC4 [2 datoshi]
    /// 27 : OpCode.PICKITEM [64 datoshi]
    /// 28 : OpCode.STLOC5 [2 datoshi]
    /// 29 : OpCode.LDLOC1 [2 datoshi]
    /// 2A : OpCode.LDLOC5 [2 datoshi]
    /// 2B : OpCode.CAT [2048 datoshi]
    /// 2C : OpCode.CONVERT 28 'ByteString' [8192 datoshi]
    /// 2E : OpCode.STLOC1 [2 datoshi]
    /// 2F : OpCode.LDLOC4 [2 datoshi]
    /// 30 : OpCode.INC [4 datoshi]
    /// 31 : OpCode.STLOC4 [2 datoshi]
    /// 32 : OpCode.LDLOC4 [2 datoshi]
    /// 33 : OpCode.LDLOC3 [2 datoshi]
    /// 34 : OpCode.JMPLT F1 [2 datoshi]
    /// 36 : OpCode.LDLOC1 [2 datoshi]
    /// 37 : OpCode.RET [0 datoshi]
    /// </remarks>
    [DisplayName("byteStringForeach")]
    public abstract byte[]? ByteStringForeach();

    /// <summary>
    /// Unsafe method
    /// </summary>
    /// <remarks>
    /// Script: VwYADAJHANsukNnwLE+fyGKrrKknJflbT93MjX/6U4aT7PRjqdsoStgkCUrKACEoAzoMAkcA2y6Q2fAsT5/IYqusqScl+VtP3cyNf/pThpPs9GOp2yhK2CQJSsoAISgDOhLAcMJxaEpyynMQdCIMamzOdWltz2ycdGxrMPRpQA==
    /// 00 : OpCode.INITSLOT 0600 [64 datoshi]
    /// 03 : OpCode.PUSHDATA1 024700DB2E90D9F02C4F9FC862ABACA92725F95B4FDDCC8D7FFA538693ECF463A9 [8 datoshi]
    /// 26 : OpCode.CONVERT 28 'ByteString' [8192 datoshi]
    /// 28 : OpCode.DUP [2 datoshi]
    /// 29 : OpCode.ISNULL [2 datoshi]
    /// 2A : OpCode.JMPIF 09 [2 datoshi]
    /// 2C : OpCode.DUP [2 datoshi]
    /// 2D : OpCode.SIZE [4 datoshi]
    /// 2E : OpCode.PUSHINT8 21 [1 datoshi]
    /// 30 : OpCode.JMPEQ 03 [2 datoshi]
    /// 32 : OpCode.THROW [512 datoshi]
    /// 33 : OpCode.PUSHDATA1 024700DB2E90D9F02C4F9FC862ABACA92725F95B4FDDCC8D7FFA538693ECF463A9 [8 datoshi]
    /// 56 : OpCode.CONVERT 28 'ByteString' [8192 datoshi]
    /// 58 : OpCode.DUP [2 datoshi]
    /// 59 : OpCode.ISNULL [2 datoshi]
    /// 5A : OpCode.JMPIF 09 [2 datoshi]
    /// 5C : OpCode.DUP [2 datoshi]
    /// 5D : OpCode.SIZE [4 datoshi]
    /// 5E : OpCode.PUSHINT8 21 [1 datoshi]
    /// 60 : OpCode.JMPEQ 03 [2 datoshi]
    /// 62 : OpCode.THROW [512 datoshi]
    /// 63 : OpCode.PUSH2 [1 datoshi]
    /// 64 : OpCode.PACK [2048 datoshi]
    /// 65 : OpCode.STLOC0 [2 datoshi]
    /// 66 : OpCode.NEWARRAY0 [16 datoshi]
    /// 67 : OpCode.STLOC1 [2 datoshi]
    /// 68 : OpCode.LDLOC0 [2 datoshi]
    /// 69 : OpCode.DUP [2 datoshi]
    /// 6A : OpCode.STLOC2 [2 datoshi]
    /// 6B : OpCode.SIZE [4 datoshi]
    /// 6C : OpCode.STLOC3 [2 datoshi]
    /// 6D : OpCode.PUSH0 [1 datoshi]
    /// 6E : OpCode.STLOC4 [2 datoshi]
    /// 6F : OpCode.JMP 0C [2 datoshi]
    /// 71 : OpCode.LDLOC2 [2 datoshi]
    /// 72 : OpCode.LDLOC4 [2 datoshi]
    /// 73 : OpCode.PICKITEM [64 datoshi]
    /// 74 : OpCode.STLOC5 [2 datoshi]
    /// 75 : OpCode.LDLOC1 [2 datoshi]
    /// 76 : OpCode.LDLOC5 [2 datoshi]
    /// 77 : OpCode.APPEND [8192 datoshi]
    /// 78 : OpCode.LDLOC4 [2 datoshi]
    /// 79 : OpCode.INC [4 datoshi]
    /// 7A : OpCode.STLOC4 [2 datoshi]
    /// 7B : OpCode.LDLOC4 [2 datoshi]
    /// 7C : OpCode.LDLOC3 [2 datoshi]
    /// 7D : OpCode.JMPLT F4 [2 datoshi]
    /// 7F : OpCode.LDLOC1 [2 datoshi]
    /// 80 : OpCode.RET [0 datoshi]
    /// </remarks>
    [DisplayName("eCPointForeach")]
    public abstract IList<object>? ECPointForeach();

    /// <summary>
    /// Unsafe method
    /// </summary>
    /// <remarks>
<<<<<<< HEAD
    /// Script: VwYAFBMSERTAcBBxaEpyynMQdCINamzOdWltnnFsnHRsazDzaUA=
    /// 00 : OpCode.INITSLOT 0600
    /// 03 : OpCode.PUSH4
    /// 04 : OpCode.PUSH3
    /// 05 : OpCode.PUSH2
    /// 06 : OpCode.PUSH1
    /// 07 : OpCode.PUSH4
    /// 08 : OpCode.PACK
    /// 09 : OpCode.STLOC0
    /// 0A : OpCode.PUSH0
    /// 0B : OpCode.STLOC1
    /// 0C : OpCode.LDLOC0
    /// 0D : OpCode.DUP
    /// 0E : OpCode.STLOC2
    /// 0F : OpCode.SIZE
    /// 10 : OpCode.STLOC3
    /// 11 : OpCode.PUSH0
    /// 12 : OpCode.STLOC4
    /// 13 : OpCode.JMP 0D
    /// 15 : OpCode.LDLOC2
    /// 16 : OpCode.LDLOC4
    /// 17 : OpCode.PICKITEM
    /// 18 : OpCode.STLOC5
    /// 19 : OpCode.LDLOC1
    /// 1A : OpCode.LDLOC5
    /// 1B : OpCode.ADD
    /// 1C : OpCode.STLOC1
    /// 1D : OpCode.LDLOC4
    /// 1E : OpCode.INC
    /// 1F : OpCode.STLOC4
    /// 20 : OpCode.LDLOC4
    /// 21 : OpCode.LDLOC3
    /// 22 : OpCode.JMPLT F3
    /// 24 : OpCode.LDLOC1
    /// 25 : OpCode.RET
=======
    /// Script: VwYAFBMSERTAcBBxaEpyynMQdCI7amzOdWltnkoCAAAAgC4EIgpKAv///38yHgP/////AAAAAJFKAv///38yDAMAAAAAAQAAAJ9xbJx0bGswxWlA
    /// 00 : OpCode.INITSLOT 0600 [64 datoshi]
    /// 03 : OpCode.PUSH4 [1 datoshi]
    /// 04 : OpCode.PUSH3 [1 datoshi]
    /// 05 : OpCode.PUSH2 [1 datoshi]
    /// 06 : OpCode.PUSH1 [1 datoshi]
    /// 07 : OpCode.PUSH4 [1 datoshi]
    /// 08 : OpCode.PACK [2048 datoshi]
    /// 09 : OpCode.STLOC0 [2 datoshi]
    /// 0A : OpCode.PUSH0 [1 datoshi]
    /// 0B : OpCode.STLOC1 [2 datoshi]
    /// 0C : OpCode.LDLOC0 [2 datoshi]
    /// 0D : OpCode.DUP [2 datoshi]
    /// 0E : OpCode.STLOC2 [2 datoshi]
    /// 0F : OpCode.SIZE [4 datoshi]
    /// 10 : OpCode.STLOC3 [2 datoshi]
    /// 11 : OpCode.PUSH0 [1 datoshi]
    /// 12 : OpCode.STLOC4 [2 datoshi]
    /// 13 : OpCode.JMP 3B [2 datoshi]
    /// 15 : OpCode.LDLOC2 [2 datoshi]
    /// 16 : OpCode.LDLOC4 [2 datoshi]
    /// 17 : OpCode.PICKITEM [64 datoshi]
    /// 18 : OpCode.STLOC5 [2 datoshi]
    /// 19 : OpCode.LDLOC1 [2 datoshi]
    /// 1A : OpCode.LDLOC5 [2 datoshi]
    /// 1B : OpCode.ADD [8 datoshi]
    /// 1C : OpCode.DUP [2 datoshi]
    /// 1D : OpCode.PUSHINT32 00000080 [1 datoshi]
    /// 22 : OpCode.JMPGE 04 [2 datoshi]
    /// 24 : OpCode.JMP 0A [2 datoshi]
    /// 26 : OpCode.DUP [2 datoshi]
    /// 27 : OpCode.PUSHINT32 FFFFFF7F [1 datoshi]
    /// 2C : OpCode.JMPLE 1E [2 datoshi]
    /// 2E : OpCode.PUSHINT64 FFFFFFFF00000000 [1 datoshi]
    /// 37 : OpCode.AND [8 datoshi]
    /// 38 : OpCode.DUP [2 datoshi]
    /// 39 : OpCode.PUSHINT32 FFFFFF7F [1 datoshi]
    /// 3E : OpCode.JMPLE 0C [2 datoshi]
    /// 40 : OpCode.PUSHINT64 0000000001000000 [1 datoshi]
    /// 49 : OpCode.SUB [8 datoshi]
    /// 4A : OpCode.STLOC1 [2 datoshi]
    /// 4B : OpCode.LDLOC4 [2 datoshi]
    /// 4C : OpCode.INC [4 datoshi]
    /// 4D : OpCode.STLOC4 [2 datoshi]
    /// 4E : OpCode.LDLOC4 [2 datoshi]
    /// 4F : OpCode.LDLOC3 [2 datoshi]
    /// 50 : OpCode.JMPLT C5 [2 datoshi]
    /// 52 : OpCode.LDLOC1 [2 datoshi]
    /// 53 : OpCode.RET [0 datoshi]
>>>>>>> 91ea6450
    /// </remarks>
    [DisplayName("intForeach")]
    public abstract BigInteger? IntForeach();

    /// <summary>
    /// Unsafe method
    /// </summary>
    /// <remarks>
<<<<<<< HEAD
    /// Script: VwYBFBMSERTAcBBxOycAaEpyynMQdCIXamzOdXhKnYAQtiYEIg1pbZ5xbJx0bGsw6T0Fcj0CaUA=
    /// 00 : OpCode.INITSLOT 0601
    /// 03 : OpCode.PUSH4
    /// 04 : OpCode.PUSH3
    /// 05 : OpCode.PUSH2
    /// 06 : OpCode.PUSH1
    /// 07 : OpCode.PUSH4
    /// 08 : OpCode.PACK
    /// 09 : OpCode.STLOC0
    /// 0A : OpCode.PUSH0
    /// 0B : OpCode.STLOC1
    /// 0C : OpCode.TRY 2700
    /// 0F : OpCode.LDLOC0
    /// 10 : OpCode.DUP
    /// 11 : OpCode.STLOC2
    /// 12 : OpCode.SIZE
    /// 13 : OpCode.STLOC3
    /// 14 : OpCode.PUSH0
    /// 15 : OpCode.STLOC4
    /// 16 : OpCode.JMP 17
    /// 18 : OpCode.LDLOC2
    /// 19 : OpCode.LDLOC4
    /// 1A : OpCode.PICKITEM
    /// 1B : OpCode.STLOC5
    /// 1C : OpCode.LDARG0
    /// 1D : OpCode.DUP
    /// 1E : OpCode.DEC
    /// 1F : OpCode.STARG0
    /// 20 : OpCode.PUSH0
    /// 21 : OpCode.LE
    /// 22 : OpCode.JMPIFNOT 04
    /// 24 : OpCode.JMP 0D
    /// 26 : OpCode.LDLOC1
    /// 27 : OpCode.LDLOC5
    /// 28 : OpCode.ADD
    /// 29 : OpCode.STLOC1
    /// 2A : OpCode.LDLOC4
    /// 2B : OpCode.INC
    /// 2C : OpCode.STLOC4
    /// 2D : OpCode.LDLOC4
    /// 2E : OpCode.LDLOC3
    /// 2F : OpCode.JMPLT E9
    /// 31 : OpCode.ENDTRY 05
    /// 33 : OpCode.STLOC2
    /// 34 : OpCode.ENDTRY 02
    /// 36 : OpCode.LDLOC1
    /// 37 : OpCode.RET
=======
    /// Script: VwYBFBMSERTAcBBxPIkAAAAAAAAAaEpyynMQdCJzamzOdXhKnUoCAAAAgC4EIgpKAv///38yHgP/////AAAAAJFKAv///38yDAMAAAAAAQAAAJ+AELYmBCI7aW2eSgIAAACALgQiCkoC////fzIeA/////8AAAAAkUoC////fzIMAwAAAAABAAAAn3FsnHRsazCNPQVyPQJpQA==
    /// 00 : OpCode.INITSLOT 0601 [64 datoshi]
    /// 03 : OpCode.PUSH4 [1 datoshi]
    /// 04 : OpCode.PUSH3 [1 datoshi]
    /// 05 : OpCode.PUSH2 [1 datoshi]
    /// 06 : OpCode.PUSH1 [1 datoshi]
    /// 07 : OpCode.PUSH4 [1 datoshi]
    /// 08 : OpCode.PACK [2048 datoshi]
    /// 09 : OpCode.STLOC0 [2 datoshi]
    /// 0A : OpCode.PUSH0 [1 datoshi]
    /// 0B : OpCode.STLOC1 [2 datoshi]
    /// 0C : OpCode.TRY_L 8900000000000000 [4 datoshi]
    /// 15 : OpCode.LDLOC0 [2 datoshi]
    /// 16 : OpCode.DUP [2 datoshi]
    /// 17 : OpCode.STLOC2 [2 datoshi]
    /// 18 : OpCode.SIZE [4 datoshi]
    /// 19 : OpCode.STLOC3 [2 datoshi]
    /// 1A : OpCode.PUSH0 [1 datoshi]
    /// 1B : OpCode.STLOC4 [2 datoshi]
    /// 1C : OpCode.JMP 73 [2 datoshi]
    /// 1E : OpCode.LDLOC2 [2 datoshi]
    /// 1F : OpCode.LDLOC4 [2 datoshi]
    /// 20 : OpCode.PICKITEM [64 datoshi]
    /// 21 : OpCode.STLOC5 [2 datoshi]
    /// 22 : OpCode.LDARG0 [2 datoshi]
    /// 23 : OpCode.DUP [2 datoshi]
    /// 24 : OpCode.DEC [4 datoshi]
    /// 25 : OpCode.DUP [2 datoshi]
    /// 26 : OpCode.PUSHINT32 00000080 [1 datoshi]
    /// 2B : OpCode.JMPGE 04 [2 datoshi]
    /// 2D : OpCode.JMP 0A [2 datoshi]
    /// 2F : OpCode.DUP [2 datoshi]
    /// 30 : OpCode.PUSHINT32 FFFFFF7F [1 datoshi]
    /// 35 : OpCode.JMPLE 1E [2 datoshi]
    /// 37 : OpCode.PUSHINT64 FFFFFFFF00000000 [1 datoshi]
    /// 40 : OpCode.AND [8 datoshi]
    /// 41 : OpCode.DUP [2 datoshi]
    /// 42 : OpCode.PUSHINT32 FFFFFF7F [1 datoshi]
    /// 47 : OpCode.JMPLE 0C [2 datoshi]
    /// 49 : OpCode.PUSHINT64 0000000001000000 [1 datoshi]
    /// 52 : OpCode.SUB [8 datoshi]
    /// 53 : OpCode.STARG0 [2 datoshi]
    /// 54 : OpCode.PUSH0 [1 datoshi]
    /// 55 : OpCode.LE [8 datoshi]
    /// 56 : OpCode.JMPIFNOT 04 [2 datoshi]
    /// 58 : OpCode.JMP 3B [2 datoshi]
    /// 5A : OpCode.LDLOC1 [2 datoshi]
    /// 5B : OpCode.LDLOC5 [2 datoshi]
    /// 5C : OpCode.ADD [8 datoshi]
    /// 5D : OpCode.DUP [2 datoshi]
    /// 5E : OpCode.PUSHINT32 00000080 [1 datoshi]
    /// 63 : OpCode.JMPGE 04 [2 datoshi]
    /// 65 : OpCode.JMP 0A [2 datoshi]
    /// 67 : OpCode.DUP [2 datoshi]
    /// 68 : OpCode.PUSHINT32 FFFFFF7F [1 datoshi]
    /// 6D : OpCode.JMPLE 1E [2 datoshi]
    /// 6F : OpCode.PUSHINT64 FFFFFFFF00000000 [1 datoshi]
    /// 78 : OpCode.AND [8 datoshi]
    /// 79 : OpCode.DUP [2 datoshi]
    /// 7A : OpCode.PUSHINT32 FFFFFF7F [1 datoshi]
    /// 7F : OpCode.JMPLE 0C [2 datoshi]
    /// 81 : OpCode.PUSHINT64 0000000001000000 [1 datoshi]
    /// 8A : OpCode.SUB [8 datoshi]
    /// 8B : OpCode.STLOC1 [2 datoshi]
    /// 8C : OpCode.LDLOC4 [2 datoshi]
    /// 8D : OpCode.INC [4 datoshi]
    /// 8E : OpCode.STLOC4 [2 datoshi]
    /// 8F : OpCode.LDLOC4 [2 datoshi]
    /// 90 : OpCode.LDLOC3 [2 datoshi]
    /// 91 : OpCode.JMPLT 8D [2 datoshi]
    /// 93 : OpCode.ENDTRY 05 [4 datoshi]
    /// 95 : OpCode.STLOC2 [2 datoshi]
    /// 96 : OpCode.ENDTRY 02 [4 datoshi]
    /// 98 : OpCode.LDLOC1 [2 datoshi]
    /// 99 : OpCode.RET [0 datoshi]
>>>>>>> 91ea6450
    /// </remarks>
    [DisplayName("intForeachBreak")]
    public abstract BigInteger? IntForeachBreak(BigInteger? breakIndex);

    /// <summary>
    /// Unsafe method
    /// </summary>
    /// <remarks>
<<<<<<< HEAD
    /// Script: VwMAFBMSERTAcBBxEHIiDWloas6ecWpKnHJFamjKtSTxaUA=
    /// 00 : OpCode.INITSLOT 0300
    /// 03 : OpCode.PUSH4
    /// 04 : OpCode.PUSH3
    /// 05 : OpCode.PUSH2
    /// 06 : OpCode.PUSH1
    /// 07 : OpCode.PUSH4
    /// 08 : OpCode.PACK
    /// 09 : OpCode.STLOC0
    /// 0A : OpCode.PUSH0
    /// 0B : OpCode.STLOC1
    /// 0C : OpCode.PUSH0
    /// 0D : OpCode.STLOC2
    /// 0E : OpCode.JMP 0D
    /// 10 : OpCode.LDLOC1
    /// 11 : OpCode.LDLOC0
    /// 12 : OpCode.LDLOC2
    /// 13 : OpCode.PICKITEM
    /// 14 : OpCode.ADD
    /// 15 : OpCode.STLOC1
    /// 16 : OpCode.LDLOC2
    /// 17 : OpCode.DUP
    /// 18 : OpCode.INC
    /// 19 : OpCode.STLOC2
    /// 1A : OpCode.DROP
    /// 1B : OpCode.LDLOC2
    /// 1C : OpCode.LDLOC0
    /// 1D : OpCode.SIZE
    /// 1E : OpCode.LT
    /// 1F : OpCode.JMPIF F1
    /// 21 : OpCode.LDLOC1
    /// 22 : OpCode.RET
=======
    /// Script: VwMAFBMSERTAcBBxEHIiaWloas6eSgIAAACALgQiCkoC////fzIeA/////8AAAAAkUoC////fzIMAwAAAAABAAAAn3FqSpxKAgAAAIAuBCIKSgL///9/Mh4D/////wAAAACRSgL///9/MgwDAAAAAAEAAACfckVqaMq1JJVpQA==
    /// 00 : OpCode.INITSLOT 0300 [64 datoshi]
    /// 03 : OpCode.PUSH4 [1 datoshi]
    /// 04 : OpCode.PUSH3 [1 datoshi]
    /// 05 : OpCode.PUSH2 [1 datoshi]
    /// 06 : OpCode.PUSH1 [1 datoshi]
    /// 07 : OpCode.PUSH4 [1 datoshi]
    /// 08 : OpCode.PACK [2048 datoshi]
    /// 09 : OpCode.STLOC0 [2 datoshi]
    /// 0A : OpCode.PUSH0 [1 datoshi]
    /// 0B : OpCode.STLOC1 [2 datoshi]
    /// 0C : OpCode.PUSH0 [1 datoshi]
    /// 0D : OpCode.STLOC2 [2 datoshi]
    /// 0E : OpCode.JMP 69 [2 datoshi]
    /// 10 : OpCode.LDLOC1 [2 datoshi]
    /// 11 : OpCode.LDLOC0 [2 datoshi]
    /// 12 : OpCode.LDLOC2 [2 datoshi]
    /// 13 : OpCode.PICKITEM [64 datoshi]
    /// 14 : OpCode.ADD [8 datoshi]
    /// 15 : OpCode.DUP [2 datoshi]
    /// 16 : OpCode.PUSHINT32 00000080 [1 datoshi]
    /// 1B : OpCode.JMPGE 04 [2 datoshi]
    /// 1D : OpCode.JMP 0A [2 datoshi]
    /// 1F : OpCode.DUP [2 datoshi]
    /// 20 : OpCode.PUSHINT32 FFFFFF7F [1 datoshi]
    /// 25 : OpCode.JMPLE 1E [2 datoshi]
    /// 27 : OpCode.PUSHINT64 FFFFFFFF00000000 [1 datoshi]
    /// 30 : OpCode.AND [8 datoshi]
    /// 31 : OpCode.DUP [2 datoshi]
    /// 32 : OpCode.PUSHINT32 FFFFFF7F [1 datoshi]
    /// 37 : OpCode.JMPLE 0C [2 datoshi]
    /// 39 : OpCode.PUSHINT64 0000000001000000 [1 datoshi]
    /// 42 : OpCode.SUB [8 datoshi]
    /// 43 : OpCode.STLOC1 [2 datoshi]
    /// 44 : OpCode.LDLOC2 [2 datoshi]
    /// 45 : OpCode.DUP [2 datoshi]
    /// 46 : OpCode.INC [4 datoshi]
    /// 47 : OpCode.DUP [2 datoshi]
    /// 48 : OpCode.PUSHINT32 00000080 [1 datoshi]
    /// 4D : OpCode.JMPGE 04 [2 datoshi]
    /// 4F : OpCode.JMP 0A [2 datoshi]
    /// 51 : OpCode.DUP [2 datoshi]
    /// 52 : OpCode.PUSHINT32 FFFFFF7F [1 datoshi]
    /// 57 : OpCode.JMPLE 1E [2 datoshi]
    /// 59 : OpCode.PUSHINT64 FFFFFFFF00000000 [1 datoshi]
    /// 62 : OpCode.AND [8 datoshi]
    /// 63 : OpCode.DUP [2 datoshi]
    /// 64 : OpCode.PUSHINT32 FFFFFF7F [1 datoshi]
    /// 69 : OpCode.JMPLE 0C [2 datoshi]
    /// 6B : OpCode.PUSHINT64 0000000001000000 [1 datoshi]
    /// 74 : OpCode.SUB [8 datoshi]
    /// 75 : OpCode.STLOC2 [2 datoshi]
    /// 76 : OpCode.DROP [2 datoshi]
    /// 77 : OpCode.LDLOC2 [2 datoshi]
    /// 78 : OpCode.LDLOC0 [2 datoshi]
    /// 79 : OpCode.SIZE [4 datoshi]
    /// 7A : OpCode.LT [8 datoshi]
    /// 7B : OpCode.JMPIF 95 [2 datoshi]
    /// 7D : OpCode.LDLOC1 [2 datoshi]
    /// 7E : OpCode.RET [0 datoshi]
>>>>>>> 91ea6450
    /// </remarks>
    [DisplayName("intForloop")]
    public abstract BigInteger? IntForloop();

    /// <summary>
    /// Unsafe method
    /// </summary>
    /// <remarks>
    /// Script: VwYAAHsMdGVzdAwBAtswE8BwwnFoSnLKcxB0IgxqbM51aW3PbJx0bGsw9GlA
    /// 00 : OpCode.INITSLOT 0600 [64 datoshi]
    /// 03 : OpCode.PUSHINT8 7B [1 datoshi]
    /// 05 : OpCode.PUSHDATA1 74657374 [8 datoshi]
    /// 0B : OpCode.PUSHDATA1 0102 [8 datoshi]
    /// 0F : OpCode.CONVERT 30 'Buffer' [8192 datoshi]
    /// 11 : OpCode.PUSH3 [1 datoshi]
    /// 12 : OpCode.PACK [2048 datoshi]
    /// 13 : OpCode.STLOC0 [2 datoshi]
    /// 14 : OpCode.NEWARRAY0 [16 datoshi]
    /// 15 : OpCode.STLOC1 [2 datoshi]
    /// 16 : OpCode.LDLOC0 [2 datoshi]
    /// 17 : OpCode.DUP [2 datoshi]
    /// 18 : OpCode.STLOC2 [2 datoshi]
    /// 19 : OpCode.SIZE [4 datoshi]
    /// 1A : OpCode.STLOC3 [2 datoshi]
    /// 1B : OpCode.PUSH0 [1 datoshi]
    /// 1C : OpCode.STLOC4 [2 datoshi]
    /// 1D : OpCode.JMP 0C [2 datoshi]
    /// 1F : OpCode.LDLOC2 [2 datoshi]
    /// 20 : OpCode.LDLOC4 [2 datoshi]
    /// 21 : OpCode.PICKITEM [64 datoshi]
    /// 22 : OpCode.STLOC5 [2 datoshi]
    /// 23 : OpCode.LDLOC1 [2 datoshi]
    /// 24 : OpCode.LDLOC5 [2 datoshi]
    /// 25 : OpCode.APPEND [8192 datoshi]
    /// 26 : OpCode.LDLOC4 [2 datoshi]
    /// 27 : OpCode.INC [4 datoshi]
    /// 28 : OpCode.STLOC4 [2 datoshi]
    /// 29 : OpCode.LDLOC4 [2 datoshi]
    /// 2A : OpCode.LDLOC3 [2 datoshi]
    /// 2B : OpCode.JMPLT F4 [2 datoshi]
    /// 2D : OpCode.LDLOC1 [2 datoshi]
    /// 2E : OpCode.RET [0 datoshi]
    /// </remarks>
    [DisplayName("objectArrayForeach")]
    public abstract IList<object>? ObjectArrayForeach();

    /// <summary>
    /// Unsafe method
    /// </summary>
    /// <remarks>
    /// Script: VwYADGhpagxkZWYMYWJjE8BwDHFoSnLKcxB0Ig9qbM51aW2L2yhxbJx0bGsw8WlA
    /// 00 : OpCode.INITSLOT 0600 [64 datoshi]
    /// 03 : OpCode.PUSHDATA1 68696A [8 datoshi]
    /// 08 : OpCode.PUSHDATA1 646566 [8 datoshi]
    /// 0D : OpCode.PUSHDATA1 616263 [8 datoshi]
    /// 12 : OpCode.PUSH3 [1 datoshi]
    /// 13 : OpCode.PACK [2048 datoshi]
    /// 14 : OpCode.STLOC0 [2 datoshi]
    /// 15 : OpCode.PUSHDATA1 [8 datoshi]
    /// 17 : OpCode.STLOC1 [2 datoshi]
    /// 18 : OpCode.LDLOC0 [2 datoshi]
    /// 19 : OpCode.DUP [2 datoshi]
    /// 1A : OpCode.STLOC2 [2 datoshi]
    /// 1B : OpCode.SIZE [4 datoshi]
    /// 1C : OpCode.STLOC3 [2 datoshi]
    /// 1D : OpCode.PUSH0 [1 datoshi]
    /// 1E : OpCode.STLOC4 [2 datoshi]
    /// 1F : OpCode.JMP 0F [2 datoshi]
    /// 21 : OpCode.LDLOC2 [2 datoshi]
    /// 22 : OpCode.LDLOC4 [2 datoshi]
    /// 23 : OpCode.PICKITEM [64 datoshi]
    /// 24 : OpCode.STLOC5 [2 datoshi]
    /// 25 : OpCode.LDLOC1 [2 datoshi]
    /// 26 : OpCode.LDLOC5 [2 datoshi]
    /// 27 : OpCode.CAT [2048 datoshi]
    /// 28 : OpCode.CONVERT 28 'ByteString' [8192 datoshi]
    /// 2A : OpCode.STLOC1 [2 datoshi]
    /// 2B : OpCode.LDLOC4 [2 datoshi]
    /// 2C : OpCode.INC [4 datoshi]
    /// 2D : OpCode.STLOC4 [2 datoshi]
    /// 2E : OpCode.LDLOC4 [2 datoshi]
    /// 2F : OpCode.LDLOC3 [2 datoshi]
    /// 30 : OpCode.JMPLT F1 [2 datoshi]
    /// 32 : OpCode.LDLOC1 [2 datoshi]
    /// 33 : OpCode.RET [0 datoshi]
    /// </remarks>
    [DisplayName("stringForeach")]
    public abstract string? StringForeach();

    /// <summary>
    /// Unsafe method
    /// </summary>
    /// <remarks>
    /// Script: VwgAEAsSv3AMdGVzdDFKaBBR0EURSmgRUdBFEAsSv3EMdGVzdDJKaRBR0EUSSmkRUdBFaWgSwHLIc2pKdMp1EHYiF2xuzncHbwcRzkpvBxDOa1PQRW6cdm5tMOlrQA==
    /// 00 : OpCode.INITSLOT 0800 [64 datoshi]
    /// 03 : OpCode.PUSH0 [1 datoshi]
    /// 04 : OpCode.PUSHNULL [1 datoshi]
    /// 05 : OpCode.PUSH2 [1 datoshi]
    /// 06 : OpCode.PACKSTRUCT [2048 datoshi]
    /// 07 : OpCode.STLOC0 [2 datoshi]
    /// 08 : OpCode.PUSHDATA1 7465737431 [8 datoshi]
    /// 0F : OpCode.DUP [2 datoshi]
    /// 10 : OpCode.LDLOC0 [2 datoshi]
    /// 11 : OpCode.PUSH0 [1 datoshi]
    /// 12 : OpCode.ROT [2 datoshi]
    /// 13 : OpCode.SETITEM [8192 datoshi]
    /// 14 : OpCode.DROP [2 datoshi]
    /// 15 : OpCode.PUSH1 [1 datoshi]
    /// 16 : OpCode.DUP [2 datoshi]
    /// 17 : OpCode.LDLOC0 [2 datoshi]
    /// 18 : OpCode.PUSH1 [1 datoshi]
    /// 19 : OpCode.ROT [2 datoshi]
    /// 1A : OpCode.SETITEM [8192 datoshi]
    /// 1B : OpCode.DROP [2 datoshi]
    /// 1C : OpCode.PUSH0 [1 datoshi]
    /// 1D : OpCode.PUSHNULL [1 datoshi]
    /// 1E : OpCode.PUSH2 [1 datoshi]
    /// 1F : OpCode.PACKSTRUCT [2048 datoshi]
    /// 20 : OpCode.STLOC1 [2 datoshi]
    /// 21 : OpCode.PUSHDATA1 7465737432 [8 datoshi]
    /// 28 : OpCode.DUP [2 datoshi]
    /// 29 : OpCode.LDLOC1 [2 datoshi]
    /// 2A : OpCode.PUSH0 [1 datoshi]
    /// 2B : OpCode.ROT [2 datoshi]
    /// 2C : OpCode.SETITEM [8192 datoshi]
    /// 2D : OpCode.DROP [2 datoshi]
    /// 2E : OpCode.PUSH2 [1 datoshi]
    /// 2F : OpCode.DUP [2 datoshi]
    /// 30 : OpCode.LDLOC1 [2 datoshi]
    /// 31 : OpCode.PUSH1 [1 datoshi]
    /// 32 : OpCode.ROT [2 datoshi]
    /// 33 : OpCode.SETITEM [8192 datoshi]
    /// 34 : OpCode.DROP [2 datoshi]
    /// 35 : OpCode.LDLOC1 [2 datoshi]
    /// 36 : OpCode.LDLOC0 [2 datoshi]
    /// 37 : OpCode.PUSH2 [1 datoshi]
    /// 38 : OpCode.PACK [2048 datoshi]
    /// 39 : OpCode.STLOC2 [2 datoshi]
    /// 3A : OpCode.NEWMAP [8 datoshi]
    /// 3B : OpCode.STLOC3 [2 datoshi]
    /// 3C : OpCode.LDLOC2 [2 datoshi]
    /// 3D : OpCode.DUP [2 datoshi]
    /// 3E : OpCode.STLOC4 [2 datoshi]
    /// 3F : OpCode.SIZE [4 datoshi]
    /// 40 : OpCode.STLOC5 [2 datoshi]
    /// 41 : OpCode.PUSH0 [1 datoshi]
    /// 42 : OpCode.STLOC6 [2 datoshi]
    /// 43 : OpCode.JMP 17 [2 datoshi]
    /// 45 : OpCode.LDLOC4 [2 datoshi]
    /// 46 : OpCode.LDLOC6 [2 datoshi]
    /// 47 : OpCode.PICKITEM [64 datoshi]
    /// 48 : OpCode.STLOC 07 [2 datoshi]
    /// 4A : OpCode.LDLOC 07 [2 datoshi]
    /// 4C : OpCode.PUSH1 [1 datoshi]
    /// 4D : OpCode.PICKITEM [64 datoshi]
    /// 4E : OpCode.DUP [2 datoshi]
    /// 4F : OpCode.LDLOC 07 [2 datoshi]
    /// 51 : OpCode.PUSH0 [1 datoshi]
    /// 52 : OpCode.PICKITEM [64 datoshi]
    /// 53 : OpCode.LDLOC3 [2 datoshi]
    /// 54 : OpCode.REVERSE3 [2 datoshi]
    /// 55 : OpCode.SETITEM [8192 datoshi]
    /// 56 : OpCode.DROP [2 datoshi]
    /// 57 : OpCode.LDLOC6 [2 datoshi]
    /// 58 : OpCode.INC [4 datoshi]
    /// 59 : OpCode.STLOC6 [2 datoshi]
    /// 5A : OpCode.LDLOC6 [2 datoshi]
    /// 5B : OpCode.LDLOC5 [2 datoshi]
    /// 5C : OpCode.JMPLT E9 [2 datoshi]
    /// 5E : OpCode.LDLOC3 [2 datoshi]
    /// 5F : OpCode.RET [0 datoshi]
    /// </remarks>
    [DisplayName("structForeach")]
    public abstract IDictionary<object, object>? StructForeach();

    /// <summary>
    /// Unsafe method
    /// </summary>
    /// <remarks>
<<<<<<< HEAD
    /// Script: VwYAFRQTEhEVwHAQcTsmAGhKcspzEHQiFmpsznVtEqIQlyYEIgZpbZ5xbJx0bGsw6j0Fcj0CaUA=
    /// 00 : OpCode.INITSLOT 0600
    /// 03 : OpCode.PUSH5
    /// 04 : OpCode.PUSH4
    /// 05 : OpCode.PUSH3
    /// 06 : OpCode.PUSH2
    /// 07 : OpCode.PUSH1
    /// 08 : OpCode.PUSH5
    /// 09 : OpCode.PACK
    /// 0A : OpCode.STLOC0
    /// 0B : OpCode.PUSH0
    /// 0C : OpCode.STLOC1
    /// 0D : OpCode.TRY 2600
    /// 10 : OpCode.LDLOC0
    /// 11 : OpCode.DUP
    /// 12 : OpCode.STLOC2
    /// 13 : OpCode.SIZE
    /// 14 : OpCode.STLOC3
    /// 15 : OpCode.PUSH0
    /// 16 : OpCode.STLOC4
    /// 17 : OpCode.JMP 16
    /// 19 : OpCode.LDLOC2
    /// 1A : OpCode.LDLOC4
    /// 1B : OpCode.PICKITEM
    /// 1C : OpCode.STLOC5
    /// 1D : OpCode.LDLOC5
    /// 1E : OpCode.PUSH2
    /// 1F : OpCode.MOD
    /// 20 : OpCode.PUSH0
    /// 21 : OpCode.EQUAL
    /// 22 : OpCode.JMPIFNOT 04
    /// 24 : OpCode.JMP 06
    /// 26 : OpCode.LDLOC1
    /// 27 : OpCode.LDLOC5
    /// 28 : OpCode.ADD
    /// 29 : OpCode.STLOC1
    /// 2A : OpCode.LDLOC4
    /// 2B : OpCode.INC
    /// 2C : OpCode.STLOC4
    /// 2D : OpCode.LDLOC4
    /// 2E : OpCode.LDLOC3
    /// 2F : OpCode.JMPLT EA
    /// 31 : OpCode.ENDTRY 05
    /// 33 : OpCode.STLOC2
    /// 34 : OpCode.ENDTRY 02
    /// 36 : OpCode.LDLOC1
    /// 37 : OpCode.RET
=======
    /// Script: VwYAFRQTEhEVwHAQcTtUAGhKcspzEHQiRGpsznVtEqIQlyYEIjRpbZ5KAgAAAIAuBCIKSgL///9/Mh4D/////wAAAACRSgL///9/MgwDAAAAAAEAAACfcWycdGxrMLw9BXI9AmlA
    /// 00 : OpCode.INITSLOT 0600 [64 datoshi]
    /// 03 : OpCode.PUSH5 [1 datoshi]
    /// 04 : OpCode.PUSH4 [1 datoshi]
    /// 05 : OpCode.PUSH3 [1 datoshi]
    /// 06 : OpCode.PUSH2 [1 datoshi]
    /// 07 : OpCode.PUSH1 [1 datoshi]
    /// 08 : OpCode.PUSH5 [1 datoshi]
    /// 09 : OpCode.PACK [2048 datoshi]
    /// 0A : OpCode.STLOC0 [2 datoshi]
    /// 0B : OpCode.PUSH0 [1 datoshi]
    /// 0C : OpCode.STLOC1 [2 datoshi]
    /// 0D : OpCode.TRY 5400 [4 datoshi]
    /// 10 : OpCode.LDLOC0 [2 datoshi]
    /// 11 : OpCode.DUP [2 datoshi]
    /// 12 : OpCode.STLOC2 [2 datoshi]
    /// 13 : OpCode.SIZE [4 datoshi]
    /// 14 : OpCode.STLOC3 [2 datoshi]
    /// 15 : OpCode.PUSH0 [1 datoshi]
    /// 16 : OpCode.STLOC4 [2 datoshi]
    /// 17 : OpCode.JMP 44 [2 datoshi]
    /// 19 : OpCode.LDLOC2 [2 datoshi]
    /// 1A : OpCode.LDLOC4 [2 datoshi]
    /// 1B : OpCode.PICKITEM [64 datoshi]
    /// 1C : OpCode.STLOC5 [2 datoshi]
    /// 1D : OpCode.LDLOC5 [2 datoshi]
    /// 1E : OpCode.PUSH2 [1 datoshi]
    /// 1F : OpCode.MOD [8 datoshi]
    /// 20 : OpCode.PUSH0 [1 datoshi]
    /// 21 : OpCode.EQUAL [32 datoshi]
    /// 22 : OpCode.JMPIFNOT 04 [2 datoshi]
    /// 24 : OpCode.JMP 34 [2 datoshi]
    /// 26 : OpCode.LDLOC1 [2 datoshi]
    /// 27 : OpCode.LDLOC5 [2 datoshi]
    /// 28 : OpCode.ADD [8 datoshi]
    /// 29 : OpCode.DUP [2 datoshi]
    /// 2A : OpCode.PUSHINT32 00000080 [1 datoshi]
    /// 2F : OpCode.JMPGE 04 [2 datoshi]
    /// 31 : OpCode.JMP 0A [2 datoshi]
    /// 33 : OpCode.DUP [2 datoshi]
    /// 34 : OpCode.PUSHINT32 FFFFFF7F [1 datoshi]
    /// 39 : OpCode.JMPLE 1E [2 datoshi]
    /// 3B : OpCode.PUSHINT64 FFFFFFFF00000000 [1 datoshi]
    /// 44 : OpCode.AND [8 datoshi]
    /// 45 : OpCode.DUP [2 datoshi]
    /// 46 : OpCode.PUSHINT32 FFFFFF7F [1 datoshi]
    /// 4B : OpCode.JMPLE 0C [2 datoshi]
    /// 4D : OpCode.PUSHINT64 0000000001000000 [1 datoshi]
    /// 56 : OpCode.SUB [8 datoshi]
    /// 57 : OpCode.STLOC1 [2 datoshi]
    /// 58 : OpCode.LDLOC4 [2 datoshi]
    /// 59 : OpCode.INC [4 datoshi]
    /// 5A : OpCode.STLOC4 [2 datoshi]
    /// 5B : OpCode.LDLOC4 [2 datoshi]
    /// 5C : OpCode.LDLOC3 [2 datoshi]
    /// 5D : OpCode.JMPLT BC [2 datoshi]
    /// 5F : OpCode.ENDTRY 05 [4 datoshi]
    /// 61 : OpCode.STLOC2 [2 datoshi]
    /// 62 : OpCode.ENDTRY 02 [4 datoshi]
    /// 64 : OpCode.LDLOC1 [2 datoshi]
    /// 65 : OpCode.RET [0 datoshi]
>>>>>>> 91ea6450
    /// </remarks>
    [DisplayName("testContinue")]
    public abstract BigInteger? TestContinue();

    /// <summary>
    /// Unsafe method
    /// </summary>
    /// <remarks>
<<<<<<< HEAD
    /// Script: VwEAEHBoNwAAQc/nR5ZoSpxwRWgVtSTvQA==
    /// 00 : OpCode.INITSLOT 0100
    /// 03 : OpCode.PUSH0
    /// 04 : OpCode.STLOC0
    /// 05 : OpCode.LDLOC0
    /// 06 : OpCode.CALLT 0000
    /// 09 : OpCode.SYSCALL CFE74796
    /// 0E : OpCode.LDLOC0
    /// 0F : OpCode.DUP
    /// 10 : OpCode.INC
    /// 11 : OpCode.STLOC0
    /// 12 : OpCode.DROP
    /// 13 : OpCode.LDLOC0
    /// 14 : OpCode.PUSH5
    /// 15 : OpCode.LT
    /// 16 : OpCode.JMPIF EF
    /// 18 : OpCode.RET
=======
    /// Script: VwEAEHBoNwAAQc/nR5ZoSpxKAgAAAIAuBCIKSgL///9/Mh4D/////wAAAACRSgL///9/MgwDAAAAAAEAAACfcEVoFbUkwUA=
    /// 00 : OpCode.INITSLOT 0100 [64 datoshi]
    /// 03 : OpCode.PUSH0 [1 datoshi]
    /// 04 : OpCode.STLOC0 [2 datoshi]
    /// 05 : OpCode.LDLOC0 [2 datoshi]
    /// 06 : OpCode.CALLT 0000 [32768 datoshi]
    /// 09 : OpCode.SYSCALL CFE74796 'System.Runtime.Log' [32768 datoshi]
    /// 0E : OpCode.LDLOC0 [2 datoshi]
    /// 0F : OpCode.DUP [2 datoshi]
    /// 10 : OpCode.INC [4 datoshi]
    /// 11 : OpCode.DUP [2 datoshi]
    /// 12 : OpCode.PUSHINT32 00000080 [1 datoshi]
    /// 17 : OpCode.JMPGE 04 [2 datoshi]
    /// 19 : OpCode.JMP 0A [2 datoshi]
    /// 1B : OpCode.DUP [2 datoshi]
    /// 1C : OpCode.PUSHINT32 FFFFFF7F [1 datoshi]
    /// 21 : OpCode.JMPLE 1E [2 datoshi]
    /// 23 : OpCode.PUSHINT64 FFFFFFFF00000000 [1 datoshi]
    /// 2C : OpCode.AND [8 datoshi]
    /// 2D : OpCode.DUP [2 datoshi]
    /// 2E : OpCode.PUSHINT32 FFFFFF7F [1 datoshi]
    /// 33 : OpCode.JMPLE 0C [2 datoshi]
    /// 35 : OpCode.PUSHINT64 0000000001000000 [1 datoshi]
    /// 3E : OpCode.SUB [8 datoshi]
    /// 3F : OpCode.STLOC0 [2 datoshi]
    /// 40 : OpCode.DROP [2 datoshi]
    /// 41 : OpCode.LDLOC0 [2 datoshi]
    /// 42 : OpCode.PUSH5 [1 datoshi]
    /// 43 : OpCode.LT [8 datoshi]
    /// 44 : OpCode.JMPIF C1 [2 datoshi]
    /// 46 : OpCode.RET [0 datoshi]
>>>>>>> 91ea6450
    /// </remarks>
    [DisplayName("testDo")]
    public abstract void TestDo();

    /// <summary>
    /// Unsafe method
    /// </summary>
    /// <remarks>
    /// Script: VwUANPJKcMpxEHIiHmhqzsFFc3RrNwAADDogi2yL2yhBz+dHlmqccmppMOJA
    /// 00 : OpCode.INITSLOT 0500 [64 datoshi]
    /// 03 : OpCode.CALL F2 [512 datoshi]
    /// 05 : OpCode.DUP [2 datoshi]
    /// 06 : OpCode.STLOC0 [2 datoshi]
    /// 07 : OpCode.SIZE [4 datoshi]
    /// 08 : OpCode.STLOC1 [2 datoshi]
    /// 09 : OpCode.PUSH0 [1 datoshi]
    /// 0A : OpCode.STLOC2 [2 datoshi]
    /// 0B : OpCode.JMP 1E [2 datoshi]
    /// 0D : OpCode.LDLOC0 [2 datoshi]
    /// 0E : OpCode.LDLOC2 [2 datoshi]
    /// 0F : OpCode.PICKITEM [64 datoshi]
    /// 10 : OpCode.UNPACK [2048 datoshi]
    /// 11 : OpCode.DROP [2 datoshi]
    /// 12 : OpCode.STLOC3 [2 datoshi]
    /// 13 : OpCode.STLOC4 [2 datoshi]
    /// 14 : OpCode.LDLOC3 [2 datoshi]
    /// 15 : OpCode.CALLT 0000 [32768 datoshi]
    /// 18 : OpCode.PUSHDATA1 3A20 [8 datoshi]
    /// 1C : OpCode.CAT [2048 datoshi]
    /// 1D : OpCode.LDLOC4 [2 datoshi]
    /// 1E : OpCode.CAT [2048 datoshi]
    /// 1F : OpCode.CONVERT 28 'ByteString' [8192 datoshi]
    /// 21 : OpCode.SYSCALL CFE74796 'System.Runtime.Log' [32768 datoshi]
    /// 26 : OpCode.LDLOC2 [2 datoshi]
    /// 27 : OpCode.INC [4 datoshi]
    /// 28 : OpCode.STLOC2 [2 datoshi]
    /// 29 : OpCode.LDLOC2 [2 datoshi]
    /// 2A : OpCode.LDLOC1 [2 datoshi]
    /// 2B : OpCode.JMPLT E2 [2 datoshi]
    /// 2D : OpCode.RET [0 datoshi]
    /// </remarks>
    [DisplayName("testForEachVariable")]
    public abstract void TestForEachVariable();

    /// <summary>
    /// Unsafe method
    /// </summary>
    /// <remarks>
    /// Script: VwMAE0Gb9mfOExGIThBR0FASwMFFQd8wuJpwaHEiEWlB81S/HXJq2yhBz+dHlmlBnAjtnCTrQA==
    /// 00 : OpCode.INITSLOT 0300 [64 datoshi]
    /// 03 : OpCode.PUSH3 [1 datoshi]
    /// 04 : OpCode.SYSCALL 9BF667CE 'System.Storage.GetContext' [16 datoshi]
    /// 09 : OpCode.PUSH3 [1 datoshi]
    /// 0A : OpCode.PUSH1 [1 datoshi]
    /// 0B : OpCode.NEWBUFFER [256 datoshi]
    /// 0C : OpCode.TUCK [2 datoshi]
    /// 0D : OpCode.PUSH0 [1 datoshi]
    /// 0E : OpCode.ROT [2 datoshi]
    /// 0F : OpCode.SETITEM [8192 datoshi]
    /// 10 : OpCode.SWAP [2 datoshi]
    /// 11 : OpCode.PUSH2 [1 datoshi]
    /// 12 : OpCode.PACK [2048 datoshi]
    /// 13 : OpCode.UNPACK [2048 datoshi]
    /// 14 : OpCode.DROP [2 datoshi]
    /// 15 : OpCode.SYSCALL DF30B89A 'System.Storage.Find' [32768 datoshi]
    /// 1A : OpCode.STLOC0 [2 datoshi]
    /// 1B : OpCode.LDLOC0 [2 datoshi]
    /// 1C : OpCode.STLOC1 [2 datoshi]
    /// 1D : OpCode.JMP 11 [2 datoshi]
    /// 1F : OpCode.LDLOC1 [2 datoshi]
    /// 20 : OpCode.SYSCALL F354BF1D 'System.Iterator.Value' [16 datoshi]
    /// 25 : OpCode.STLOC2 [2 datoshi]
    /// 26 : OpCode.LDLOC2 [2 datoshi]
    /// 27 : OpCode.CONVERT 28 'ByteString' [8192 datoshi]
    /// 29 : OpCode.SYSCALL CFE74796 'System.Runtime.Log' [32768 datoshi]
    /// 2E : OpCode.LDLOC1 [2 datoshi]
    /// 2F : OpCode.SYSCALL 9C08ED9C 'System.Iterator.Next' [32768 datoshi]
    /// 34 : OpCode.JMPIF EB [2 datoshi]
    /// 36 : OpCode.RET [0 datoshi]
    /// </remarks>
    [DisplayName("testIteratorForEach")]
    public abstract void TestIteratorForEach();

    /// <summary>
    /// Unsafe method
    /// </summary>
    /// <remarks>
<<<<<<< HEAD
    /// Script: VwEAEHBoFbUmEmg3AABBz+dHlmhKnHBFIu1A
    /// 00 : OpCode.INITSLOT 0100
    /// 03 : OpCode.PUSH0
    /// 04 : OpCode.STLOC0
    /// 05 : OpCode.LDLOC0
    /// 06 : OpCode.PUSH5
    /// 07 : OpCode.LT
    /// 08 : OpCode.JMPIFNOT 12
    /// 0A : OpCode.LDLOC0
    /// 0B : OpCode.CALLT 0000
    /// 0E : OpCode.SYSCALL CFE74796
    /// 13 : OpCode.LDLOC0
    /// 14 : OpCode.DUP
    /// 15 : OpCode.INC
    /// 16 : OpCode.STLOC0
    /// 17 : OpCode.DROP
    /// 18 : OpCode.JMP ED
    /// 1A : OpCode.RET
=======
    /// Script: VwEAEHBoFbUmQGg3AABBz+dHlmhKnEoCAAAAgC4EIgpKAv///38yHgP/////AAAAAJFKAv///38yDAMAAAAAAQAAAJ9wRSK/QA==
    /// 00 : OpCode.INITSLOT 0100 [64 datoshi]
    /// 03 : OpCode.PUSH0 [1 datoshi]
    /// 04 : OpCode.STLOC0 [2 datoshi]
    /// 05 : OpCode.LDLOC0 [2 datoshi]
    /// 06 : OpCode.PUSH5 [1 datoshi]
    /// 07 : OpCode.LT [8 datoshi]
    /// 08 : OpCode.JMPIFNOT 40 [2 datoshi]
    /// 0A : OpCode.LDLOC0 [2 datoshi]
    /// 0B : OpCode.CALLT 0000 [32768 datoshi]
    /// 0E : OpCode.SYSCALL CFE74796 'System.Runtime.Log' [32768 datoshi]
    /// 13 : OpCode.LDLOC0 [2 datoshi]
    /// 14 : OpCode.DUP [2 datoshi]
    /// 15 : OpCode.INC [4 datoshi]
    /// 16 : OpCode.DUP [2 datoshi]
    /// 17 : OpCode.PUSHINT32 00000080 [1 datoshi]
    /// 1C : OpCode.JMPGE 04 [2 datoshi]
    /// 1E : OpCode.JMP 0A [2 datoshi]
    /// 20 : OpCode.DUP [2 datoshi]
    /// 21 : OpCode.PUSHINT32 FFFFFF7F [1 datoshi]
    /// 26 : OpCode.JMPLE 1E [2 datoshi]
    /// 28 : OpCode.PUSHINT64 FFFFFFFF00000000 [1 datoshi]
    /// 31 : OpCode.AND [8 datoshi]
    /// 32 : OpCode.DUP [2 datoshi]
    /// 33 : OpCode.PUSHINT32 FFFFFF7F [1 datoshi]
    /// 38 : OpCode.JMPLE 0C [2 datoshi]
    /// 3A : OpCode.PUSHINT64 0000000001000000 [1 datoshi]
    /// 43 : OpCode.SUB [8 datoshi]
    /// 44 : OpCode.STLOC0 [2 datoshi]
    /// 45 : OpCode.DROP [2 datoshi]
    /// 46 : OpCode.JMP BF [2 datoshi]
    /// 48 : OpCode.RET [0 datoshi]
>>>>>>> 91ea6450
    /// </remarks>
    [DisplayName("testWhile")]
    public abstract void TestWhile();

    /// <summary>
    /// Unsafe method
    /// </summary>
    /// <remarks>
    /// Script: VwYADAAAAAAAAAAAAAAAAAAAAAAAAAAADAAAAAAAAAAAAAAAAAAAAAAAAAAAEsBwwnFoSnLKcxB0IgxqbM51aW3PbJx0bGsw9GlA
    /// 00 : OpCode.INITSLOT 0600 [64 datoshi]
    /// 03 : OpCode.PUSHDATA1 0000000000000000000000000000000000000000 [8 datoshi]
    /// 19 : OpCode.PUSHDATA1 0000000000000000000000000000000000000000 [8 datoshi]
    /// 2F : OpCode.PUSH2 [1 datoshi]
    /// 30 : OpCode.PACK [2048 datoshi]
    /// 31 : OpCode.STLOC0 [2 datoshi]
    /// 32 : OpCode.NEWARRAY0 [16 datoshi]
    /// 33 : OpCode.STLOC1 [2 datoshi]
    /// 34 : OpCode.LDLOC0 [2 datoshi]
    /// 35 : OpCode.DUP [2 datoshi]
    /// 36 : OpCode.STLOC2 [2 datoshi]
    /// 37 : OpCode.SIZE [4 datoshi]
    /// 38 : OpCode.STLOC3 [2 datoshi]
    /// 39 : OpCode.PUSH0 [1 datoshi]
    /// 3A : OpCode.STLOC4 [2 datoshi]
    /// 3B : OpCode.JMP 0C [2 datoshi]
    /// 3D : OpCode.LDLOC2 [2 datoshi]
    /// 3E : OpCode.LDLOC4 [2 datoshi]
    /// 3F : OpCode.PICKITEM [64 datoshi]
    /// 40 : OpCode.STLOC5 [2 datoshi]
    /// 41 : OpCode.LDLOC1 [2 datoshi]
    /// 42 : OpCode.LDLOC5 [2 datoshi]
    /// 43 : OpCode.APPEND [8192 datoshi]
    /// 44 : OpCode.LDLOC4 [2 datoshi]
    /// 45 : OpCode.INC [4 datoshi]
    /// 46 : OpCode.STLOC4 [2 datoshi]
    /// 47 : OpCode.LDLOC4 [2 datoshi]
    /// 48 : OpCode.LDLOC3 [2 datoshi]
    /// 49 : OpCode.JMPLT F4 [2 datoshi]
    /// 4B : OpCode.LDLOC1 [2 datoshi]
    /// 4C : OpCode.RET [0 datoshi]
    /// </remarks>
    [DisplayName("uInt160Foreach")]
    public abstract IList<object>? UInt160Foreach();

    /// <summary>
    /// Unsafe method
    /// </summary>
    /// <remarks>
    /// Script: VwYADAAAAAAAAAAAAAAAAAAAAAAAAAAAAAAAAAAAAAAAAAAADAAAAAAAAAAAAAAAAAAAAAAAAAAAAAAAAAAAAAAAAAAAEsBwwnFoSnLKcxB0IgxqbM51aW3PbJx0bGsw9GlA
    /// 00 : OpCode.INITSLOT 0600 [64 datoshi]
    /// 03 : OpCode.PUSHDATA1 0000000000000000000000000000000000000000000000000000000000000000 [8 datoshi]
    /// 25 : OpCode.PUSHDATA1 0000000000000000000000000000000000000000000000000000000000000000 [8 datoshi]
    /// 47 : OpCode.PUSH2 [1 datoshi]
    /// 48 : OpCode.PACK [2048 datoshi]
    /// 49 : OpCode.STLOC0 [2 datoshi]
    /// 4A : OpCode.NEWARRAY0 [16 datoshi]
    /// 4B : OpCode.STLOC1 [2 datoshi]
    /// 4C : OpCode.LDLOC0 [2 datoshi]
    /// 4D : OpCode.DUP [2 datoshi]
    /// 4E : OpCode.STLOC2 [2 datoshi]
    /// 4F : OpCode.SIZE [4 datoshi]
    /// 50 : OpCode.STLOC3 [2 datoshi]
    /// 51 : OpCode.PUSH0 [1 datoshi]
    /// 52 : OpCode.STLOC4 [2 datoshi]
    /// 53 : OpCode.JMP 0C [2 datoshi]
    /// 55 : OpCode.LDLOC2 [2 datoshi]
    /// 56 : OpCode.LDLOC4 [2 datoshi]
    /// 57 : OpCode.PICKITEM [64 datoshi]
    /// 58 : OpCode.STLOC5 [2 datoshi]
    /// 59 : OpCode.LDLOC1 [2 datoshi]
    /// 5A : OpCode.LDLOC5 [2 datoshi]
    /// 5B : OpCode.APPEND [8192 datoshi]
    /// 5C : OpCode.LDLOC4 [2 datoshi]
    /// 5D : OpCode.INC [4 datoshi]
    /// 5E : OpCode.STLOC4 [2 datoshi]
    /// 5F : OpCode.LDLOC4 [2 datoshi]
    /// 60 : OpCode.LDLOC3 [2 datoshi]
    /// 61 : OpCode.JMPLT F4 [2 datoshi]
    /// 63 : OpCode.LDLOC1 [2 datoshi]
    /// 64 : OpCode.RET [0 datoshi]
    /// </remarks>
    [DisplayName("uInt256Foreach")]
    public abstract IList<object>? UInt256Foreach();

    #endregion
}<|MERGE_RESOLUTION|>--- conflicted
+++ resolved
@@ -223,44 +223,7 @@
     /// Unsafe method
     /// </summary>
     /// <remarks>
-<<<<<<< HEAD
     /// Script: VwYAFBMSERTAcBBxaEpyynMQdCINamzOdWltnnFsnHRsazDzaUA=
-    /// 00 : OpCode.INITSLOT 0600
-    /// 03 : OpCode.PUSH4
-    /// 04 : OpCode.PUSH3
-    /// 05 : OpCode.PUSH2
-    /// 06 : OpCode.PUSH1
-    /// 07 : OpCode.PUSH4
-    /// 08 : OpCode.PACK
-    /// 09 : OpCode.STLOC0
-    /// 0A : OpCode.PUSH0
-    /// 0B : OpCode.STLOC1
-    /// 0C : OpCode.LDLOC0
-    /// 0D : OpCode.DUP
-    /// 0E : OpCode.STLOC2
-    /// 0F : OpCode.SIZE
-    /// 10 : OpCode.STLOC3
-    /// 11 : OpCode.PUSH0
-    /// 12 : OpCode.STLOC4
-    /// 13 : OpCode.JMP 0D
-    /// 15 : OpCode.LDLOC2
-    /// 16 : OpCode.LDLOC4
-    /// 17 : OpCode.PICKITEM
-    /// 18 : OpCode.STLOC5
-    /// 19 : OpCode.LDLOC1
-    /// 1A : OpCode.LDLOC5
-    /// 1B : OpCode.ADD
-    /// 1C : OpCode.STLOC1
-    /// 1D : OpCode.LDLOC4
-    /// 1E : OpCode.INC
-    /// 1F : OpCode.STLOC4
-    /// 20 : OpCode.LDLOC4
-    /// 21 : OpCode.LDLOC3
-    /// 22 : OpCode.JMPLT F3
-    /// 24 : OpCode.LDLOC1
-    /// 25 : OpCode.RET
-=======
-    /// Script: VwYAFBMSERTAcBBxaEpyynMQdCI7amzOdWltnkoCAAAAgC4EIgpKAv///38yHgP/////AAAAAJFKAv///38yDAMAAAAAAQAAAJ9xbJx0bGswxWlA
     /// 00 : OpCode.INITSLOT 0600 [64 datoshi]
     /// 03 : OpCode.PUSH4 [1 datoshi]
     /// 04 : OpCode.PUSH3 [1 datoshi]
@@ -278,7 +241,7 @@
     /// 10 : OpCode.STLOC3 [2 datoshi]
     /// 11 : OpCode.PUSH0 [1 datoshi]
     /// 12 : OpCode.STLOC4 [2 datoshi]
-    /// 13 : OpCode.JMP 3B [2 datoshi]
+    /// 13 : OpCode.JMP 0D [2 datoshi]
     /// 15 : OpCode.LDLOC2 [2 datoshi]
     /// 16 : OpCode.LDLOC4 [2 datoshi]
     /// 17 : OpCode.PICKITEM [64 datoshi]
@@ -286,30 +249,15 @@
     /// 19 : OpCode.LDLOC1 [2 datoshi]
     /// 1A : OpCode.LDLOC5 [2 datoshi]
     /// 1B : OpCode.ADD [8 datoshi]
-    /// 1C : OpCode.DUP [2 datoshi]
-    /// 1D : OpCode.PUSHINT32 00000080 [1 datoshi]
-    /// 22 : OpCode.JMPGE 04 [2 datoshi]
-    /// 24 : OpCode.JMP 0A [2 datoshi]
-    /// 26 : OpCode.DUP [2 datoshi]
-    /// 27 : OpCode.PUSHINT32 FFFFFF7F [1 datoshi]
-    /// 2C : OpCode.JMPLE 1E [2 datoshi]
-    /// 2E : OpCode.PUSHINT64 FFFFFFFF00000000 [1 datoshi]
-    /// 37 : OpCode.AND [8 datoshi]
-    /// 38 : OpCode.DUP [2 datoshi]
-    /// 39 : OpCode.PUSHINT32 FFFFFF7F [1 datoshi]
-    /// 3E : OpCode.JMPLE 0C [2 datoshi]
-    /// 40 : OpCode.PUSHINT64 0000000001000000 [1 datoshi]
-    /// 49 : OpCode.SUB [8 datoshi]
-    /// 4A : OpCode.STLOC1 [2 datoshi]
-    /// 4B : OpCode.LDLOC4 [2 datoshi]
-    /// 4C : OpCode.INC [4 datoshi]
-    /// 4D : OpCode.STLOC4 [2 datoshi]
-    /// 4E : OpCode.LDLOC4 [2 datoshi]
-    /// 4F : OpCode.LDLOC3 [2 datoshi]
-    /// 50 : OpCode.JMPLT C5 [2 datoshi]
-    /// 52 : OpCode.LDLOC1 [2 datoshi]
-    /// 53 : OpCode.RET [0 datoshi]
->>>>>>> 91ea6450
+    /// 1C : OpCode.STLOC1 [2 datoshi]
+    /// 1D : OpCode.LDLOC4 [2 datoshi]
+    /// 1E : OpCode.INC [4 datoshi]
+    /// 1F : OpCode.STLOC4 [2 datoshi]
+    /// 20 : OpCode.LDLOC4 [2 datoshi]
+    /// 21 : OpCode.LDLOC3 [2 datoshi]
+    /// 22 : OpCode.JMPLT F3 [2 datoshi]
+    /// 24 : OpCode.LDLOC1 [2 datoshi]
+    /// 25 : OpCode.RET [0 datoshi]
     /// </remarks>
     [DisplayName("intForeach")]
     public abstract BigInteger? IntForeach();
@@ -318,56 +266,7 @@
     /// Unsafe method
     /// </summary>
     /// <remarks>
-<<<<<<< HEAD
     /// Script: VwYBFBMSERTAcBBxOycAaEpyynMQdCIXamzOdXhKnYAQtiYEIg1pbZ5xbJx0bGsw6T0Fcj0CaUA=
-    /// 00 : OpCode.INITSLOT 0601
-    /// 03 : OpCode.PUSH4
-    /// 04 : OpCode.PUSH3
-    /// 05 : OpCode.PUSH2
-    /// 06 : OpCode.PUSH1
-    /// 07 : OpCode.PUSH4
-    /// 08 : OpCode.PACK
-    /// 09 : OpCode.STLOC0
-    /// 0A : OpCode.PUSH0
-    /// 0B : OpCode.STLOC1
-    /// 0C : OpCode.TRY 2700
-    /// 0F : OpCode.LDLOC0
-    /// 10 : OpCode.DUP
-    /// 11 : OpCode.STLOC2
-    /// 12 : OpCode.SIZE
-    /// 13 : OpCode.STLOC3
-    /// 14 : OpCode.PUSH0
-    /// 15 : OpCode.STLOC4
-    /// 16 : OpCode.JMP 17
-    /// 18 : OpCode.LDLOC2
-    /// 19 : OpCode.LDLOC4
-    /// 1A : OpCode.PICKITEM
-    /// 1B : OpCode.STLOC5
-    /// 1C : OpCode.LDARG0
-    /// 1D : OpCode.DUP
-    /// 1E : OpCode.DEC
-    /// 1F : OpCode.STARG0
-    /// 20 : OpCode.PUSH0
-    /// 21 : OpCode.LE
-    /// 22 : OpCode.JMPIFNOT 04
-    /// 24 : OpCode.JMP 0D
-    /// 26 : OpCode.LDLOC1
-    /// 27 : OpCode.LDLOC5
-    /// 28 : OpCode.ADD
-    /// 29 : OpCode.STLOC1
-    /// 2A : OpCode.LDLOC4
-    /// 2B : OpCode.INC
-    /// 2C : OpCode.STLOC4
-    /// 2D : OpCode.LDLOC4
-    /// 2E : OpCode.LDLOC3
-    /// 2F : OpCode.JMPLT E9
-    /// 31 : OpCode.ENDTRY 05
-    /// 33 : OpCode.STLOC2
-    /// 34 : OpCode.ENDTRY 02
-    /// 36 : OpCode.LDLOC1
-    /// 37 : OpCode.RET
-=======
-    /// Script: VwYBFBMSERTAcBBxPIkAAAAAAAAAaEpyynMQdCJzamzOdXhKnUoCAAAAgC4EIgpKAv///38yHgP/////AAAAAJFKAv///38yDAMAAAAAAQAAAJ+AELYmBCI7aW2eSgIAAACALgQiCkoC////fzIeA/////8AAAAAkUoC////fzIMAwAAAAABAAAAn3FsnHRsazCNPQVyPQJpQA==
     /// 00 : OpCode.INITSLOT 0601 [64 datoshi]
     /// 03 : OpCode.PUSH4 [1 datoshi]
     /// 04 : OpCode.PUSH3 [1 datoshi]
@@ -378,71 +277,42 @@
     /// 09 : OpCode.STLOC0 [2 datoshi]
     /// 0A : OpCode.PUSH0 [1 datoshi]
     /// 0B : OpCode.STLOC1 [2 datoshi]
-    /// 0C : OpCode.TRY_L 8900000000000000 [4 datoshi]
-    /// 15 : OpCode.LDLOC0 [2 datoshi]
-    /// 16 : OpCode.DUP [2 datoshi]
-    /// 17 : OpCode.STLOC2 [2 datoshi]
-    /// 18 : OpCode.SIZE [4 datoshi]
-    /// 19 : OpCode.STLOC3 [2 datoshi]
-    /// 1A : OpCode.PUSH0 [1 datoshi]
-    /// 1B : OpCode.STLOC4 [2 datoshi]
-    /// 1C : OpCode.JMP 73 [2 datoshi]
-    /// 1E : OpCode.LDLOC2 [2 datoshi]
-    /// 1F : OpCode.LDLOC4 [2 datoshi]
-    /// 20 : OpCode.PICKITEM [64 datoshi]
-    /// 21 : OpCode.STLOC5 [2 datoshi]
-    /// 22 : OpCode.LDARG0 [2 datoshi]
-    /// 23 : OpCode.DUP [2 datoshi]
-    /// 24 : OpCode.DEC [4 datoshi]
-    /// 25 : OpCode.DUP [2 datoshi]
-    /// 26 : OpCode.PUSHINT32 00000080 [1 datoshi]
-    /// 2B : OpCode.JMPGE 04 [2 datoshi]
-    /// 2D : OpCode.JMP 0A [2 datoshi]
-    /// 2F : OpCode.DUP [2 datoshi]
-    /// 30 : OpCode.PUSHINT32 FFFFFF7F [1 datoshi]
-    /// 35 : OpCode.JMPLE 1E [2 datoshi]
-    /// 37 : OpCode.PUSHINT64 FFFFFFFF00000000 [1 datoshi]
-    /// 40 : OpCode.AND [8 datoshi]
-    /// 41 : OpCode.DUP [2 datoshi]
-    /// 42 : OpCode.PUSHINT32 FFFFFF7F [1 datoshi]
-    /// 47 : OpCode.JMPLE 0C [2 datoshi]
-    /// 49 : OpCode.PUSHINT64 0000000001000000 [1 datoshi]
-    /// 52 : OpCode.SUB [8 datoshi]
-    /// 53 : OpCode.STARG0 [2 datoshi]
-    /// 54 : OpCode.PUSH0 [1 datoshi]
-    /// 55 : OpCode.LE [8 datoshi]
-    /// 56 : OpCode.JMPIFNOT 04 [2 datoshi]
-    /// 58 : OpCode.JMP 3B [2 datoshi]
-    /// 5A : OpCode.LDLOC1 [2 datoshi]
-    /// 5B : OpCode.LDLOC5 [2 datoshi]
-    /// 5C : OpCode.ADD [8 datoshi]
-    /// 5D : OpCode.DUP [2 datoshi]
-    /// 5E : OpCode.PUSHINT32 00000080 [1 datoshi]
-    /// 63 : OpCode.JMPGE 04 [2 datoshi]
-    /// 65 : OpCode.JMP 0A [2 datoshi]
-    /// 67 : OpCode.DUP [2 datoshi]
-    /// 68 : OpCode.PUSHINT32 FFFFFF7F [1 datoshi]
-    /// 6D : OpCode.JMPLE 1E [2 datoshi]
-    /// 6F : OpCode.PUSHINT64 FFFFFFFF00000000 [1 datoshi]
-    /// 78 : OpCode.AND [8 datoshi]
-    /// 79 : OpCode.DUP [2 datoshi]
-    /// 7A : OpCode.PUSHINT32 FFFFFF7F [1 datoshi]
-    /// 7F : OpCode.JMPLE 0C [2 datoshi]
-    /// 81 : OpCode.PUSHINT64 0000000001000000 [1 datoshi]
-    /// 8A : OpCode.SUB [8 datoshi]
-    /// 8B : OpCode.STLOC1 [2 datoshi]
-    /// 8C : OpCode.LDLOC4 [2 datoshi]
-    /// 8D : OpCode.INC [4 datoshi]
-    /// 8E : OpCode.STLOC4 [2 datoshi]
-    /// 8F : OpCode.LDLOC4 [2 datoshi]
-    /// 90 : OpCode.LDLOC3 [2 datoshi]
-    /// 91 : OpCode.JMPLT 8D [2 datoshi]
-    /// 93 : OpCode.ENDTRY 05 [4 datoshi]
-    /// 95 : OpCode.STLOC2 [2 datoshi]
-    /// 96 : OpCode.ENDTRY 02 [4 datoshi]
-    /// 98 : OpCode.LDLOC1 [2 datoshi]
-    /// 99 : OpCode.RET [0 datoshi]
->>>>>>> 91ea6450
+    /// 0C : OpCode.TRY 2700 [4 datoshi]
+    /// 0F : OpCode.LDLOC0 [2 datoshi]
+    /// 10 : OpCode.DUP [2 datoshi]
+    /// 11 : OpCode.STLOC2 [2 datoshi]
+    /// 12 : OpCode.SIZE [4 datoshi]
+    /// 13 : OpCode.STLOC3 [2 datoshi]
+    /// 14 : OpCode.PUSH0 [1 datoshi]
+    /// 15 : OpCode.STLOC4 [2 datoshi]
+    /// 16 : OpCode.JMP 17 [2 datoshi]
+    /// 18 : OpCode.LDLOC2 [2 datoshi]
+    /// 19 : OpCode.LDLOC4 [2 datoshi]
+    /// 1A : OpCode.PICKITEM [64 datoshi]
+    /// 1B : OpCode.STLOC5 [2 datoshi]
+    /// 1C : OpCode.LDARG0 [2 datoshi]
+    /// 1D : OpCode.DUP [2 datoshi]
+    /// 1E : OpCode.DEC [4 datoshi]
+    /// 1F : OpCode.STARG0 [2 datoshi]
+    /// 20 : OpCode.PUSH0 [1 datoshi]
+    /// 21 : OpCode.LE [8 datoshi]
+    /// 22 : OpCode.JMPIFNOT 04 [2 datoshi]
+    /// 24 : OpCode.JMP 0D [2 datoshi]
+    /// 26 : OpCode.LDLOC1 [2 datoshi]
+    /// 27 : OpCode.LDLOC5 [2 datoshi]
+    /// 28 : OpCode.ADD [8 datoshi]
+    /// 29 : OpCode.STLOC1 [2 datoshi]
+    /// 2A : OpCode.LDLOC4 [2 datoshi]
+    /// 2B : OpCode.INC [4 datoshi]
+    /// 2C : OpCode.STLOC4 [2 datoshi]
+    /// 2D : OpCode.LDLOC4 [2 datoshi]
+    /// 2E : OpCode.LDLOC3 [2 datoshi]
+    /// 2F : OpCode.JMPLT E9 [2 datoshi]
+    /// 31 : OpCode.ENDTRY 05 [4 datoshi]
+    /// 33 : OpCode.STLOC2 [2 datoshi]
+    /// 34 : OpCode.ENDTRY 02 [4 datoshi]
+    /// 36 : OpCode.LDLOC1 [2 datoshi]
+    /// 37 : OpCode.RET [0 datoshi]
     /// </remarks>
     [DisplayName("intForeachBreak")]
     public abstract BigInteger? IntForeachBreak(BigInteger? breakIndex);
@@ -451,41 +321,7 @@
     /// Unsafe method
     /// </summary>
     /// <remarks>
-<<<<<<< HEAD
     /// Script: VwMAFBMSERTAcBBxEHIiDWloas6ecWpKnHJFamjKtSTxaUA=
-    /// 00 : OpCode.INITSLOT 0300
-    /// 03 : OpCode.PUSH4
-    /// 04 : OpCode.PUSH3
-    /// 05 : OpCode.PUSH2
-    /// 06 : OpCode.PUSH1
-    /// 07 : OpCode.PUSH4
-    /// 08 : OpCode.PACK
-    /// 09 : OpCode.STLOC0
-    /// 0A : OpCode.PUSH0
-    /// 0B : OpCode.STLOC1
-    /// 0C : OpCode.PUSH0
-    /// 0D : OpCode.STLOC2
-    /// 0E : OpCode.JMP 0D
-    /// 10 : OpCode.LDLOC1
-    /// 11 : OpCode.LDLOC0
-    /// 12 : OpCode.LDLOC2
-    /// 13 : OpCode.PICKITEM
-    /// 14 : OpCode.ADD
-    /// 15 : OpCode.STLOC1
-    /// 16 : OpCode.LDLOC2
-    /// 17 : OpCode.DUP
-    /// 18 : OpCode.INC
-    /// 19 : OpCode.STLOC2
-    /// 1A : OpCode.DROP
-    /// 1B : OpCode.LDLOC2
-    /// 1C : OpCode.LDLOC0
-    /// 1D : OpCode.SIZE
-    /// 1E : OpCode.LT
-    /// 1F : OpCode.JMPIF F1
-    /// 21 : OpCode.LDLOC1
-    /// 22 : OpCode.RET
-=======
-    /// Script: VwMAFBMSERTAcBBxEHIiaWloas6eSgIAAACALgQiCkoC////fzIeA/////8AAAAAkUoC////fzIMAwAAAAABAAAAn3FqSpxKAgAAAIAuBCIKSgL///9/Mh4D/////wAAAACRSgL///9/MgwDAAAAAAEAAACfckVqaMq1JJVpQA==
     /// 00 : OpCode.INITSLOT 0300 [64 datoshi]
     /// 03 : OpCode.PUSH4 [1 datoshi]
     /// 04 : OpCode.PUSH3 [1 datoshi]
@@ -498,54 +334,25 @@
     /// 0B : OpCode.STLOC1 [2 datoshi]
     /// 0C : OpCode.PUSH0 [1 datoshi]
     /// 0D : OpCode.STLOC2 [2 datoshi]
-    /// 0E : OpCode.JMP 69 [2 datoshi]
+    /// 0E : OpCode.JMP 0D [2 datoshi]
     /// 10 : OpCode.LDLOC1 [2 datoshi]
     /// 11 : OpCode.LDLOC0 [2 datoshi]
     /// 12 : OpCode.LDLOC2 [2 datoshi]
     /// 13 : OpCode.PICKITEM [64 datoshi]
     /// 14 : OpCode.ADD [8 datoshi]
-    /// 15 : OpCode.DUP [2 datoshi]
-    /// 16 : OpCode.PUSHINT32 00000080 [1 datoshi]
-    /// 1B : OpCode.JMPGE 04 [2 datoshi]
-    /// 1D : OpCode.JMP 0A [2 datoshi]
-    /// 1F : OpCode.DUP [2 datoshi]
-    /// 20 : OpCode.PUSHINT32 FFFFFF7F [1 datoshi]
-    /// 25 : OpCode.JMPLE 1E [2 datoshi]
-    /// 27 : OpCode.PUSHINT64 FFFFFFFF00000000 [1 datoshi]
-    /// 30 : OpCode.AND [8 datoshi]
-    /// 31 : OpCode.DUP [2 datoshi]
-    /// 32 : OpCode.PUSHINT32 FFFFFF7F [1 datoshi]
-    /// 37 : OpCode.JMPLE 0C [2 datoshi]
-    /// 39 : OpCode.PUSHINT64 0000000001000000 [1 datoshi]
-    /// 42 : OpCode.SUB [8 datoshi]
-    /// 43 : OpCode.STLOC1 [2 datoshi]
-    /// 44 : OpCode.LDLOC2 [2 datoshi]
-    /// 45 : OpCode.DUP [2 datoshi]
-    /// 46 : OpCode.INC [4 datoshi]
-    /// 47 : OpCode.DUP [2 datoshi]
-    /// 48 : OpCode.PUSHINT32 00000080 [1 datoshi]
-    /// 4D : OpCode.JMPGE 04 [2 datoshi]
-    /// 4F : OpCode.JMP 0A [2 datoshi]
-    /// 51 : OpCode.DUP [2 datoshi]
-    /// 52 : OpCode.PUSHINT32 FFFFFF7F [1 datoshi]
-    /// 57 : OpCode.JMPLE 1E [2 datoshi]
-    /// 59 : OpCode.PUSHINT64 FFFFFFFF00000000 [1 datoshi]
-    /// 62 : OpCode.AND [8 datoshi]
-    /// 63 : OpCode.DUP [2 datoshi]
-    /// 64 : OpCode.PUSHINT32 FFFFFF7F [1 datoshi]
-    /// 69 : OpCode.JMPLE 0C [2 datoshi]
-    /// 6B : OpCode.PUSHINT64 0000000001000000 [1 datoshi]
-    /// 74 : OpCode.SUB [8 datoshi]
-    /// 75 : OpCode.STLOC2 [2 datoshi]
-    /// 76 : OpCode.DROP [2 datoshi]
-    /// 77 : OpCode.LDLOC2 [2 datoshi]
-    /// 78 : OpCode.LDLOC0 [2 datoshi]
-    /// 79 : OpCode.SIZE [4 datoshi]
-    /// 7A : OpCode.LT [8 datoshi]
-    /// 7B : OpCode.JMPIF 95 [2 datoshi]
-    /// 7D : OpCode.LDLOC1 [2 datoshi]
-    /// 7E : OpCode.RET [0 datoshi]
->>>>>>> 91ea6450
+    /// 15 : OpCode.STLOC1 [2 datoshi]
+    /// 16 : OpCode.LDLOC2 [2 datoshi]
+    /// 17 : OpCode.DUP [2 datoshi]
+    /// 18 : OpCode.INC [4 datoshi]
+    /// 19 : OpCode.STLOC2 [2 datoshi]
+    /// 1A : OpCode.DROP [2 datoshi]
+    /// 1B : OpCode.LDLOC2 [2 datoshi]
+    /// 1C : OpCode.LDLOC0 [2 datoshi]
+    /// 1D : OpCode.SIZE [4 datoshi]
+    /// 1E : OpCode.LT [8 datoshi]
+    /// 1F : OpCode.JMPIF F1 [2 datoshi]
+    /// 21 : OpCode.LDLOC1 [2 datoshi]
+    /// 22 : OpCode.RET [0 datoshi]
     /// </remarks>
     [DisplayName("intForloop")]
     public abstract BigInteger? IntForloop();
@@ -725,56 +532,7 @@
     /// Unsafe method
     /// </summary>
     /// <remarks>
-<<<<<<< HEAD
     /// Script: VwYAFRQTEhEVwHAQcTsmAGhKcspzEHQiFmpsznVtEqIQlyYEIgZpbZ5xbJx0bGsw6j0Fcj0CaUA=
-    /// 00 : OpCode.INITSLOT 0600
-    /// 03 : OpCode.PUSH5
-    /// 04 : OpCode.PUSH4
-    /// 05 : OpCode.PUSH3
-    /// 06 : OpCode.PUSH2
-    /// 07 : OpCode.PUSH1
-    /// 08 : OpCode.PUSH5
-    /// 09 : OpCode.PACK
-    /// 0A : OpCode.STLOC0
-    /// 0B : OpCode.PUSH0
-    /// 0C : OpCode.STLOC1
-    /// 0D : OpCode.TRY 2600
-    /// 10 : OpCode.LDLOC0
-    /// 11 : OpCode.DUP
-    /// 12 : OpCode.STLOC2
-    /// 13 : OpCode.SIZE
-    /// 14 : OpCode.STLOC3
-    /// 15 : OpCode.PUSH0
-    /// 16 : OpCode.STLOC4
-    /// 17 : OpCode.JMP 16
-    /// 19 : OpCode.LDLOC2
-    /// 1A : OpCode.LDLOC4
-    /// 1B : OpCode.PICKITEM
-    /// 1C : OpCode.STLOC5
-    /// 1D : OpCode.LDLOC5
-    /// 1E : OpCode.PUSH2
-    /// 1F : OpCode.MOD
-    /// 20 : OpCode.PUSH0
-    /// 21 : OpCode.EQUAL
-    /// 22 : OpCode.JMPIFNOT 04
-    /// 24 : OpCode.JMP 06
-    /// 26 : OpCode.LDLOC1
-    /// 27 : OpCode.LDLOC5
-    /// 28 : OpCode.ADD
-    /// 29 : OpCode.STLOC1
-    /// 2A : OpCode.LDLOC4
-    /// 2B : OpCode.INC
-    /// 2C : OpCode.STLOC4
-    /// 2D : OpCode.LDLOC4
-    /// 2E : OpCode.LDLOC3
-    /// 2F : OpCode.JMPLT EA
-    /// 31 : OpCode.ENDTRY 05
-    /// 33 : OpCode.STLOC2
-    /// 34 : OpCode.ENDTRY 02
-    /// 36 : OpCode.LDLOC1
-    /// 37 : OpCode.RET
-=======
-    /// Script: VwYAFRQTEhEVwHAQcTtUAGhKcspzEHQiRGpsznVtEqIQlyYEIjRpbZ5KAgAAAIAuBCIKSgL///9/Mh4D/////wAAAACRSgL///9/MgwDAAAAAAEAAACfcWycdGxrMLw9BXI9AmlA
     /// 00 : OpCode.INITSLOT 0600 [64 datoshi]
     /// 03 : OpCode.PUSH5 [1 datoshi]
     /// 04 : OpCode.PUSH4 [1 datoshi]
@@ -786,7 +544,7 @@
     /// 0A : OpCode.STLOC0 [2 datoshi]
     /// 0B : OpCode.PUSH0 [1 datoshi]
     /// 0C : OpCode.STLOC1 [2 datoshi]
-    /// 0D : OpCode.TRY 5400 [4 datoshi]
+    /// 0D : OpCode.TRY 2600 [4 datoshi]
     /// 10 : OpCode.LDLOC0 [2 datoshi]
     /// 11 : OpCode.DUP [2 datoshi]
     /// 12 : OpCode.STLOC2 [2 datoshi]
@@ -794,7 +552,7 @@
     /// 14 : OpCode.STLOC3 [2 datoshi]
     /// 15 : OpCode.PUSH0 [1 datoshi]
     /// 16 : OpCode.STLOC4 [2 datoshi]
-    /// 17 : OpCode.JMP 44 [2 datoshi]
+    /// 17 : OpCode.JMP 16 [2 datoshi]
     /// 19 : OpCode.LDLOC2 [2 datoshi]
     /// 1A : OpCode.LDLOC4 [2 datoshi]
     /// 1B : OpCode.PICKITEM [64 datoshi]
@@ -805,37 +563,22 @@
     /// 20 : OpCode.PUSH0 [1 datoshi]
     /// 21 : OpCode.EQUAL [32 datoshi]
     /// 22 : OpCode.JMPIFNOT 04 [2 datoshi]
-    /// 24 : OpCode.JMP 34 [2 datoshi]
+    /// 24 : OpCode.JMP 06 [2 datoshi]
     /// 26 : OpCode.LDLOC1 [2 datoshi]
     /// 27 : OpCode.LDLOC5 [2 datoshi]
     /// 28 : OpCode.ADD [8 datoshi]
-    /// 29 : OpCode.DUP [2 datoshi]
-    /// 2A : OpCode.PUSHINT32 00000080 [1 datoshi]
-    /// 2F : OpCode.JMPGE 04 [2 datoshi]
-    /// 31 : OpCode.JMP 0A [2 datoshi]
-    /// 33 : OpCode.DUP [2 datoshi]
-    /// 34 : OpCode.PUSHINT32 FFFFFF7F [1 datoshi]
-    /// 39 : OpCode.JMPLE 1E [2 datoshi]
-    /// 3B : OpCode.PUSHINT64 FFFFFFFF00000000 [1 datoshi]
-    /// 44 : OpCode.AND [8 datoshi]
-    /// 45 : OpCode.DUP [2 datoshi]
-    /// 46 : OpCode.PUSHINT32 FFFFFF7F [1 datoshi]
-    /// 4B : OpCode.JMPLE 0C [2 datoshi]
-    /// 4D : OpCode.PUSHINT64 0000000001000000 [1 datoshi]
-    /// 56 : OpCode.SUB [8 datoshi]
-    /// 57 : OpCode.STLOC1 [2 datoshi]
-    /// 58 : OpCode.LDLOC4 [2 datoshi]
-    /// 59 : OpCode.INC [4 datoshi]
-    /// 5A : OpCode.STLOC4 [2 datoshi]
-    /// 5B : OpCode.LDLOC4 [2 datoshi]
-    /// 5C : OpCode.LDLOC3 [2 datoshi]
-    /// 5D : OpCode.JMPLT BC [2 datoshi]
-    /// 5F : OpCode.ENDTRY 05 [4 datoshi]
-    /// 61 : OpCode.STLOC2 [2 datoshi]
-    /// 62 : OpCode.ENDTRY 02 [4 datoshi]
-    /// 64 : OpCode.LDLOC1 [2 datoshi]
-    /// 65 : OpCode.RET [0 datoshi]
->>>>>>> 91ea6450
+    /// 29 : OpCode.STLOC1 [2 datoshi]
+    /// 2A : OpCode.LDLOC4 [2 datoshi]
+    /// 2B : OpCode.INC [4 datoshi]
+    /// 2C : OpCode.STLOC4 [2 datoshi]
+    /// 2D : OpCode.LDLOC4 [2 datoshi]
+    /// 2E : OpCode.LDLOC3 [2 datoshi]
+    /// 2F : OpCode.JMPLT EA [2 datoshi]
+    /// 31 : OpCode.ENDTRY 05 [4 datoshi]
+    /// 33 : OpCode.STLOC2 [2 datoshi]
+    /// 34 : OpCode.ENDTRY 02 [4 datoshi]
+    /// 36 : OpCode.LDLOC1 [2 datoshi]
+    /// 37 : OpCode.RET [0 datoshi]
     /// </remarks>
     [DisplayName("testContinue")]
     public abstract BigInteger? TestContinue();
@@ -844,26 +587,7 @@
     /// Unsafe method
     /// </summary>
     /// <remarks>
-<<<<<<< HEAD
     /// Script: VwEAEHBoNwAAQc/nR5ZoSpxwRWgVtSTvQA==
-    /// 00 : OpCode.INITSLOT 0100
-    /// 03 : OpCode.PUSH0
-    /// 04 : OpCode.STLOC0
-    /// 05 : OpCode.LDLOC0
-    /// 06 : OpCode.CALLT 0000
-    /// 09 : OpCode.SYSCALL CFE74796
-    /// 0E : OpCode.LDLOC0
-    /// 0F : OpCode.DUP
-    /// 10 : OpCode.INC
-    /// 11 : OpCode.STLOC0
-    /// 12 : OpCode.DROP
-    /// 13 : OpCode.LDLOC0
-    /// 14 : OpCode.PUSH5
-    /// 15 : OpCode.LT
-    /// 16 : OpCode.JMPIF EF
-    /// 18 : OpCode.RET
-=======
-    /// Script: VwEAEHBoNwAAQc/nR5ZoSpxKAgAAAIAuBCIKSgL///9/Mh4D/////wAAAACRSgL///9/MgwDAAAAAAEAAACfcEVoFbUkwUA=
     /// 00 : OpCode.INITSLOT 0100 [64 datoshi]
     /// 03 : OpCode.PUSH0 [1 datoshi]
     /// 04 : OpCode.STLOC0 [2 datoshi]
@@ -873,28 +597,13 @@
     /// 0E : OpCode.LDLOC0 [2 datoshi]
     /// 0F : OpCode.DUP [2 datoshi]
     /// 10 : OpCode.INC [4 datoshi]
-    /// 11 : OpCode.DUP [2 datoshi]
-    /// 12 : OpCode.PUSHINT32 00000080 [1 datoshi]
-    /// 17 : OpCode.JMPGE 04 [2 datoshi]
-    /// 19 : OpCode.JMP 0A [2 datoshi]
-    /// 1B : OpCode.DUP [2 datoshi]
-    /// 1C : OpCode.PUSHINT32 FFFFFF7F [1 datoshi]
-    /// 21 : OpCode.JMPLE 1E [2 datoshi]
-    /// 23 : OpCode.PUSHINT64 FFFFFFFF00000000 [1 datoshi]
-    /// 2C : OpCode.AND [8 datoshi]
-    /// 2D : OpCode.DUP [2 datoshi]
-    /// 2E : OpCode.PUSHINT32 FFFFFF7F [1 datoshi]
-    /// 33 : OpCode.JMPLE 0C [2 datoshi]
-    /// 35 : OpCode.PUSHINT64 0000000001000000 [1 datoshi]
-    /// 3E : OpCode.SUB [8 datoshi]
-    /// 3F : OpCode.STLOC0 [2 datoshi]
-    /// 40 : OpCode.DROP [2 datoshi]
-    /// 41 : OpCode.LDLOC0 [2 datoshi]
-    /// 42 : OpCode.PUSH5 [1 datoshi]
-    /// 43 : OpCode.LT [8 datoshi]
-    /// 44 : OpCode.JMPIF C1 [2 datoshi]
-    /// 46 : OpCode.RET [0 datoshi]
->>>>>>> 91ea6450
+    /// 11 : OpCode.STLOC0 [2 datoshi]
+    /// 12 : OpCode.DROP [2 datoshi]
+    /// 13 : OpCode.LDLOC0 [2 datoshi]
+    /// 14 : OpCode.PUSH5 [1 datoshi]
+    /// 15 : OpCode.LT [8 datoshi]
+    /// 16 : OpCode.JMPIF EF [2 datoshi]
+    /// 18 : OpCode.RET [0 datoshi]
     /// </remarks>
     [DisplayName("testDo")]
     public abstract void TestDo();
@@ -982,59 +691,24 @@
     /// Unsafe method
     /// </summary>
     /// <remarks>
-<<<<<<< HEAD
     /// Script: VwEAEHBoFbUmEmg3AABBz+dHlmhKnHBFIu1A
-    /// 00 : OpCode.INITSLOT 0100
-    /// 03 : OpCode.PUSH0
-    /// 04 : OpCode.STLOC0
-    /// 05 : OpCode.LDLOC0
-    /// 06 : OpCode.PUSH5
-    /// 07 : OpCode.LT
-    /// 08 : OpCode.JMPIFNOT 12
-    /// 0A : OpCode.LDLOC0
-    /// 0B : OpCode.CALLT 0000
-    /// 0E : OpCode.SYSCALL CFE74796
-    /// 13 : OpCode.LDLOC0
-    /// 14 : OpCode.DUP
-    /// 15 : OpCode.INC
-    /// 16 : OpCode.STLOC0
-    /// 17 : OpCode.DROP
-    /// 18 : OpCode.JMP ED
-    /// 1A : OpCode.RET
-=======
-    /// Script: VwEAEHBoFbUmQGg3AABBz+dHlmhKnEoCAAAAgC4EIgpKAv///38yHgP/////AAAAAJFKAv///38yDAMAAAAAAQAAAJ9wRSK/QA==
     /// 00 : OpCode.INITSLOT 0100 [64 datoshi]
     /// 03 : OpCode.PUSH0 [1 datoshi]
     /// 04 : OpCode.STLOC0 [2 datoshi]
     /// 05 : OpCode.LDLOC0 [2 datoshi]
     /// 06 : OpCode.PUSH5 [1 datoshi]
     /// 07 : OpCode.LT [8 datoshi]
-    /// 08 : OpCode.JMPIFNOT 40 [2 datoshi]
+    /// 08 : OpCode.JMPIFNOT 12 [2 datoshi]
     /// 0A : OpCode.LDLOC0 [2 datoshi]
     /// 0B : OpCode.CALLT 0000 [32768 datoshi]
     /// 0E : OpCode.SYSCALL CFE74796 'System.Runtime.Log' [32768 datoshi]
     /// 13 : OpCode.LDLOC0 [2 datoshi]
     /// 14 : OpCode.DUP [2 datoshi]
     /// 15 : OpCode.INC [4 datoshi]
-    /// 16 : OpCode.DUP [2 datoshi]
-    /// 17 : OpCode.PUSHINT32 00000080 [1 datoshi]
-    /// 1C : OpCode.JMPGE 04 [2 datoshi]
-    /// 1E : OpCode.JMP 0A [2 datoshi]
-    /// 20 : OpCode.DUP [2 datoshi]
-    /// 21 : OpCode.PUSHINT32 FFFFFF7F [1 datoshi]
-    /// 26 : OpCode.JMPLE 1E [2 datoshi]
-    /// 28 : OpCode.PUSHINT64 FFFFFFFF00000000 [1 datoshi]
-    /// 31 : OpCode.AND [8 datoshi]
-    /// 32 : OpCode.DUP [2 datoshi]
-    /// 33 : OpCode.PUSHINT32 FFFFFF7F [1 datoshi]
-    /// 38 : OpCode.JMPLE 0C [2 datoshi]
-    /// 3A : OpCode.PUSHINT64 0000000001000000 [1 datoshi]
-    /// 43 : OpCode.SUB [8 datoshi]
-    /// 44 : OpCode.STLOC0 [2 datoshi]
-    /// 45 : OpCode.DROP [2 datoshi]
-    /// 46 : OpCode.JMP BF [2 datoshi]
-    /// 48 : OpCode.RET [0 datoshi]
->>>>>>> 91ea6450
+    /// 16 : OpCode.STLOC0 [2 datoshi]
+    /// 17 : OpCode.DROP [2 datoshi]
+    /// 18 : OpCode.JMP ED [2 datoshi]
+    /// 1A : OpCode.RET [0 datoshi]
     /// </remarks>
     [DisplayName("testWhile")]
     public abstract void TestWhile();
