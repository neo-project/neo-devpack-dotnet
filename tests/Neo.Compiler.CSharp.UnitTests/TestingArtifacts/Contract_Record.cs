using Neo.Cryptography.ECC;
using System;
using System.Collections.Generic;
using System.ComponentModel;
using System.Numerics;

namespace Neo.SmartContract.Testing;

public abstract class Contract_Record(Neo.SmartContract.Testing.SmartContractInitialize initialize) : Neo.SmartContract.Testing.SmartContract(initialize), IContractInfo
{
    #region Compiled data

    public static Neo.SmartContract.Manifest.ContractManifest Manifest => Neo.SmartContract.Manifest.ContractManifest.Parse(@"{""name"":""Contract_Record"",""groups"":[],""features"":{},""supportedstandards"":[],""abi"":{""methods"":[{""name"":""test_CreateRecord"",""parameters"":[{""name"":""n"",""type"":""String""},{""name"":""a"",""type"":""Integer""}],""returntype"":""Any"",""offset"":0,""safe"":false},{""name"":""test_CreateRecord2"",""parameters"":[{""name"":""n"",""type"":""String""},{""name"":""a"",""type"":""Integer""}],""returntype"":""Any"",""offset"":28,""safe"":false},{""name"":""test_UpdateRecord"",""parameters"":[{""name"":""n"",""type"":""String""},{""name"":""a"",""type"":""Integer""}],""returntype"":""Any"",""offset"":58,""safe"":false},{""name"":""test_UpdateRecord2"",""parameters"":[{""name"":""n"",""type"":""String""},{""name"":""a"",""type"":""Integer""}],""returntype"":""Any"",""offset"":92,""safe"":false},{""name"":""test_DeconstructRecord"",""parameters"":[{""name"":""n"",""type"":""String""},{""name"":""a"",""type"":""Integer""}],""returntype"":""String"",""offset"":136,""safe"":false}],""events"":[]},""permissions"":[],""trusts"":[],""extra"":{""nef"":{""optimization"":""All""}}}");

    /// <summary>
    /// Optimization: "All"
    /// </summary>
    public static Neo.SmartContract.NefFile Nef => Neo.IO.Helper.AsSerializable<Neo.SmartContract.NefFile>(Convert.FromBase64String(@"TkVGM1Rlc3RpbmdFbmdpbmUAAAAAAAAAAAAAAAAAAAAAAAAAAAAAAAAAAAAAAAAAAAAAAAAAAAAAAAAAAAAAAAAAAAAAAAAAAKJXAQIQCxK/eXgSTTQFcGhAVwADeBB50HgRetBAVwECEAsSv3hLNAp5SxFR0HBoQFcAAnlKeBBR0EVAVwICEAsSv3l4Ek00y3Bowb95EZ5LNAVxaEBXAAJ4EXnQQFcCAhALEr95eBJNNKlwaMG/eRGeSzTjDAEweIvbKEs0BXFpQFcAAngQedBAVwMCEAsSv3l4Ek01ff///3BoSsFFcXJFaUBhKjA6"));

    #endregion

    #region Unsafe methods

    /// <summary>
    /// Unsafe method
    /// </summary>
    /// <remarks>
    /// Script: VwECEAsSv3l4Ek00BXBoQA==
    /// 00 : OpCode.INITSLOT 0102 [64 datoshi]
    /// 03 : OpCode.PUSH0 [1 datoshi]
    /// 04 : OpCode.PUSHNULL [1 datoshi]
    /// 05 : OpCode.PUSH2 [1 datoshi]
    /// 06 : OpCode.PACKSTRUCT [2048 datoshi]
    /// 07 : OpCode.LDARG1 [2 datoshi]
    /// 08 : OpCode.LDARG0 [2 datoshi]
    /// 09 : OpCode.PUSH2 [1 datoshi]
    /// 0A : OpCode.PICK [2 datoshi]
    /// 0B : OpCode.CALL 05 [512 datoshi]
    /// 0D : OpCode.STLOC0 [2 datoshi]
    /// 0E : OpCode.LDLOC0 [2 datoshi]
    /// 0F : OpCode.RET [0 datoshi]
    /// </remarks>
    [DisplayName("test_CreateRecord")]
    public abstract object? Test_CreateRecord(string? n, BigInteger? a);

    /// <summary>
    /// Unsafe method
    /// </summary>
    /// <remarks>
    /// Script: VwECEAsSv3hLNAp5SxFR0HBoQA==
    /// 00 : OpCode.INITSLOT 0102 [64 datoshi]
    /// 03 : OpCode.PUSH0 [1 datoshi]
    /// 04 : OpCode.PUSHNULL [1 datoshi]
    /// 05 : OpCode.PUSH2 [1 datoshi]
    /// 06 : OpCode.PACKSTRUCT [2048 datoshi]
    /// 07 : OpCode.LDARG0 [2 datoshi]
    /// 08 : OpCode.OVER [2 datoshi]
    /// 09 : OpCode.CALL 0A [512 datoshi]
    /// 0B : OpCode.LDARG1 [2 datoshi]
    /// 0C : OpCode.OVER [2 datoshi]
    /// 0D : OpCode.PUSH1 [1 datoshi]
    /// 0E : OpCode.ROT [2 datoshi]
    /// 0F : OpCode.SETITEM [8192 datoshi]
    /// 10 : OpCode.STLOC0 [2 datoshi]
    /// 11 : OpCode.LDLOC0 [2 datoshi]
    /// 12 : OpCode.RET [0 datoshi]
    /// </remarks>
    [DisplayName("test_CreateRecord2")]
    public abstract object? Test_CreateRecord2(string? n, BigInteger? a);

    /// <summary>
    /// Unsafe method
    /// </summary>
    /// <remarks>
    /// Script: VwMCEAsSv3l4Ek01ff///3BoSsFFcXJFaUA=
    /// 00 : OpCode.INITSLOT 0302 [64 datoshi]
    /// 03 : OpCode.PUSH0 [1 datoshi]
    /// 04 : OpCode.PUSHNULL [1 datoshi]
    /// 05 : OpCode.PUSH2 [1 datoshi]
    /// 06 : OpCode.PACKSTRUCT [2048 datoshi]
    /// 07 : OpCode.LDARG1 [2 datoshi]
    /// 08 : OpCode.LDARG0 [2 datoshi]
    /// 09 : OpCode.PUSH2 [1 datoshi]
    /// 0A : OpCode.PICK [2 datoshi]
    /// 0B : OpCode.CALL_L 7DFFFFFF [512 datoshi]
    /// 10 : OpCode.STLOC0 [2 datoshi]
    /// 11 : OpCode.LDLOC0 [2 datoshi]
    /// 12 : OpCode.DUP [2 datoshi]
    /// 13 : OpCode.UNPACK [2048 datoshi]
    /// 14 : OpCode.DROP [2 datoshi]
    /// 15 : OpCode.STLOC1 [2 datoshi]
    /// 16 : OpCode.STLOC2 [2 datoshi]
    /// 17 : OpCode.DROP [2 datoshi]
    /// 18 : OpCode.LDLOC1 [2 datoshi]
    /// 19 : OpCode.RET [0 datoshi]
    /// </remarks>
    [DisplayName("test_DeconstructRecord")]
    public abstract string? Test_DeconstructRecord(string? n, BigInteger? a);

    /// <summary>
    /// Unsafe method
    /// </summary>
    /// <remarks>
    /// Script: VwICEAsSv3l4Ek00y3Bowb95EZ5LNAVxaEA=
    /// 00 : OpCode.INITSLOT 0202 [64 datoshi]
    /// 03 : OpCode.PUSH0 [1 datoshi]
    /// 04 : OpCode.PUSHNULL [1 datoshi]
    /// 05 : OpCode.PUSH2 [1 datoshi]
    /// 06 : OpCode.PACKSTRUCT [2048 datoshi]
    /// 07 : OpCode.LDARG1 [2 datoshi]
    /// 08 : OpCode.LDARG0 [2 datoshi]
    /// 09 : OpCode.PUSH2 [1 datoshi]
    /// 0A : OpCode.PICK [2 datoshi]
    /// 0B : OpCode.CALL CB [512 datoshi]
    /// 0D : OpCode.STLOC0 [2 datoshi]
    /// 0E : OpCode.LDLOC0 [2 datoshi]
    /// 0F : OpCode.UNPACK [2048 datoshi]
    /// 10 : OpCode.PACKSTRUCT [2048 datoshi]
    /// 11 : OpCode.LDARG1 [2 datoshi]
    /// 12 : OpCode.PUSH1 [1 datoshi]
    /// 13 : OpCode.ADD [8 datoshi]
    /// 14 : OpCode.OVER [2 datoshi]
    /// 15 : OpCode.CALL 05 [512 datoshi]
    /// 17 : OpCode.STLOC1 [2 datoshi]
    /// 18 : OpCode.LDLOC0 [2 datoshi]
    /// 19 : OpCode.RET [0 datoshi]
    /// </remarks>
    [DisplayName("test_UpdateRecord")]
    public abstract object? Test_UpdateRecord(string? n, BigInteger? a);

    /// <summary>
    /// Unsafe method
    /// </summary>
    /// <remarks>
<<<<<<< HEAD
    /// Script: VwICEAsSv3l4Ek00qXBowb95EZ5LNOMMMHiL2yhLNAVxaUA=
=======
    /// Script: VwICEAsSv3l4Ek01e////3Bowb95EZ5KAgAAAIAuBCIKSgL///9/Mh4D/////wAAAACRSgL///9/MgwDAAAAAAEAAACfSzSyDAEweIvbKEs0BXFpQA==
>>>>>>> 07720d09
    /// 00 : OpCode.INITSLOT 0202 [64 datoshi]
    /// 03 : OpCode.PUSH0 [1 datoshi]
    /// 04 : OpCode.PUSHNULL [1 datoshi]
    /// 05 : OpCode.PUSH2 [1 datoshi]
    /// 06 : OpCode.PACKSTRUCT [2048 datoshi]
    /// 07 : OpCode.LDARG1 [2 datoshi]
    /// 08 : OpCode.LDARG0 [2 datoshi]
    /// 09 : OpCode.PUSH2 [1 datoshi]
    /// 0A : OpCode.PICK [2 datoshi]
    /// 0B : OpCode.CALL A9 [512 datoshi]
    /// 0D : OpCode.STLOC0 [2 datoshi]
    /// 0E : OpCode.LDLOC0 [2 datoshi]
    /// 0F : OpCode.UNPACK [2048 datoshi]
    /// 10 : OpCode.PACKSTRUCT [2048 datoshi]
    /// 11 : OpCode.LDARG1 [2 datoshi]
    /// 12 : OpCode.PUSH1 [1 datoshi]
    /// 13 : OpCode.ADD [8 datoshi]
    /// 14 : OpCode.OVER [2 datoshi]
    /// 15 : OpCode.CALL E3 [512 datoshi]
    /// 17 : OpCode.PUSHDATA1 30 [8 datoshi]
    /// 1A : OpCode.LDARG0 [2 datoshi]
    /// 1B : OpCode.CAT [2048 datoshi]
    /// 1C : OpCode.CONVERT 28 'ByteString' [8192 datoshi]
    /// 1E : OpCode.OVER [2 datoshi]
    /// 1F : OpCode.CALL 05 [512 datoshi]
    /// 21 : OpCode.STLOC1 [2 datoshi]
    /// 22 : OpCode.LDLOC1 [2 datoshi]
    /// 23 : OpCode.RET [0 datoshi]
    /// </remarks>
    [DisplayName("test_UpdateRecord2")]
    public abstract object? Test_UpdateRecord2(string? n, BigInteger? a);

    #endregion
}<|MERGE_RESOLUTION|>--- conflicted
+++ resolved
@@ -132,11 +132,7 @@
     /// Unsafe method
     /// </summary>
     /// <remarks>
-<<<<<<< HEAD
-    /// Script: VwICEAsSv3l4Ek00qXBowb95EZ5LNOMMMHiL2yhLNAVxaUA=
-=======
-    /// Script: VwICEAsSv3l4Ek01e////3Bowb95EZ5KAgAAAIAuBCIKSgL///9/Mh4D/////wAAAACRSgL///9/MgwDAAAAAAEAAACfSzSyDAEweIvbKEs0BXFpQA==
->>>>>>> 07720d09
+    /// Script: VwICEAsSv3l4Ek00qXBowb95EZ5LNOMMATB4i9soSzQFcWlA
     /// 00 : OpCode.INITSLOT 0202 [64 datoshi]
     /// 03 : OpCode.PUSH0 [1 datoshi]
     /// 04 : OpCode.PUSHNULL [1 datoshi]
