--- conflicted
+++ resolved
@@ -72,30 +72,7 @@
     /// Unsafe method
     /// </summary>
     /// <remarks>
-<<<<<<< HEAD
     /// Script: VwMCEAsSv3l4Ek01ff///3BoSsFFcXJFaUA=
-    /// 00 : OpCode.INITSLOT 0302
-    /// 03 : OpCode.PUSH0
-    /// 04 : OpCode.PUSHNULL
-    /// 05 : OpCode.PUSH2
-    /// 06 : OpCode.PACKSTRUCT
-    /// 07 : OpCode.LDARG1
-    /// 08 : OpCode.LDARG0
-    /// 09 : OpCode.PUSH2
-    /// 0A : OpCode.PICK
-    /// 0B : OpCode.CALL_L 7DFFFFFF
-    /// 10 : OpCode.STLOC0
-    /// 11 : OpCode.LDLOC0
-    /// 12 : OpCode.DUP
-    /// 13 : OpCode.UNPACK
-    /// 14 : OpCode.DROP
-    /// 15 : OpCode.STLOC1
-    /// 16 : OpCode.STLOC2
-    /// 17 : OpCode.DROP
-    /// 18 : OpCode.LDLOC1
-    /// 19 : OpCode.RET
-=======
-    /// Script: VwMCEAsSv3l4Ek01Hv///3BoSsFFcXJFaUA=
     /// 00 : OpCode.INITSLOT 0302 [64 datoshi]
     /// 03 : OpCode.PUSH0 [1 datoshi]
     /// 04 : OpCode.PUSHNULL [1 datoshi]
@@ -105,7 +82,7 @@
     /// 08 : OpCode.LDARG0 [2 datoshi]
     /// 09 : OpCode.PUSH2 [1 datoshi]
     /// 0A : OpCode.PICK [2 datoshi]
-    /// 0B : OpCode.CALL_L 1EFFFFFF [512 datoshi]
+    /// 0B : OpCode.CALL_L 7DFFFFFF [512 datoshi]
     /// 10 : OpCode.STLOC0 [2 datoshi]
     /// 11 : OpCode.LDLOC0 [2 datoshi]
     /// 12 : OpCode.DUP [2 datoshi]
@@ -116,7 +93,6 @@
     /// 17 : OpCode.DROP [2 datoshi]
     /// 18 : OpCode.LDLOC1 [2 datoshi]
     /// 19 : OpCode.RET [0 datoshi]
->>>>>>> 91ea6450
     /// </remarks>
     [DisplayName("test_DeconstructRecord")]
     public abstract string? Test_DeconstructRecord(string? n, BigInteger? a);
@@ -125,32 +101,7 @@
     /// Unsafe method
     /// </summary>
     /// <remarks>
-<<<<<<< HEAD
     /// Script: VwICEAsSv3l4Ek00y3Bowb95EZ5LNAVxaEA=
-    /// 00 : OpCode.INITSLOT 0202
-    /// 03 : OpCode.PUSH0
-    /// 04 : OpCode.PUSHNULL
-    /// 05 : OpCode.PUSH2
-    /// 06 : OpCode.PACKSTRUCT
-    /// 07 : OpCode.LDARG1
-    /// 08 : OpCode.LDARG0
-    /// 09 : OpCode.PUSH2
-    /// 0A : OpCode.PICK
-    /// 0B : OpCode.CALL CB
-    /// 0D : OpCode.STLOC0
-    /// 0E : OpCode.LDLOC0
-    /// 0F : OpCode.UNPACK
-    /// 10 : OpCode.PACKSTRUCT
-    /// 11 : OpCode.LDARG1
-    /// 12 : OpCode.PUSH1
-    /// 13 : OpCode.ADD
-    /// 14 : OpCode.OVER
-    /// 15 : OpCode.CALL 05
-    /// 17 : OpCode.STLOC1
-    /// 18 : OpCode.LDLOC0
-    /// 19 : OpCode.RET
-=======
-    /// Script: VwICEAsSv3l4Ek00y3Bowb95EZ5KAgAAAIAuBCIKSgL///9/Mh4D/////wAAAACRSgL///9/MgwDAAAAAAEAAACfSzQFcWhA
     /// 00 : OpCode.INITSLOT 0202 [64 datoshi]
     /// 03 : OpCode.PUSH0 [1 datoshi]
     /// 04 : OpCode.PUSHNULL [1 datoshi]
@@ -168,26 +119,11 @@
     /// 11 : OpCode.LDARG1 [2 datoshi]
     /// 12 : OpCode.PUSH1 [1 datoshi]
     /// 13 : OpCode.ADD [8 datoshi]
-    /// 14 : OpCode.DUP [2 datoshi]
-    /// 15 : OpCode.PUSHINT32 00000080 [1 datoshi]
-    /// 1A : OpCode.JMPGE 04 [2 datoshi]
-    /// 1C : OpCode.JMP 0A [2 datoshi]
-    /// 1E : OpCode.DUP [2 datoshi]
-    /// 1F : OpCode.PUSHINT32 FFFFFF7F [1 datoshi]
-    /// 24 : OpCode.JMPLE 1E [2 datoshi]
-    /// 26 : OpCode.PUSHINT64 FFFFFFFF00000000 [1 datoshi]
-    /// 2F : OpCode.AND [8 datoshi]
-    /// 30 : OpCode.DUP [2 datoshi]
-    /// 31 : OpCode.PUSHINT32 FFFFFF7F [1 datoshi]
-    /// 36 : OpCode.JMPLE 0C [2 datoshi]
-    /// 38 : OpCode.PUSHINT64 0000000001000000 [1 datoshi]
-    /// 41 : OpCode.SUB [8 datoshi]
-    /// 42 : OpCode.OVER [2 datoshi]
-    /// 43 : OpCode.CALL 05 [512 datoshi]
-    /// 45 : OpCode.STLOC1 [2 datoshi]
-    /// 46 : OpCode.LDLOC0 [2 datoshi]
-    /// 47 : OpCode.RET [0 datoshi]
->>>>>>> 91ea6450
+    /// 14 : OpCode.OVER [2 datoshi]
+    /// 15 : OpCode.CALL 05 [512 datoshi]
+    /// 17 : OpCode.STLOC1 [2 datoshi]
+    /// 18 : OpCode.LDLOC0 [2 datoshi]
+    /// 19 : OpCode.RET [0 datoshi]
     /// </remarks>
     [DisplayName("test_UpdateRecord")]
     public abstract object? Test_UpdateRecord(string? n, BigInteger? a);
@@ -196,38 +132,7 @@
     /// Unsafe method
     /// </summary>
     /// <remarks>
-<<<<<<< HEAD
     /// Script: VwICEAsSv3l4Ek00qXBowb95EZ5LNOMMMHiL2yhLNAVxaUA=
-    /// 00 : OpCode.INITSLOT 0202
-    /// 03 : OpCode.PUSH0
-    /// 04 : OpCode.PUSHNULL
-    /// 05 : OpCode.PUSH2
-    /// 06 : OpCode.PACKSTRUCT
-    /// 07 : OpCode.LDARG1
-    /// 08 : OpCode.LDARG0
-    /// 09 : OpCode.PUSH2
-    /// 0A : OpCode.PICK
-    /// 0B : OpCode.CALL A9
-    /// 0D : OpCode.STLOC0
-    /// 0E : OpCode.LDLOC0
-    /// 0F : OpCode.UNPACK
-    /// 10 : OpCode.PACKSTRUCT
-    /// 11 : OpCode.LDARG1
-    /// 12 : OpCode.PUSH1
-    /// 13 : OpCode.ADD
-    /// 14 : OpCode.OVER
-    /// 15 : OpCode.CALL E3
-    /// 17 : OpCode.PUSHDATA1 30
-    /// 1A : OpCode.LDARG0
-    /// 1B : OpCode.CAT
-    /// 1C : OpCode.CONVERT 28
-    /// 1E : OpCode.OVER
-    /// 1F : OpCode.CALL 05
-    /// 21 : OpCode.STLOC1
-    /// 22 : OpCode.LDLOC1
-    /// 23 : OpCode.RET
-=======
-    /// Script: VwICEAsSv3l4Ek01e////3Bowb95EZ5KAgAAAIAuBCIKSgL///9/Mh4D/////wAAAACRSgL///9/MgwDAAAAAAEAAACfSzSyDDB4i9soSzQFcWlA
     /// 00 : OpCode.INITSLOT 0202 [64 datoshi]
     /// 03 : OpCode.PUSH0 [1 datoshi]
     /// 04 : OpCode.PUSHNULL [1 datoshi]
@@ -237,40 +142,25 @@
     /// 08 : OpCode.LDARG0 [2 datoshi]
     /// 09 : OpCode.PUSH2 [1 datoshi]
     /// 0A : OpCode.PICK [2 datoshi]
-    /// 0B : OpCode.CALL_L 7BFFFFFF [512 datoshi]
-    /// 10 : OpCode.STLOC0 [2 datoshi]
-    /// 11 : OpCode.LDLOC0 [2 datoshi]
-    /// 12 : OpCode.UNPACK [2048 datoshi]
-    /// 13 : OpCode.PACKSTRUCT [2048 datoshi]
-    /// 14 : OpCode.LDARG1 [2 datoshi]
-    /// 15 : OpCode.PUSH1 [1 datoshi]
-    /// 16 : OpCode.ADD [8 datoshi]
-    /// 17 : OpCode.DUP [2 datoshi]
-    /// 18 : OpCode.PUSHINT32 00000080 [1 datoshi]
-    /// 1D : OpCode.JMPGE 04 [2 datoshi]
-    /// 1F : OpCode.JMP 0A [2 datoshi]
-    /// 21 : OpCode.DUP [2 datoshi]
-    /// 22 : OpCode.PUSHINT32 FFFFFF7F [1 datoshi]
-    /// 27 : OpCode.JMPLE 1E [2 datoshi]
-    /// 29 : OpCode.PUSHINT64 FFFFFFFF00000000 [1 datoshi]
-    /// 32 : OpCode.AND [8 datoshi]
-    /// 33 : OpCode.DUP [2 datoshi]
-    /// 34 : OpCode.PUSHINT32 FFFFFF7F [1 datoshi]
-    /// 39 : OpCode.JMPLE 0C [2 datoshi]
-    /// 3B : OpCode.PUSHINT64 0000000001000000 [1 datoshi]
-    /// 44 : OpCode.SUB [8 datoshi]
-    /// 45 : OpCode.OVER [2 datoshi]
-    /// 46 : OpCode.CALL B2 [512 datoshi]
-    /// 48 : OpCode.PUSHDATA1 30 [8 datoshi]
-    /// 4B : OpCode.LDARG0 [2 datoshi]
-    /// 4C : OpCode.CAT [2048 datoshi]
-    /// 4D : OpCode.CONVERT 28 'ByteString' [8192 datoshi]
-    /// 4F : OpCode.OVER [2 datoshi]
-    /// 50 : OpCode.CALL 05 [512 datoshi]
-    /// 52 : OpCode.STLOC1 [2 datoshi]
-    /// 53 : OpCode.LDLOC1 [2 datoshi]
-    /// 54 : OpCode.RET [0 datoshi]
->>>>>>> 91ea6450
+    /// 0B : OpCode.CALL A9 [512 datoshi]
+    /// 0D : OpCode.STLOC0 [2 datoshi]
+    /// 0E : OpCode.LDLOC0 [2 datoshi]
+    /// 0F : OpCode.UNPACK [2048 datoshi]
+    /// 10 : OpCode.PACKSTRUCT [2048 datoshi]
+    /// 11 : OpCode.LDARG1 [2 datoshi]
+    /// 12 : OpCode.PUSH1 [1 datoshi]
+    /// 13 : OpCode.ADD [8 datoshi]
+    /// 14 : OpCode.OVER [2 datoshi]
+    /// 15 : OpCode.CALL E3 [512 datoshi]
+    /// 17 : OpCode.PUSHDATA1 30 [8 datoshi]
+    /// 1A : OpCode.LDARG0 [2 datoshi]
+    /// 1B : OpCode.CAT [2048 datoshi]
+    /// 1C : OpCode.CONVERT 28 'ByteString' [8192 datoshi]
+    /// 1E : OpCode.OVER [2 datoshi]
+    /// 1F : OpCode.CALL 05 [512 datoshi]
+    /// 21 : OpCode.STLOC1 [2 datoshi]
+    /// 22 : OpCode.LDLOC1 [2 datoshi]
+    /// 23 : OpCode.RET [0 datoshi]
     /// </remarks>
     [DisplayName("test_UpdateRecord2")]
     public abstract object? Test_UpdateRecord2(string? n, BigInteger? a);
