--- conflicted
+++ resolved
@@ -26,8 +26,8 @@
     /// </summary>
     /// <remarks>
     /// Script: WEA=
-    /// 00 : OpCode.LDSFLD0 [2 datoshi]
-    /// 01 : OpCode.RET [0 datoshi]
+    /// 00 : OpCode.LDSFLD0
+    /// 01 : OpCode.RET
     /// </remarks>
     [DisplayName("getTreeByteLengthPrefix")]
     public abstract byte[]? GetTreeByteLengthPrefix();
@@ -37,8 +37,8 @@
     /// </summary>
     /// <remarks>
     /// Script: WUA=
-    /// 00 : OpCode.LDSFLD1 [2 datoshi]
-    /// 01 : OpCode.RET [0 datoshi]
+    /// 00 : OpCode.LDSFLD1
+    /// 01 : OpCode.RET
     /// </remarks>
     [DisplayName("getTreeByteLengthPrefix2")]
     public abstract byte[]? GetTreeByteLengthPrefix2();
@@ -48,8 +48,8 @@
     /// </summary>
     /// <remarks>
     /// Script: WkA=
-    /// 00 : OpCode.LDSFLD2 [2 datoshi]
-    /// 01 : OpCode.RET [0 datoshi]
+    /// 00 : OpCode.LDSFLD2
+    /// 01 : OpCode.RET
     /// </remarks>
     [DisplayName("testByteArrayOwner")]
     public abstract byte[]? TestByteArrayOwner();
@@ -59,8 +59,8 @@
     /// </summary>
     /// <remarks>
     /// Script: NOBA
-    /// 00 : OpCode.CALL E0 [512 datoshi]
-    /// 02 : OpCode.RET [0 datoshi]
+    /// 00 : OpCode.CALL E0
+    /// 02 : OpCode.RET
     /// </remarks>
     [DisplayName("testByteArrayOwnerCall")]
     public abstract byte[]? TestByteArrayOwnerCall();
@@ -69,83 +69,6 @@
     /// Unsafe method
     /// </summary>
     /// <remarks>
-<<<<<<< HEAD
-    /// Script: VwcAGBcWFRQTEhEYwHAMdGhyZWUMdHdvDG9uZRPAcRkYFxPAFhUUE8ATEhETwBPAchMSERPAcxYVFBPAdBkYFxPAdW1saxPAdsVKaM9Kac9Kas9Kbs9A
-    /// 00 : OpCode.INITSLOT 0700 [64 datoshi]
-    /// 03 : OpCode.PUSH8 [1 datoshi]
-    /// 04 : OpCode.PUSH7 [1 datoshi]
-    /// 05 : OpCode.PUSH6 [1 datoshi]
-    /// 06 : OpCode.PUSH5 [1 datoshi]
-    /// 07 : OpCode.PUSH4 [1 datoshi]
-    /// 08 : OpCode.PUSH3 [1 datoshi]
-    /// 09 : OpCode.PUSH2 [1 datoshi]
-    /// 0A : OpCode.PUSH1 [1 datoshi]
-    /// 0B : OpCode.PUSH8 [1 datoshi]
-    /// 0C : OpCode.PACK [2048 datoshi]
-    /// 0D : OpCode.STLOC0 [2 datoshi]
-    /// 0E : OpCode.PUSHDATA1 7468726565 [8 datoshi]
-    /// 15 : OpCode.PUSHDATA1 74776F [8 datoshi]
-    /// 1A : OpCode.PUSHDATA1 6F6E65 [8 datoshi]
-    /// 1F : OpCode.PUSH3 [1 datoshi]
-    /// 20 : OpCode.PACK [2048 datoshi]
-    /// 21 : OpCode.STLOC1 [2 datoshi]
-    /// 22 : OpCode.PUSH9 [1 datoshi]
-    /// 23 : OpCode.PUSH8 [1 datoshi]
-    /// 24 : OpCode.PUSH7 [1 datoshi]
-    /// 25 : OpCode.PUSH3 [1 datoshi]
-    /// 26 : OpCode.PACK [2048 datoshi]
-    /// 27 : OpCode.PUSH6 [1 datoshi]
-    /// 28 : OpCode.PUSH5 [1 datoshi]
-    /// 29 : OpCode.PUSH4 [1 datoshi]
-    /// 2A : OpCode.PUSH3 [1 datoshi]
-    /// 2B : OpCode.PACK [2048 datoshi]
-    /// 2C : OpCode.PUSH3 [1 datoshi]
-    /// 2D : OpCode.PUSH2 [1 datoshi]
-    /// 2E : OpCode.PUSH1 [1 datoshi]
-    /// 2F : OpCode.PUSH3 [1 datoshi]
-    /// 30 : OpCode.PACK [2048 datoshi]
-    /// 31 : OpCode.PUSH3 [1 datoshi]
-    /// 32 : OpCode.PACK [2048 datoshi]
-    /// 33 : OpCode.STLOC2 [2 datoshi]
-    /// 34 : OpCode.PUSH3 [1 datoshi]
-    /// 35 : OpCode.PUSH2 [1 datoshi]
-    /// 36 : OpCode.PUSH1 [1 datoshi]
-    /// 37 : OpCode.PUSH3 [1 datoshi]
-    /// 38 : OpCode.PACK [2048 datoshi]
-    /// 39 : OpCode.STLOC3 [2 datoshi]
-    /// 3A : OpCode.PUSH6 [1 datoshi]
-    /// 3B : OpCode.PUSH5 [1 datoshi]
-    /// 3C : OpCode.PUSH4 [1 datoshi]
-    /// 3D : OpCode.PUSH3 [1 datoshi]
-    /// 3E : OpCode.PACK [2048 datoshi]
-    /// 3F : OpCode.STLOC4 [2 datoshi]
-    /// 40 : OpCode.PUSH9 [1 datoshi]
-    /// 41 : OpCode.PUSH8 [1 datoshi]
-    /// 42 : OpCode.PUSH7 [1 datoshi]
-    /// 43 : OpCode.PUSH3 [1 datoshi]
-    /// 44 : OpCode.PACK [2048 datoshi]
-    /// 45 : OpCode.STLOC5 [2 datoshi]
-    /// 46 : OpCode.LDLOC5 [2 datoshi]
-    /// 47 : OpCode.LDLOC4 [2 datoshi]
-    /// 48 : OpCode.LDLOC3 [2 datoshi]
-    /// 49 : OpCode.PUSH3 [1 datoshi]
-    /// 4A : OpCode.PACK [2048 datoshi]
-    /// 4B : OpCode.STLOC6 [2 datoshi]
-    /// 4C : OpCode.NEWSTRUCT0 [16 datoshi]
-    /// 4D : OpCode.DUP [2 datoshi]
-    /// 4E : OpCode.LDLOC0 [2 datoshi]
-    /// 4F : OpCode.APPEND [8192 datoshi]
-    /// 50 : OpCode.DUP [2 datoshi]
-    /// 51 : OpCode.LDLOC1 [2 datoshi]
-    /// 52 : OpCode.APPEND [8192 datoshi]
-    /// 53 : OpCode.DUP [2 datoshi]
-    /// 54 : OpCode.LDLOC2 [2 datoshi]
-    /// 55 : OpCode.APPEND [8192 datoshi]
-    /// 56 : OpCode.DUP [2 datoshi]
-    /// 57 : OpCode.LDLOC6 [2 datoshi]
-    /// 58 : OpCode.APPEND [8192 datoshi]
-    /// 59 : OpCode.RET [0 datoshi]
-=======
     /// Script: VwcAGBcWFRQTEhEYwHAMdGhyZWUMdHdvDG9uZRPAcRkYFxPAFhUUE8ATEhETwBPAchMSERPAcxYVFBPAdBkYFxPAdW1saxPAdm5qaWgUv0A=
     /// 00 : OpCode.INITSLOT 0700
     /// 03 : OpCode.PUSH8
@@ -214,7 +137,6 @@
     /// 50 : OpCode.PUSH4
     /// 51 : OpCode.PACKSTRUCT
     /// 52 : OpCode.RET
->>>>>>> 6e651f53
     /// </remarks>
     [DisplayName("testCollectionexpressions")]
     public abstract IList<object>? TestCollectionexpressions();
@@ -224,20 +146,20 @@
     /// </summary>
     /// <remarks>
     /// Script: VwEAE8QhcGgQzhCXJgQIQAlA
-    /// 00 : OpCode.INITSLOT 0100 [64 datoshi]
-    /// 03 : OpCode.PUSH3 [1 datoshi]
-    /// 04 : OpCode.NEWARRAY_T 21 [512 datoshi]
-    /// 06 : OpCode.STLOC0 [2 datoshi]
-    /// 07 : OpCode.LDLOC0 [2 datoshi]
-    /// 08 : OpCode.PUSH0 [1 datoshi]
-    /// 09 : OpCode.PICKITEM [64 datoshi]
-    /// 0A : OpCode.PUSH0 [1 datoshi]
-    /// 0B : OpCode.EQUAL [32 datoshi]
-    /// 0C : OpCode.JMPIFNOT 04 [2 datoshi]
-    /// 0E : OpCode.PUSHT [1 datoshi]
-    /// 0F : OpCode.RET [0 datoshi]
-    /// 10 : OpCode.PUSHF [1 datoshi]
-    /// 11 : OpCode.RET [0 datoshi]
+    /// 00 : OpCode.INITSLOT 0100
+    /// 03 : OpCode.PUSH3
+    /// 04 : OpCode.NEWARRAY_T 21
+    /// 06 : OpCode.STLOC0
+    /// 07 : OpCode.LDLOC0
+    /// 08 : OpCode.PUSH0
+    /// 09 : OpCode.PICKITEM
+    /// 0A : OpCode.PUSH0
+    /// 0B : OpCode.EQUAL
+    /// 0C : OpCode.JMPIFNOT 04
+    /// 0E : OpCode.PUSHT
+    /// 0F : OpCode.RET
+    /// 10 : OpCode.PUSHF
+    /// 11 : OpCode.RET
     /// </remarks>
     [DisplayName("testDefaultArray")]
     public abstract bool? TestDefaultArray();
@@ -246,25 +168,6 @@
     /// Unsafe method
     /// </summary>
     /// <remarks>
-<<<<<<< HEAD
-    /// Script: VwEAxUoLz0oLz0oQz0o04nBoQA==
-    /// 00 : OpCode.INITSLOT 0100 [64 datoshi]
-    /// 03 : OpCode.NEWSTRUCT0 [16 datoshi]
-    /// 04 : OpCode.DUP [2 datoshi]
-    /// 05 : OpCode.PUSHNULL [1 datoshi]
-    /// 06 : OpCode.APPEND [8192 datoshi]
-    /// 07 : OpCode.DUP [2 datoshi]
-    /// 08 : OpCode.PUSHNULL [1 datoshi]
-    /// 09 : OpCode.APPEND [8192 datoshi]
-    /// 0A : OpCode.DUP [2 datoshi]
-    /// 0B : OpCode.PUSH0 [1 datoshi]
-    /// 0C : OpCode.APPEND [8192 datoshi]
-    /// 0D : OpCode.DUP [2 datoshi]
-    /// 0E : OpCode.CALL E2 [512 datoshi]
-    /// 10 : OpCode.STLOC0 [2 datoshi]
-    /// 11 : OpCode.LDLOC0 [2 datoshi]
-    /// 12 : OpCode.RET [0 datoshi]
-=======
     /// Script: VwEAEAsLE79KNOdwaEA=
     /// 00 : OpCode.INITSLOT 0100
     /// 03 : OpCode.PUSH0
@@ -277,7 +180,6 @@
     /// 0B : OpCode.STLOC0
     /// 0C : OpCode.LDLOC0
     /// 0D : OpCode.RET
->>>>>>> 6e651f53
     /// </remarks>
     [DisplayName("testDefaultState")]
     public abstract object? TestDefaultState();
@@ -287,45 +189,45 @@
     /// </summary>
     /// <remarks>
     /// Script: VwIBeMQhcBBxIjxpSmhpUdBFaUqcSgIAAACALgQiCkoC////fzIeA/////8AAAAAkUoC////fzIMAwAAAAABAAAAn3FFaXi1JMNoQA==
-    /// 00 : OpCode.INITSLOT 0201 [64 datoshi]
-    /// 03 : OpCode.LDARG0 [2 datoshi]
-    /// 04 : OpCode.NEWARRAY_T 21 [512 datoshi]
-    /// 06 : OpCode.STLOC0 [2 datoshi]
-    /// 07 : OpCode.PUSH0 [1 datoshi]
-    /// 08 : OpCode.STLOC1 [2 datoshi]
-    /// 09 : OpCode.JMP 3C [2 datoshi]
-    /// 0B : OpCode.LDLOC1 [2 datoshi]
-    /// 0C : OpCode.DUP [2 datoshi]
-    /// 0D : OpCode.LDLOC0 [2 datoshi]
-    /// 0E : OpCode.LDLOC1 [2 datoshi]
-    /// 0F : OpCode.ROT [2 datoshi]
-    /// 10 : OpCode.SETITEM [8192 datoshi]
-    /// 11 : OpCode.DROP [2 datoshi]
-    /// 12 : OpCode.LDLOC1 [2 datoshi]
-    /// 13 : OpCode.DUP [2 datoshi]
-    /// 14 : OpCode.INC [4 datoshi]
-    /// 15 : OpCode.DUP [2 datoshi]
-    /// 16 : OpCode.PUSHINT32 00000080 [1 datoshi]
-    /// 1B : OpCode.JMPGE 04 [2 datoshi]
-    /// 1D : OpCode.JMP 0A [2 datoshi]
-    /// 1F : OpCode.DUP [2 datoshi]
-    /// 20 : OpCode.PUSHINT32 FFFFFF7F [1 datoshi]
-    /// 25 : OpCode.JMPLE 1E [2 datoshi]
-    /// 27 : OpCode.PUSHINT64 FFFFFFFF00000000 [1 datoshi]
-    /// 30 : OpCode.AND [8 datoshi]
-    /// 31 : OpCode.DUP [2 datoshi]
-    /// 32 : OpCode.PUSHINT32 FFFFFF7F [1 datoshi]
-    /// 37 : OpCode.JMPLE 0C [2 datoshi]
-    /// 39 : OpCode.PUSHINT64 0000000001000000 [1 datoshi]
-    /// 42 : OpCode.SUB [8 datoshi]
-    /// 43 : OpCode.STLOC1 [2 datoshi]
-    /// 44 : OpCode.DROP [2 datoshi]
-    /// 45 : OpCode.LDLOC1 [2 datoshi]
-    /// 46 : OpCode.LDARG0 [2 datoshi]
-    /// 47 : OpCode.LT [8 datoshi]
-    /// 48 : OpCode.JMPIF C3 [2 datoshi]
-    /// 4A : OpCode.LDLOC0 [2 datoshi]
-    /// 4B : OpCode.RET [0 datoshi]
+    /// 00 : OpCode.INITSLOT 0201
+    /// 03 : OpCode.LDARG0
+    /// 04 : OpCode.NEWARRAY_T 21
+    /// 06 : OpCode.STLOC0
+    /// 07 : OpCode.PUSH0
+    /// 08 : OpCode.STLOC1
+    /// 09 : OpCode.JMP 3C
+    /// 0B : OpCode.LDLOC1
+    /// 0C : OpCode.DUP
+    /// 0D : OpCode.LDLOC0
+    /// 0E : OpCode.LDLOC1
+    /// 0F : OpCode.ROT
+    /// 10 : OpCode.SETITEM
+    /// 11 : OpCode.DROP
+    /// 12 : OpCode.LDLOC1
+    /// 13 : OpCode.DUP
+    /// 14 : OpCode.INC
+    /// 15 : OpCode.DUP
+    /// 16 : OpCode.PUSHINT32 00000080
+    /// 1B : OpCode.JMPGE 04
+    /// 1D : OpCode.JMP 0A
+    /// 1F : OpCode.DUP
+    /// 20 : OpCode.PUSHINT32 FFFFFF7F
+    /// 25 : OpCode.JMPLE 1E
+    /// 27 : OpCode.PUSHINT64 FFFFFFFF00000000
+    /// 30 : OpCode.AND
+    /// 31 : OpCode.DUP
+    /// 32 : OpCode.PUSHINT32 FFFFFF7F
+    /// 37 : OpCode.JMPLE 0C
+    /// 39 : OpCode.PUSHINT64 0000000001000000
+    /// 42 : OpCode.SUB
+    /// 43 : OpCode.STLOC1
+    /// 44 : OpCode.DROP
+    /// 45 : OpCode.LDLOC1
+    /// 46 : OpCode.LDARG0
+    /// 47 : OpCode.LT
+    /// 48 : OpCode.JMPIF C3
+    /// 4A : OpCode.LDLOC0
+    /// 4B : OpCode.RET
     /// </remarks>
     [DisplayName("testDynamicArrayInit")]
     public abstract IList<object>? TestDynamicArrayInit(BigInteger? length);
@@ -335,11 +237,11 @@
     /// </summary>
     /// <remarks>
     /// Script: VwABeMqIQA==
-    /// 00 : OpCode.INITSLOT 0001 [64 datoshi]
-    /// 03 : OpCode.LDARG0 [2 datoshi]
-    /// 04 : OpCode.SIZE [4 datoshi]
-    /// 05 : OpCode.NEWBUFFER [256 datoshi]
-    /// 06 : OpCode.RET [0 datoshi]
+    /// 00 : OpCode.INITSLOT 0001
+    /// 03 : OpCode.LDARG0
+    /// 04 : OpCode.SIZE
+    /// 05 : OpCode.NEWBUFFER
+    /// 06 : OpCode.RET
     /// </remarks>
     [DisplayName("testDynamicArrayStringInit")]
     public abstract byte[]? TestDynamicArrayStringInit(string? input);
@@ -349,30 +251,30 @@
     /// </summary>
     /// <remarks>
     /// Script: VwMAEDcAAHBoEcBxaUrYJAQQznJqStgkBxTONwEAQc/nR5ZA
-    /// 00 : OpCode.INITSLOT 0300 [64 datoshi]
-    /// 03 : OpCode.PUSH0 [1 datoshi]
-    /// 04 : OpCode.CALLT 0000 [32768 datoshi]
-    /// 07 : OpCode.STLOC0 [2 datoshi]
-    /// 08 : OpCode.LDLOC0 [2 datoshi]
-    /// 09 : OpCode.PUSH1 [1 datoshi]
-    /// 0A : OpCode.PACK [2048 datoshi]
-    /// 0B : OpCode.STLOC1 [2 datoshi]
-    /// 0C : OpCode.LDLOC1 [2 datoshi]
-    /// 0D : OpCode.DUP [2 datoshi]
-    /// 0E : OpCode.ISNULL [2 datoshi]
-    /// 0F : OpCode.JMPIF 04 [2 datoshi]
-    /// 11 : OpCode.PUSH0 [1 datoshi]
-    /// 12 : OpCode.PICKITEM [64 datoshi]
-    /// 13 : OpCode.STLOC2 [2 datoshi]
-    /// 14 : OpCode.LDLOC2 [2 datoshi]
-    /// 15 : OpCode.DUP [2 datoshi]
-    /// 16 : OpCode.ISNULL [2 datoshi]
-    /// 17 : OpCode.JMPIF 07 [2 datoshi]
-    /// 19 : OpCode.PUSH4 [1 datoshi]
-    /// 1A : OpCode.PICKITEM [64 datoshi]
-    /// 1B : OpCode.CALLT 0100 [32768 datoshi]
-    /// 1E : OpCode.SYSCALL CFE74796 'System.Runtime.Log' [32768 datoshi]
-    /// 23 : OpCode.RET [0 datoshi]
+    /// 00 : OpCode.INITSLOT 0300
+    /// 03 : OpCode.PUSH0
+    /// 04 : OpCode.CALLT 0000
+    /// 07 : OpCode.STLOC0
+    /// 08 : OpCode.LDLOC0
+    /// 09 : OpCode.PUSH1
+    /// 0A : OpCode.PACK
+    /// 0B : OpCode.STLOC1
+    /// 0C : OpCode.LDLOC1
+    /// 0D : OpCode.DUP
+    /// 0E : OpCode.ISNULL
+    /// 0F : OpCode.JMPIF 04
+    /// 11 : OpCode.PUSH0
+    /// 12 : OpCode.PICKITEM
+    /// 13 : OpCode.STLOC2
+    /// 14 : OpCode.LDLOC2
+    /// 15 : OpCode.DUP
+    /// 16 : OpCode.ISNULL
+    /// 17 : OpCode.JMPIF 07
+    /// 19 : OpCode.PUSH4
+    /// 1A : OpCode.PICKITEM
+    /// 1B : OpCode.CALLT 0100
+    /// 1E : OpCode.SYSCALL CFE74796
+    /// 23 : OpCode.RET
     /// </remarks>
     [DisplayName("testElementBinding")]
     public abstract void TestElementBinding();
@@ -382,11 +284,11 @@
     /// </summary>
     /// <remarks>
     /// Script: VwEAwnBoQA==
-    /// 00 : OpCode.INITSLOT 0100 [64 datoshi]
-    /// 03 : OpCode.NEWARRAY0 [16 datoshi]
-    /// 04 : OpCode.STLOC0 [2 datoshi]
-    /// 05 : OpCode.LDLOC0 [2 datoshi]
-    /// 06 : OpCode.RET [0 datoshi]
+    /// 00 : OpCode.INITSLOT 0100
+    /// 03 : OpCode.NEWARRAY0
+    /// 04 : OpCode.STLOC0
+    /// 05 : OpCode.LDLOC0
+    /// 06 : OpCode.RET
     /// </remarks>
     [DisplayName("testEmptyArray")]
     public abstract IList<object>? TestEmptyArray();
@@ -396,33 +298,33 @@
     /// </summary>
     /// <remarks>
     /// Script: VwEAE8QhcBBKaBBR0EURSmgRUdBFEkpoElHQRWhA
-    /// 00 : OpCode.INITSLOT 0100 [64 datoshi]
-    /// 03 : OpCode.PUSH3 [1 datoshi]
-    /// 04 : OpCode.NEWARRAY_T 21 [512 datoshi]
-    /// 06 : OpCode.STLOC0 [2 datoshi]
-    /// 07 : OpCode.PUSH0 [1 datoshi]
-    /// 08 : OpCode.DUP [2 datoshi]
-    /// 09 : OpCode.LDLOC0 [2 datoshi]
-    /// 0A : OpCode.PUSH0 [1 datoshi]
-    /// 0B : OpCode.ROT [2 datoshi]
-    /// 0C : OpCode.SETITEM [8192 datoshi]
-    /// 0D : OpCode.DROP [2 datoshi]
-    /// 0E : OpCode.PUSH1 [1 datoshi]
-    /// 0F : OpCode.DUP [2 datoshi]
-    /// 10 : OpCode.LDLOC0 [2 datoshi]
-    /// 11 : OpCode.PUSH1 [1 datoshi]
-    /// 12 : OpCode.ROT [2 datoshi]
-    /// 13 : OpCode.SETITEM [8192 datoshi]
-    /// 14 : OpCode.DROP [2 datoshi]
-    /// 15 : OpCode.PUSH2 [1 datoshi]
-    /// 16 : OpCode.DUP [2 datoshi]
-    /// 17 : OpCode.LDLOC0 [2 datoshi]
-    /// 18 : OpCode.PUSH2 [1 datoshi]
-    /// 19 : OpCode.ROT [2 datoshi]
-    /// 1A : OpCode.SETITEM [8192 datoshi]
-    /// 1B : OpCode.DROP [2 datoshi]
-    /// 1C : OpCode.LDLOC0 [2 datoshi]
-    /// 1D : OpCode.RET [0 datoshi]
+    /// 00 : OpCode.INITSLOT 0100
+    /// 03 : OpCode.PUSH3
+    /// 04 : OpCode.NEWARRAY_T 21
+    /// 06 : OpCode.STLOC0
+    /// 07 : OpCode.PUSH0
+    /// 08 : OpCode.DUP
+    /// 09 : OpCode.LDLOC0
+    /// 0A : OpCode.PUSH0
+    /// 0B : OpCode.ROT
+    /// 0C : OpCode.SETITEM
+    /// 0D : OpCode.DROP
+    /// 0E : OpCode.PUSH1
+    /// 0F : OpCode.DUP
+    /// 10 : OpCode.LDLOC0
+    /// 11 : OpCode.PUSH1
+    /// 12 : OpCode.ROT
+    /// 13 : OpCode.SETITEM
+    /// 14 : OpCode.DROP
+    /// 15 : OpCode.PUSH2
+    /// 16 : OpCode.DUP
+    /// 17 : OpCode.LDLOC0
+    /// 18 : OpCode.PUSH2
+    /// 19 : OpCode.ROT
+    /// 1A : OpCode.SETITEM
+    /// 1B : OpCode.DROP
+    /// 1C : OpCode.LDLOC0
+    /// 1D : OpCode.RET
     /// </remarks>
     [DisplayName("testIntArray")]
     public abstract IList<object>? TestIntArray();
@@ -432,29 +334,29 @@
     /// </summary>
     /// <remarks>
     /// Script: VwEAExIRE8BwFEpoEVHQRRVKaBJR0EVoQA==
-    /// 00 : OpCode.INITSLOT 0100 [64 datoshi]
-    /// 03 : OpCode.PUSH3 [1 datoshi]
-    /// 04 : OpCode.PUSH2 [1 datoshi]
-    /// 05 : OpCode.PUSH1 [1 datoshi]
-    /// 06 : OpCode.PUSH3 [1 datoshi]
-    /// 07 : OpCode.PACK [2048 datoshi]
-    /// 08 : OpCode.STLOC0 [2 datoshi]
-    /// 09 : OpCode.PUSH4 [1 datoshi]
-    /// 0A : OpCode.DUP [2 datoshi]
-    /// 0B : OpCode.LDLOC0 [2 datoshi]
-    /// 0C : OpCode.PUSH1 [1 datoshi]
-    /// 0D : OpCode.ROT [2 datoshi]
-    /// 0E : OpCode.SETITEM [8192 datoshi]
-    /// 0F : OpCode.DROP [2 datoshi]
-    /// 10 : OpCode.PUSH5 [1 datoshi]
-    /// 11 : OpCode.DUP [2 datoshi]
-    /// 12 : OpCode.LDLOC0 [2 datoshi]
-    /// 13 : OpCode.PUSH2 [1 datoshi]
-    /// 14 : OpCode.ROT [2 datoshi]
-    /// 15 : OpCode.SETITEM [8192 datoshi]
-    /// 16 : OpCode.DROP [2 datoshi]
-    /// 17 : OpCode.LDLOC0 [2 datoshi]
-    /// 18 : OpCode.RET [0 datoshi]
+    /// 00 : OpCode.INITSLOT 0100
+    /// 03 : OpCode.PUSH3
+    /// 04 : OpCode.PUSH2
+    /// 05 : OpCode.PUSH1
+    /// 06 : OpCode.PUSH3
+    /// 07 : OpCode.PACK
+    /// 08 : OpCode.STLOC0
+    /// 09 : OpCode.PUSH4
+    /// 0A : OpCode.DUP
+    /// 0B : OpCode.LDLOC0
+    /// 0C : OpCode.PUSH1
+    /// 0D : OpCode.ROT
+    /// 0E : OpCode.SETITEM
+    /// 0F : OpCode.DROP
+    /// 10 : OpCode.PUSH5
+    /// 11 : OpCode.DUP
+    /// 12 : OpCode.LDLOC0
+    /// 13 : OpCode.PUSH2
+    /// 14 : OpCode.ROT
+    /// 15 : OpCode.SETITEM
+    /// 16 : OpCode.DROP
+    /// 17 : OpCode.LDLOC0
+    /// 18 : OpCode.RET
     /// </remarks>
     [DisplayName("testIntArrayInit")]
     public abstract IList<object>? TestIntArrayInit();
@@ -476,42 +378,42 @@
     /// </summary>
     /// <remarks>
     /// Script: VwQAFBMSERTAcBgXFhUUwHEREhMRFMByEhMUFRTAc2tqaWgUwEA=
-    /// 00 : OpCode.INITSLOT 0400 [64 datoshi]
-    /// 03 : OpCode.PUSH4 [1 datoshi]
-    /// 04 : OpCode.PUSH3 [1 datoshi]
-    /// 05 : OpCode.PUSH2 [1 datoshi]
-    /// 06 : OpCode.PUSH1 [1 datoshi]
-    /// 07 : OpCode.PUSH4 [1 datoshi]
-    /// 08 : OpCode.PACK [2048 datoshi]
-    /// 09 : OpCode.STLOC0 [2 datoshi]
-    /// 0A : OpCode.PUSH8 [1 datoshi]
-    /// 0B : OpCode.PUSH7 [1 datoshi]
-    /// 0C : OpCode.PUSH6 [1 datoshi]
-    /// 0D : OpCode.PUSH5 [1 datoshi]
-    /// 0E : OpCode.PUSH4 [1 datoshi]
-    /// 0F : OpCode.PACK [2048 datoshi]
-    /// 10 : OpCode.STLOC1 [2 datoshi]
-    /// 11 : OpCode.PUSH1 [1 datoshi]
-    /// 12 : OpCode.PUSH2 [1 datoshi]
-    /// 13 : OpCode.PUSH3 [1 datoshi]
-    /// 14 : OpCode.PUSH1 [1 datoshi]
-    /// 15 : OpCode.PUSH4 [1 datoshi]
-    /// 16 : OpCode.PACK [2048 datoshi]
-    /// 17 : OpCode.STLOC2 [2 datoshi]
-    /// 18 : OpCode.PUSH2 [1 datoshi]
-    /// 19 : OpCode.PUSH3 [1 datoshi]
-    /// 1A : OpCode.PUSH4 [1 datoshi]
-    /// 1B : OpCode.PUSH5 [1 datoshi]
-    /// 1C : OpCode.PUSH4 [1 datoshi]
-    /// 1D : OpCode.PACK [2048 datoshi]
-    /// 1E : OpCode.STLOC3 [2 datoshi]
-    /// 1F : OpCode.LDLOC3 [2 datoshi]
-    /// 20 : OpCode.LDLOC2 [2 datoshi]
-    /// 21 : OpCode.LDLOC1 [2 datoshi]
-    /// 22 : OpCode.LDLOC0 [2 datoshi]
-    /// 23 : OpCode.PUSH4 [1 datoshi]
-    /// 24 : OpCode.PACK [2048 datoshi]
-    /// 25 : OpCode.RET [0 datoshi]
+    /// 00 : OpCode.INITSLOT 0400
+    /// 03 : OpCode.PUSH4
+    /// 04 : OpCode.PUSH3
+    /// 05 : OpCode.PUSH2
+    /// 06 : OpCode.PUSH1
+    /// 07 : OpCode.PUSH4
+    /// 08 : OpCode.PACK
+    /// 09 : OpCode.STLOC0
+    /// 0A : OpCode.PUSH8
+    /// 0B : OpCode.PUSH7
+    /// 0C : OpCode.PUSH6
+    /// 0D : OpCode.PUSH5
+    /// 0E : OpCode.PUSH4
+    /// 0F : OpCode.PACK
+    /// 10 : OpCode.STLOC1
+    /// 11 : OpCode.PUSH1
+    /// 12 : OpCode.PUSH2
+    /// 13 : OpCode.PUSH3
+    /// 14 : OpCode.PUSH1
+    /// 15 : OpCode.PUSH4
+    /// 16 : OpCode.PACK
+    /// 17 : OpCode.STLOC2
+    /// 18 : OpCode.PUSH2
+    /// 19 : OpCode.PUSH3
+    /// 1A : OpCode.PUSH4
+    /// 1B : OpCode.PUSH5
+    /// 1C : OpCode.PUSH4
+    /// 1D : OpCode.PACK
+    /// 1E : OpCode.STLOC3
+    /// 1F : OpCode.LDLOC3
+    /// 20 : OpCode.LDLOC2
+    /// 21 : OpCode.LDLOC1
+    /// 22 : OpCode.LDLOC0
+    /// 23 : OpCode.PUSH4
+    /// 24 : OpCode.PACK
+    /// 25 : OpCode.RET
     /// </remarks>
     [DisplayName("testJaggedArray")]
     public abstract IList<object>? TestJaggedArray();
@@ -521,26 +423,26 @@
     /// </summary>
     /// <remarks>
     /// Script: VwQADAECAwTbMHAMBQYHCNswcQwBAwIB2zByDAUEAwLbMHNramloFMBA
-    /// 00 : OpCode.INITSLOT 0400 [64 datoshi]
-    /// 03 : OpCode.PUSHDATA1 01020304 [8 datoshi]
-    /// 09 : OpCode.CONVERT 30 [8192 datoshi]
-    /// 0B : OpCode.STLOC0 [2 datoshi]
-    /// 0C : OpCode.PUSHDATA1 05060708 [8 datoshi]
-    /// 12 : OpCode.CONVERT 30 [8192 datoshi]
-    /// 14 : OpCode.STLOC1 [2 datoshi]
-    /// 15 : OpCode.PUSHDATA1 01030201 [8 datoshi]
-    /// 1B : OpCode.CONVERT 30 [8192 datoshi]
-    /// 1D : OpCode.STLOC2 [2 datoshi]
-    /// 1E : OpCode.PUSHDATA1 05040302 [8 datoshi]
-    /// 24 : OpCode.CONVERT 30 [8192 datoshi]
-    /// 26 : OpCode.STLOC3 [2 datoshi]
-    /// 27 : OpCode.LDLOC3 [2 datoshi]
-    /// 28 : OpCode.LDLOC2 [2 datoshi]
-    /// 29 : OpCode.LDLOC1 [2 datoshi]
-    /// 2A : OpCode.LDLOC0 [2 datoshi]
-    /// 2B : OpCode.PUSH4 [1 datoshi]
-    /// 2C : OpCode.PACK [2048 datoshi]
-    /// 2D : OpCode.RET [0 datoshi]
+    /// 00 : OpCode.INITSLOT 0400
+    /// 03 : OpCode.PUSHDATA1 01020304
+    /// 09 : OpCode.CONVERT 30
+    /// 0B : OpCode.STLOC0
+    /// 0C : OpCode.PUSHDATA1 05060708
+    /// 12 : OpCode.CONVERT 30
+    /// 14 : OpCode.STLOC1
+    /// 15 : OpCode.PUSHDATA1 01030201
+    /// 1B : OpCode.CONVERT 30
+    /// 1D : OpCode.STLOC2
+    /// 1E : OpCode.PUSHDATA1 05040302
+    /// 24 : OpCode.CONVERT 30
+    /// 26 : OpCode.STLOC3
+    /// 27 : OpCode.LDLOC3
+    /// 28 : OpCode.LDLOC2
+    /// 29 : OpCode.LDLOC1
+    /// 2A : OpCode.LDLOC0
+    /// 2B : OpCode.PUSH4
+    /// 2C : OpCode.PACK
+    /// 2D : OpCode.RET
     /// </remarks>
     [DisplayName("testJaggedByteArray")]
     public abstract IList<object>? TestJaggedByteArray();
@@ -549,37 +451,6 @@
     /// Unsafe method
     /// </summary>
     /// <remarks>
-<<<<<<< HEAD
-    /// Script: VwIAxUoLz0oLz0oQz0o0EnATxABxaEppElHQRWkSzkA=
-    /// 00 : OpCode.INITSLOT 0200 [64 datoshi]
-    /// 03 : OpCode.NEWSTRUCT0 [16 datoshi]
-    /// 04 : OpCode.DUP [2 datoshi]
-    /// 05 : OpCode.PUSHNULL [1 datoshi]
-    /// 06 : OpCode.APPEND [8192 datoshi]
-    /// 07 : OpCode.DUP [2 datoshi]
-    /// 08 : OpCode.PUSHNULL [1 datoshi]
-    /// 09 : OpCode.APPEND [8192 datoshi]
-    /// 0A : OpCode.DUP [2 datoshi]
-    /// 0B : OpCode.PUSH0 [1 datoshi]
-    /// 0C : OpCode.APPEND [8192 datoshi]
-    /// 0D : OpCode.DUP [2 datoshi]
-    /// 0E : OpCode.CALL 12 [512 datoshi]
-    /// 10 : OpCode.STLOC0 [2 datoshi]
-    /// 11 : OpCode.PUSH3 [1 datoshi]
-    /// 12 : OpCode.NEWARRAY_T 00 [512 datoshi]
-    /// 14 : OpCode.STLOC1 [2 datoshi]
-    /// 15 : OpCode.LDLOC0 [2 datoshi]
-    /// 16 : OpCode.DUP [2 datoshi]
-    /// 17 : OpCode.LDLOC1 [2 datoshi]
-    /// 18 : OpCode.PUSH2 [1 datoshi]
-    /// 19 : OpCode.ROT [2 datoshi]
-    /// 1A : OpCode.SETITEM [8192 datoshi]
-    /// 1B : OpCode.DROP [2 datoshi]
-    /// 1C : OpCode.LDLOC1 [2 datoshi]
-    /// 1D : OpCode.PUSH2 [1 datoshi]
-    /// 1E : OpCode.PICKITEM [64 datoshi]
-    /// 1F : OpCode.RET [0 datoshi]
-=======
     /// Script: VwIAEAsLE79KNBJwE8QAcWhKaRJR0EVpEs5A
     /// 00 : OpCode.INITSLOT 0200
     /// 03 : OpCode.PUSH0
@@ -604,7 +475,6 @@
     /// 18 : OpCode.PUSH2
     /// 19 : OpCode.PICKITEM
     /// 1A : OpCode.RET
->>>>>>> 6e651f53
     /// </remarks>
     [DisplayName("testStructArray")]
     public abstract object? TestStructArray();
@@ -613,33 +483,6 @@
     /// Unsafe method
     /// </summary>
     /// <remarks>
-<<<<<<< HEAD
-    /// Script: VwMAxUoLz0oLz0oQz0o0yHBoEcBxaRDOcmpA
-    /// 00 : OpCode.INITSLOT 0300 [64 datoshi]
-    /// 03 : OpCode.NEWSTRUCT0 [16 datoshi]
-    /// 04 : OpCode.DUP [2 datoshi]
-    /// 05 : OpCode.PUSHNULL [1 datoshi]
-    /// 06 : OpCode.APPEND [8192 datoshi]
-    /// 07 : OpCode.DUP [2 datoshi]
-    /// 08 : OpCode.PUSHNULL [1 datoshi]
-    /// 09 : OpCode.APPEND [8192 datoshi]
-    /// 0A : OpCode.DUP [2 datoshi]
-    /// 0B : OpCode.PUSH0 [1 datoshi]
-    /// 0C : OpCode.APPEND [8192 datoshi]
-    /// 0D : OpCode.DUP [2 datoshi]
-    /// 0E : OpCode.CALL C8 [512 datoshi]
-    /// 10 : OpCode.STLOC0 [2 datoshi]
-    /// 11 : OpCode.LDLOC0 [2 datoshi]
-    /// 12 : OpCode.PUSH1 [1 datoshi]
-    /// 13 : OpCode.PACK [2048 datoshi]
-    /// 14 : OpCode.STLOC1 [2 datoshi]
-    /// 15 : OpCode.LDLOC1 [2 datoshi]
-    /// 16 : OpCode.PUSH0 [1 datoshi]
-    /// 17 : OpCode.PICKITEM [64 datoshi]
-    /// 18 : OpCode.STLOC2 [2 datoshi]
-    /// 19 : OpCode.LDLOC2 [2 datoshi]
-    /// 1A : OpCode.RET [0 datoshi]
-=======
     /// Script: VwMAEAsLE79KNNJwaBHAcWkQznJqQA==
     /// 00 : OpCode.INITSLOT 0300
     /// 03 : OpCode.PUSH0
@@ -660,7 +503,6 @@
     /// 13 : OpCode.STLOC2
     /// 14 : OpCode.LDLOC2
     /// 15 : OpCode.RET
->>>>>>> 6e651f53
     /// </remarks>
     [DisplayName("testStructArrayInit")]
     public abstract object? TestStructArrayInit();
@@ -670,8 +512,8 @@
     /// </summary>
     /// <remarks>
     /// Script: W0A=
-    /// 00 : OpCode.LDSFLD3 [2 datoshi]
-    /// 01 : OpCode.RET [0 datoshi]
+    /// 00 : OpCode.LDSFLD3
+    /// 01 : OpCode.RET
     /// </remarks>
     [DisplayName("testSupportedStandards")]
     public abstract IList<object>? TestSupportedStandards();
