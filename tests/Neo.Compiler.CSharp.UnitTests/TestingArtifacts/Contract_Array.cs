--- conflicted
+++ resolved
@@ -188,42 +188,14 @@
     /// Unsafe method
     /// </summary>
     /// <remarks>
-<<<<<<< HEAD
     /// Script: VwIBeMQhcBBxIg5pSmhpUdBFaUqccUVpeLUk8WhA
-    /// 00 : OpCode.INITSLOT 0201
-    /// 03 : OpCode.LDARG0
-    /// 04 : OpCode.NEWARRAY_T 21
-    /// 06 : OpCode.STLOC0
-    /// 07 : OpCode.PUSH0
-    /// 08 : OpCode.STLOC1
-    /// 09 : OpCode.JMP 0E
-    /// 0B : OpCode.LDLOC1
-    /// 0C : OpCode.DUP
-    /// 0D : OpCode.LDLOC0
-    /// 0E : OpCode.LDLOC1
-    /// 0F : OpCode.ROT
-    /// 10 : OpCode.SETITEM
-    /// 11 : OpCode.DROP
-    /// 12 : OpCode.LDLOC1
-    /// 13 : OpCode.DUP
-    /// 14 : OpCode.INC
-    /// 15 : OpCode.STLOC1
-    /// 16 : OpCode.DROP
-    /// 17 : OpCode.LDLOC1
-    /// 18 : OpCode.LDARG0
-    /// 19 : OpCode.LT
-    /// 1A : OpCode.JMPIF F1
-    /// 1C : OpCode.LDLOC0
-    /// 1D : OpCode.RET
-=======
-    /// Script: VwIBeMQhcBBxIjxpSmhpUdBFaUqcSgIAAACALgQiCkoC////fzIeA/////8AAAAAkUoC////fzIMAwAAAAABAAAAn3FFaXi1JMNoQA==
     /// 00 : OpCode.INITSLOT 0201 [64 datoshi]
     /// 03 : OpCode.LDARG0 [2 datoshi]
     /// 04 : OpCode.NEWARRAY_T 21 [512 datoshi]
     /// 06 : OpCode.STLOC0 [2 datoshi]
     /// 07 : OpCode.PUSH0 [1 datoshi]
     /// 08 : OpCode.STLOC1 [2 datoshi]
-    /// 09 : OpCode.JMP 3C [2 datoshi]
+    /// 09 : OpCode.JMP 0E [2 datoshi]
     /// 0B : OpCode.LDLOC1 [2 datoshi]
     /// 0C : OpCode.DUP [2 datoshi]
     /// 0D : OpCode.LDLOC0 [2 datoshi]
@@ -234,29 +206,14 @@
     /// 12 : OpCode.LDLOC1 [2 datoshi]
     /// 13 : OpCode.DUP [2 datoshi]
     /// 14 : OpCode.INC [4 datoshi]
-    /// 15 : OpCode.DUP [2 datoshi]
-    /// 16 : OpCode.PUSHINT32 00000080 [1 datoshi]
-    /// 1B : OpCode.JMPGE 04 [2 datoshi]
-    /// 1D : OpCode.JMP 0A [2 datoshi]
-    /// 1F : OpCode.DUP [2 datoshi]
-    /// 20 : OpCode.PUSHINT32 FFFFFF7F [1 datoshi]
-    /// 25 : OpCode.JMPLE 1E [2 datoshi]
-    /// 27 : OpCode.PUSHINT64 FFFFFFFF00000000 [1 datoshi]
-    /// 30 : OpCode.AND [8 datoshi]
-    /// 31 : OpCode.DUP [2 datoshi]
-    /// 32 : OpCode.PUSHINT32 FFFFFF7F [1 datoshi]
-    /// 37 : OpCode.JMPLE 0C [2 datoshi]
-    /// 39 : OpCode.PUSHINT64 0000000001000000 [1 datoshi]
-    /// 42 : OpCode.SUB [8 datoshi]
-    /// 43 : OpCode.STLOC1 [2 datoshi]
-    /// 44 : OpCode.DROP [2 datoshi]
-    /// 45 : OpCode.LDLOC1 [2 datoshi]
-    /// 46 : OpCode.LDARG0 [2 datoshi]
-    /// 47 : OpCode.LT [8 datoshi]
-    /// 48 : OpCode.JMPIF C3 [2 datoshi]
-    /// 4A : OpCode.LDLOC0 [2 datoshi]
-    /// 4B : OpCode.RET [0 datoshi]
->>>>>>> 91ea6450
+    /// 15 : OpCode.STLOC1 [2 datoshi]
+    /// 16 : OpCode.DROP [2 datoshi]
+    /// 17 : OpCode.LDLOC1 [2 datoshi]
+    /// 18 : OpCode.LDARG0 [2 datoshi]
+    /// 19 : OpCode.LT [8 datoshi]
+    /// 1A : OpCode.JMPIF F1 [2 datoshi]
+    /// 1C : OpCode.LDLOC0 [2 datoshi]
+    /// 1D : OpCode.RET [0 datoshi]
     /// </remarks>
     [DisplayName("testDynamicArrayInit")]
     public abstract IList<object>? TestDynamicArrayInit(BigInteger? length);
