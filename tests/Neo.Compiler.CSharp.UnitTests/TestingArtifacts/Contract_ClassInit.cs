using Neo.Cryptography.ECC;
using System;
using System.Collections.Generic;
using System.ComponentModel;
using System.Numerics;

namespace Neo.SmartContract.Testing;

public abstract class Contract_ClassInit(Neo.SmartContract.Testing.SmartContractInitialize initialize) : Neo.SmartContract.Testing.SmartContract(initialize), IContractInfo
{
    #region Compiled data

    public static Neo.SmartContract.Manifest.ContractManifest Manifest => Neo.SmartContract.Manifest.ContractManifest.Parse(@"{""name"":""Contract_ClassInit"",""groups"":[],""features"":{},""supportedstandards"":[],""abi"":{""methods"":[{""name"":""testInitInt"",""parameters"":[],""returntype"":""Array"",""offset"":0,""safe"":false},{""name"":""testInitializationExpression"",""parameters"":[],""returntype"":""Any"",""offset"":5,""safe"":false}],""events"":[]},""permissions"":[],""trusts"":[],""extra"":{""nef"":{""optimization"":""All""}}}");

    /// <summary>
    /// Optimization: "All"
    /// </summary>
    public static Neo.SmartContract.NefFile Nef => Neo.IO.Helper.AsSerializable<Neo.SmartContract.NefFile>(Convert.FromBase64String(@"TkVGM1Rlc3RpbmdFbmdpbmUAAAAAAAAAAAAAAAAAAAAAAAAAAAAAAAAAAAAAAAAAAAAAAAAAAAAAAAAAAAAAAAAAAAAAAAAAAHUQEBK/QFcFAAsLCxAQCRbAShMMAXPQShQQEBK/0EoVCwsLEBAJFsDQcGgVzmgSwEpxynIQcyIbaWvOdGwQzgmXOWwRzhCXOWwSzhCXOWucc2tqMOVoE84MAXOXOWgVzhPO2DloFM4QzhCXOWgUzhHOEJc5aED14mC7"));

    #endregion

    #region Unsafe methods

    /// <summary>
    /// Unsafe method
    /// </summary>
    /// <remarks>
<<<<<<< HEAD
    /// Script: VwUACwsLEBAJFsBKEwwBc9BKFBAQEr/QShULCwsQEAkWwNBwaBXOaBLASnHKchBzIhtpa850bBDOCZc5bBHOEJc5bBLOEJc5a5xza2ow5WgTzgwBc5c5aBXOE87YOWgUzhDOEJc5aBTOEc4QlzloQA==
    /// 00 : INITSLOT 0500 [64 datoshi]
    /// 03 : PUSHNULL [1 datoshi]
    /// 04 : PUSHNULL [1 datoshi]
    /// 05 : PUSHNULL [1 datoshi]
    /// 06 : PUSH0 [1 datoshi]
    /// 07 : PUSH0 [1 datoshi]
    /// 08 : PUSHF [1 datoshi]
    /// 09 : PUSH6 [1 datoshi]
    /// 0A : PACK [2048 datoshi]
    /// 0B : DUP [2 datoshi]
    /// 0C : PUSH3 [1 datoshi]
    /// 0D : PUSHDATA1 73 's' [8 datoshi]
    /// 10 : SETITEM [8192 datoshi]
    /// 11 : DUP [2 datoshi]
    /// 12 : PUSH4 [1 datoshi]
    /// 13 : PUSH0 [1 datoshi]
    /// 14 : PUSH0 [1 datoshi]
    /// 15 : PUSH2 [1 datoshi]
    /// 16 : PACKSTRUCT [2048 datoshi]
    /// 17 : SETITEM [8192 datoshi]
    /// 18 : DUP [2 datoshi]
    /// 19 : PUSH5 [1 datoshi]
    /// 1A : PUSHNULL [1 datoshi]
    /// 1B : PUSHNULL [1 datoshi]
    /// 1C : PUSHNULL [1 datoshi]
    /// 1D : PUSH0 [1 datoshi]
    /// 1E : PUSH0 [1 datoshi]
    /// 1F : PUSHF [1 datoshi]
    /// 20 : PUSH6 [1 datoshi]
    /// 21 : PACK [2048 datoshi]
    /// 22 : SETITEM [8192 datoshi]
    /// 23 : STLOC0 [2 datoshi]
    /// 24 : LDLOC0 [2 datoshi]
    /// 25 : PUSH5 [1 datoshi]
    /// 26 : PICKITEM [64 datoshi]
    /// 27 : LDLOC0 [2 datoshi]
    /// 28 : PUSH2 [1 datoshi]
    /// 29 : PACK [2048 datoshi]
    /// 2A : DUP [2 datoshi]
    /// 2B : STLOC1 [2 datoshi]
    /// 2C : SIZE [4 datoshi]
    /// 2D : STLOC2 [2 datoshi]
    /// 2E : PUSH0 [1 datoshi]
    /// 2F : STLOC3 [2 datoshi]
    /// 30 : JMP 1B [2 datoshi]
    /// 32 : LDLOC1 [2 datoshi]
    /// 33 : LDLOC3 [2 datoshi]
    /// 34 : PICKITEM [64 datoshi]
    /// 35 : STLOC4 [2 datoshi]
    /// 36 : LDLOC4 [2 datoshi]
    /// 37 : PUSH0 [1 datoshi]
    /// 38 : PICKITEM [64 datoshi]
    /// 39 : PUSHF [1 datoshi]
    /// 3A : EQUAL [32 datoshi]
    /// 3B : ASSERT [1 datoshi]
    /// 3C : LDLOC4 [2 datoshi]
    /// 3D : PUSH1 [1 datoshi]
    /// 3E : PICKITEM [64 datoshi]
    /// 3F : PUSH0 [1 datoshi]
    /// 40 : EQUAL [32 datoshi]
    /// 41 : ASSERT [1 datoshi]
    /// 42 : LDLOC4 [2 datoshi]
    /// 43 : PUSH2 [1 datoshi]
    /// 44 : PICKITEM [64 datoshi]
    /// 45 : PUSH0 [1 datoshi]
    /// 46 : EQUAL [32 datoshi]
    /// 47 : ASSERT [1 datoshi]
    /// 48 : LDLOC3 [2 datoshi]
    /// 49 : INC [4 datoshi]
    /// 4A : STLOC3 [2 datoshi]
    /// 4B : LDLOC3 [2 datoshi]
    /// 4C : LDLOC2 [2 datoshi]
    /// 4D : JMPLT E5 [2 datoshi]
    /// 4F : LDLOC0 [2 datoshi]
    /// 50 : PUSH3 [1 datoshi]
    /// 51 : PICKITEM [64 datoshi]
    /// 52 : PUSHDATA1 73 's' [8 datoshi]
    /// 55 : EQUAL [32 datoshi]
    /// 56 : ASSERT [1 datoshi]
    /// 57 : LDLOC0 [2 datoshi]
    /// 58 : PUSH5 [1 datoshi]
    /// 59 : PICKITEM [64 datoshi]
    /// 5A : PUSH3 [1 datoshi]
    /// 5B : PICKITEM [64 datoshi]
    /// 5C : ISNULL [2 datoshi]
    /// 5D : ASSERT [1 datoshi]
    /// 5E : LDLOC0 [2 datoshi]
    /// 5F : PUSH4 [1 datoshi]
    /// 60 : PICKITEM [64 datoshi]
    /// 61 : PUSH0 [1 datoshi]
    /// 62 : PICKITEM [64 datoshi]
    /// 63 : PUSH0 [1 datoshi]
    /// 64 : EQUAL [32 datoshi]
    /// 65 : ASSERT [1 datoshi]
    /// 66 : LDLOC0 [2 datoshi]
    /// 67 : PUSH4 [1 datoshi]
    /// 68 : PICKITEM [64 datoshi]
    /// 69 : PUSH1 [1 datoshi]
    /// 6A : PICKITEM [64 datoshi]
    /// 6B : PUSH0 [1 datoshi]
    /// 6C : EQUAL [32 datoshi]
    /// 6D : ASSERT [1 datoshi]
    /// 6E : LDLOC0 [2 datoshi]
    /// 6F : RET [0 datoshi]
=======
    /// Script: VwUACwsLEBAJFsBKNG1KEwwBc9BKFBAQEr9KNNnQShULCwsQEAkWwEo0UNBwaBXOaBLASnHKchBzIhtpa850bBDOCZc5bBHOEJc5bBLOEJc5a5xza2ow5WgTzgwBc5c5aBXOE87YOWgUzhDOEJc5aBTOEc4QlzloQA==
    /// INITSLOT 0500 [64 datoshi]
    /// PUSHNULL [1 datoshi]
    /// PUSHNULL [1 datoshi]
    /// PUSHNULL [1 datoshi]
    /// PUSH0 [1 datoshi]
    /// PUSH0 [1 datoshi]
    /// PUSHF [1 datoshi]
    /// PUSH6 [1 datoshi]
    /// PACK [2048 datoshi]
    /// DUP [2 datoshi]
    /// CALL 6D [512 datoshi]
    /// DUP [2 datoshi]
    /// PUSH3 [1 datoshi]
    /// PUSHDATA1 73 's' [8 datoshi]
    /// SETITEM [8192 datoshi]
    /// DUP [2 datoshi]
    /// PUSH4 [1 datoshi]
    /// PUSH0 [1 datoshi]
    /// PUSH0 [1 datoshi]
    /// PUSH2 [1 datoshi]
    /// PACKSTRUCT [2048 datoshi]
    /// DUP [2 datoshi]
    /// CALL D9 [512 datoshi]
    /// SETITEM [8192 datoshi]
    /// DUP [2 datoshi]
    /// PUSH5 [1 datoshi]
    /// PUSHNULL [1 datoshi]
    /// PUSHNULL [1 datoshi]
    /// PUSHNULL [1 datoshi]
    /// PUSH0 [1 datoshi]
    /// PUSH0 [1 datoshi]
    /// PUSHF [1 datoshi]
    /// PUSH6 [1 datoshi]
    /// PACK [2048 datoshi]
    /// DUP [2 datoshi]
    /// CALL 50 [512 datoshi]
    /// SETITEM [8192 datoshi]
    /// STLOC0 [2 datoshi]
    /// LDLOC0 [2 datoshi]
    /// PUSH5 [1 datoshi]
    /// PICKITEM [64 datoshi]
    /// LDLOC0 [2 datoshi]
    /// PUSH2 [1 datoshi]
    /// PACK [2048 datoshi]
    /// DUP [2 datoshi]
    /// STLOC1 [2 datoshi]
    /// SIZE [4 datoshi]
    /// STLOC2 [2 datoshi]
    /// PUSH0 [1 datoshi]
    /// STLOC3 [2 datoshi]
    /// JMP 1B [2 datoshi]
    /// LDLOC1 [2 datoshi]
    /// LDLOC3 [2 datoshi]
    /// PICKITEM [64 datoshi]
    /// STLOC4 [2 datoshi]
    /// LDLOC4 [2 datoshi]
    /// PUSH0 [1 datoshi]
    /// PICKITEM [64 datoshi]
    /// PUSHF [1 datoshi]
    /// EQUAL [32 datoshi]
    /// ASSERT [1 datoshi]
    /// LDLOC4 [2 datoshi]
    /// PUSH1 [1 datoshi]
    /// PICKITEM [64 datoshi]
    /// PUSH0 [1 datoshi]
    /// EQUAL [32 datoshi]
    /// ASSERT [1 datoshi]
    /// LDLOC4 [2 datoshi]
    /// PUSH2 [1 datoshi]
    /// PICKITEM [64 datoshi]
    /// PUSH0 [1 datoshi]
    /// EQUAL [32 datoshi]
    /// ASSERT [1 datoshi]
    /// LDLOC3 [2 datoshi]
    /// INC [4 datoshi]
    /// STLOC3 [2 datoshi]
    /// LDLOC3 [2 datoshi]
    /// LDLOC2 [2 datoshi]
    /// JMPLT E5 [2 datoshi]
    /// LDLOC0 [2 datoshi]
    /// PUSH3 [1 datoshi]
    /// PICKITEM [64 datoshi]
    /// PUSHDATA1 73 's' [8 datoshi]
    /// EQUAL [32 datoshi]
    /// ASSERT [1 datoshi]
    /// LDLOC0 [2 datoshi]
    /// PUSH5 [1 datoshi]
    /// PICKITEM [64 datoshi]
    /// PUSH3 [1 datoshi]
    /// PICKITEM [64 datoshi]
    /// ISNULL [2 datoshi]
    /// ASSERT [1 datoshi]
    /// LDLOC0 [2 datoshi]
    /// PUSH4 [1 datoshi]
    /// PICKITEM [64 datoshi]
    /// PUSH0 [1 datoshi]
    /// PICKITEM [64 datoshi]
    /// PUSH0 [1 datoshi]
    /// EQUAL [32 datoshi]
    /// ASSERT [1 datoshi]
    /// LDLOC0 [2 datoshi]
    /// PUSH4 [1 datoshi]
    /// PICKITEM [64 datoshi]
    /// PUSH1 [1 datoshi]
    /// PICKITEM [64 datoshi]
    /// PUSH0 [1 datoshi]
    /// EQUAL [32 datoshi]
    /// ASSERT [1 datoshi]
    /// LDLOC0 [2 datoshi]
    /// RET [0 datoshi]
>>>>>>> bb8a3b9e
    /// </remarks>
    [DisplayName("testInitializationExpression")]
    public abstract object? TestInitializationExpression();

    /// <summary>
    /// Unsafe method
    /// </summary>
    /// <remarks>
<<<<<<< HEAD
    /// Script: EBASv0A=
    /// 00 : PUSH0 [1 datoshi]
    /// 01 : PUSH0 [1 datoshi]
    /// 02 : PUSH2 [1 datoshi]
    /// 03 : PACKSTRUCT [2048 datoshi]
    /// 04 : RET [0 datoshi]
=======
    /// Script: EBASv0o0A0A=
    /// PUSH0 [1 datoshi]
    /// PUSH0 [1 datoshi]
    /// PUSH2 [1 datoshi]
    /// PACKSTRUCT [2048 datoshi]
    /// DUP [2 datoshi]
    /// CALL 03 [512 datoshi]
    /// RET [0 datoshi]
>>>>>>> bb8a3b9e
    /// </remarks>
    [DisplayName("testInitInt")]
    public abstract IList<object>? TestInitInt();

    #endregion
}<|MERGE_RESOLUTION|>--- conflicted
+++ resolved
@@ -10,12 +10,12 @@
 {
     #region Compiled data
 
-    public static Neo.SmartContract.Manifest.ContractManifest Manifest => Neo.SmartContract.Manifest.ContractManifest.Parse(@"{""name"":""Contract_ClassInit"",""groups"":[],""features"":{},""supportedstandards"":[],""abi"":{""methods"":[{""name"":""testInitInt"",""parameters"":[],""returntype"":""Array"",""offset"":0,""safe"":false},{""name"":""testInitializationExpression"",""parameters"":[],""returntype"":""Any"",""offset"":5,""safe"":false}],""events"":[]},""permissions"":[],""trusts"":[],""extra"":{""nef"":{""optimization"":""All""}}}");
+    public static Neo.SmartContract.Manifest.ContractManifest Manifest => Neo.SmartContract.Manifest.ContractManifest.Parse(@"{""name"":""Contract_ClassInit"",""groups"":[],""features"":{},""supportedstandards"":[],""abi"":{""methods"":[{""name"":""testInitInt"",""parameters"":[],""returntype"":""Array"",""offset"":0,""safe"":false},{""name"":""testInitializationExpression"",""parameters"":[],""returntype"":""Any"",""offset"":20,""safe"":false}],""events"":[]},""permissions"":[],""trusts"":[],""extra"":{""nef"":{""optimization"":""All""}}}");
 
     /// <summary>
     /// Optimization: "All"
     /// </summary>
-    public static Neo.SmartContract.NefFile Nef => Neo.IO.Helper.AsSerializable<Neo.SmartContract.NefFile>(Convert.FromBase64String(@"TkVGM1Rlc3RpbmdFbmdpbmUAAAAAAAAAAAAAAAAAAAAAAAAAAAAAAAAAAAAAAAAAAAAAAAAAAAAAAAAAAAAAAAAAAAAAAAAAAHUQEBK/QFcFAAsLCxAQCRbAShMMAXPQShQQEBK/0EoVCwsLEBAJFsDQcGgVzmgSwEpxynIQcyIbaWvOdGwQzgmXOWwRzhCXOWwSzhCXOWucc2tqMOVoE84MAXOXOWgVzhPO2DloFM4QzhCXOWgUzhHOEJc5aED14mC7"));
+    public static Neo.SmartContract.NefFile Nef => Neo.IO.Helper.AsSerializable<Neo.SmartContract.NefFile>(Convert.FromBase64String(@"TkVGM1Rlc3RpbmdFbmdpbmUAAAAAAAAAAAAAAAAAAAAAAAAAAAAAAAAAAAAAAAAAAAAAAAAAAAAAAAAAAAAAAAAAAAAAAAAAAJ0QEBK/SjQDQFcAAXgQENB4ERDQQFcFAAsLCxAQCRbASjRtShMMAXPQShQQEBK/SjTZ0EoVCwsLEBAJFsBKNFDQcGgVzmgSwEpxynIQcyIbaWvOdGwQzgmXOWwRzhCXOWwSzhCXOWucc2tqMOVoE84MAXOXOWgVzhPO2DloFM4QzhCXOWgUzhHOEJc5aEBXAAF4EAnQeBEQ0HgSENBAGg4wkQ=="));
 
     #endregion
 
@@ -25,113 +25,6 @@
     /// Unsafe method
     /// </summary>
     /// <remarks>
-<<<<<<< HEAD
-    /// Script: VwUACwsLEBAJFsBKEwwBc9BKFBAQEr/QShULCwsQEAkWwNBwaBXOaBLASnHKchBzIhtpa850bBDOCZc5bBHOEJc5bBLOEJc5a5xza2ow5WgTzgwBc5c5aBXOE87YOWgUzhDOEJc5aBTOEc4QlzloQA==
-    /// 00 : INITSLOT 0500 [64 datoshi]
-    /// 03 : PUSHNULL [1 datoshi]
-    /// 04 : PUSHNULL [1 datoshi]
-    /// 05 : PUSHNULL [1 datoshi]
-    /// 06 : PUSH0 [1 datoshi]
-    /// 07 : PUSH0 [1 datoshi]
-    /// 08 : PUSHF [1 datoshi]
-    /// 09 : PUSH6 [1 datoshi]
-    /// 0A : PACK [2048 datoshi]
-    /// 0B : DUP [2 datoshi]
-    /// 0C : PUSH3 [1 datoshi]
-    /// 0D : PUSHDATA1 73 's' [8 datoshi]
-    /// 10 : SETITEM [8192 datoshi]
-    /// 11 : DUP [2 datoshi]
-    /// 12 : PUSH4 [1 datoshi]
-    /// 13 : PUSH0 [1 datoshi]
-    /// 14 : PUSH0 [1 datoshi]
-    /// 15 : PUSH2 [1 datoshi]
-    /// 16 : PACKSTRUCT [2048 datoshi]
-    /// 17 : SETITEM [8192 datoshi]
-    /// 18 : DUP [2 datoshi]
-    /// 19 : PUSH5 [1 datoshi]
-    /// 1A : PUSHNULL [1 datoshi]
-    /// 1B : PUSHNULL [1 datoshi]
-    /// 1C : PUSHNULL [1 datoshi]
-    /// 1D : PUSH0 [1 datoshi]
-    /// 1E : PUSH0 [1 datoshi]
-    /// 1F : PUSHF [1 datoshi]
-    /// 20 : PUSH6 [1 datoshi]
-    /// 21 : PACK [2048 datoshi]
-    /// 22 : SETITEM [8192 datoshi]
-    /// 23 : STLOC0 [2 datoshi]
-    /// 24 : LDLOC0 [2 datoshi]
-    /// 25 : PUSH5 [1 datoshi]
-    /// 26 : PICKITEM [64 datoshi]
-    /// 27 : LDLOC0 [2 datoshi]
-    /// 28 : PUSH2 [1 datoshi]
-    /// 29 : PACK [2048 datoshi]
-    /// 2A : DUP [2 datoshi]
-    /// 2B : STLOC1 [2 datoshi]
-    /// 2C : SIZE [4 datoshi]
-    /// 2D : STLOC2 [2 datoshi]
-    /// 2E : PUSH0 [1 datoshi]
-    /// 2F : STLOC3 [2 datoshi]
-    /// 30 : JMP 1B [2 datoshi]
-    /// 32 : LDLOC1 [2 datoshi]
-    /// 33 : LDLOC3 [2 datoshi]
-    /// 34 : PICKITEM [64 datoshi]
-    /// 35 : STLOC4 [2 datoshi]
-    /// 36 : LDLOC4 [2 datoshi]
-    /// 37 : PUSH0 [1 datoshi]
-    /// 38 : PICKITEM [64 datoshi]
-    /// 39 : PUSHF [1 datoshi]
-    /// 3A : EQUAL [32 datoshi]
-    /// 3B : ASSERT [1 datoshi]
-    /// 3C : LDLOC4 [2 datoshi]
-    /// 3D : PUSH1 [1 datoshi]
-    /// 3E : PICKITEM [64 datoshi]
-    /// 3F : PUSH0 [1 datoshi]
-    /// 40 : EQUAL [32 datoshi]
-    /// 41 : ASSERT [1 datoshi]
-    /// 42 : LDLOC4 [2 datoshi]
-    /// 43 : PUSH2 [1 datoshi]
-    /// 44 : PICKITEM [64 datoshi]
-    /// 45 : PUSH0 [1 datoshi]
-    /// 46 : EQUAL [32 datoshi]
-    /// 47 : ASSERT [1 datoshi]
-    /// 48 : LDLOC3 [2 datoshi]
-    /// 49 : INC [4 datoshi]
-    /// 4A : STLOC3 [2 datoshi]
-    /// 4B : LDLOC3 [2 datoshi]
-    /// 4C : LDLOC2 [2 datoshi]
-    /// 4D : JMPLT E5 [2 datoshi]
-    /// 4F : LDLOC0 [2 datoshi]
-    /// 50 : PUSH3 [1 datoshi]
-    /// 51 : PICKITEM [64 datoshi]
-    /// 52 : PUSHDATA1 73 's' [8 datoshi]
-    /// 55 : EQUAL [32 datoshi]
-    /// 56 : ASSERT [1 datoshi]
-    /// 57 : LDLOC0 [2 datoshi]
-    /// 58 : PUSH5 [1 datoshi]
-    /// 59 : PICKITEM [64 datoshi]
-    /// 5A : PUSH3 [1 datoshi]
-    /// 5B : PICKITEM [64 datoshi]
-    /// 5C : ISNULL [2 datoshi]
-    /// 5D : ASSERT [1 datoshi]
-    /// 5E : LDLOC0 [2 datoshi]
-    /// 5F : PUSH4 [1 datoshi]
-    /// 60 : PICKITEM [64 datoshi]
-    /// 61 : PUSH0 [1 datoshi]
-    /// 62 : PICKITEM [64 datoshi]
-    /// 63 : PUSH0 [1 datoshi]
-    /// 64 : EQUAL [32 datoshi]
-    /// 65 : ASSERT [1 datoshi]
-    /// 66 : LDLOC0 [2 datoshi]
-    /// 67 : PUSH4 [1 datoshi]
-    /// 68 : PICKITEM [64 datoshi]
-    /// 69 : PUSH1 [1 datoshi]
-    /// 6A : PICKITEM [64 datoshi]
-    /// 6B : PUSH0 [1 datoshi]
-    /// 6C : EQUAL [32 datoshi]
-    /// 6D : ASSERT [1 datoshi]
-    /// 6E : LDLOC0 [2 datoshi]
-    /// 6F : RET [0 datoshi]
-=======
     /// Script: VwUACwsLEBAJFsBKNG1KEwwBc9BKFBAQEr9KNNnQShULCwsQEAkWwEo0UNBwaBXOaBLASnHKchBzIhtpa850bBDOCZc5bBHOEJc5bBLOEJc5a5xza2ow5WgTzgwBc5c5aBXOE87YOWgUzhDOEJc5aBTOEc4QlzloQA==
     /// INITSLOT 0500 [64 datoshi]
     /// PUSHNULL [1 datoshi]
@@ -243,7 +136,6 @@
     /// ASSERT [1 datoshi]
     /// LDLOC0 [2 datoshi]
     /// RET [0 datoshi]
->>>>>>> bb8a3b9e
     /// </remarks>
     [DisplayName("testInitializationExpression")]
     public abstract object? TestInitializationExpression();
@@ -252,14 +144,6 @@
     /// Unsafe method
     /// </summary>
     /// <remarks>
-<<<<<<< HEAD
-    /// Script: EBASv0A=
-    /// 00 : PUSH0 [1 datoshi]
-    /// 01 : PUSH0 [1 datoshi]
-    /// 02 : PUSH2 [1 datoshi]
-    /// 03 : PACKSTRUCT [2048 datoshi]
-    /// 04 : RET [0 datoshi]
-=======
     /// Script: EBASv0o0A0A=
     /// PUSH0 [1 datoshi]
     /// PUSH0 [1 datoshi]
@@ -268,7 +152,6 @@
     /// DUP [2 datoshi]
     /// CALL 03 [512 datoshi]
     /// RET [0 datoshi]
->>>>>>> bb8a3b9e
     /// </remarks>
     [DisplayName("testInitInt")]
     public abstract IList<object>? TestInitInt();
