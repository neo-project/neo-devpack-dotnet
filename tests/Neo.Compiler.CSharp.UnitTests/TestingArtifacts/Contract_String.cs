using Neo.Cryptography.ECC;
using System;
using System.Collections.Generic;
using System.ComponentModel;
using System.Numerics;

namespace Neo.SmartContract.Testing;

public abstract class Contract_String(Neo.SmartContract.Testing.SmartContractInitialize initialize) : Neo.SmartContract.Testing.SmartContract(initialize), IContractInfo
{
    #region Compiled data

    public static Neo.SmartContract.Manifest.ContractManifest Manifest => Neo.SmartContract.Manifest.ContractManifest.Parse(@"{""name"":""Contract_String"",""groups"":[],""features"":{},""supportedstandards"":[],""abi"":{""methods"":[{""name"":""testMain"",""parameters"":[],""returntype"":""Void"",""offset"":0,""safe"":false},{""name"":""testEqual"",""parameters"":[],""returntype"":""Void"",""offset"":82,""safe"":false},{""name"":""testSubstring"",""parameters"":[],""returntype"":""Void"",""offset"":127,""safe"":false},{""name"":""testEmpty"",""parameters"":[],""returntype"":""String"",""offset"":163,""safe"":false},{""name"":""testIsNullOrEmpty"",""parameters"":[{""name"":""str"",""type"":""String""}],""returntype"":""Boolean"",""offset"":166,""safe"":false},{""name"":""testEndWith"",""parameters"":[{""name"":""str"",""type"":""String""}],""returntype"":""Boolean"",""offset"":181,""safe"":false},{""name"":""testContains"",""parameters"":[{""name"":""str"",""type"":""String""}],""returntype"":""Boolean"",""offset"":220,""safe"":false},{""name"":""testIndexOf"",""parameters"":[{""name"":""str"",""type"":""String""}],""returntype"":""Integer"",""offset"":237,""safe"":false},{""name"":""testInterpolatedStringHandler"",""parameters"":[],""returntype"":""String"",""offset"":252,""safe"":false},{""name"":""testTrim"",""parameters"":[{""name"":""str"",""type"":""String""}],""returntype"":""String"",""offset"":579,""safe"":false},{""name"":""testPickItem"",""parameters"":[{""name"":""s"",""type"":""String""},{""name"":""index"",""type"":""Integer""}],""returntype"":""Integer"",""offset"":646,""safe"":false},{""name"":""testSubstringToEnd"",""parameters"":[{""name"":""s"",""type"":""String""},{""name"":""startIndex"",""type"":""Integer""}],""returntype"":""String"",""offset"":653,""safe"":false},{""name"":""testConcat"",""parameters"":[{""name"":""s1"",""type"":""String""},{""name"":""s2"",""type"":""String""}],""returntype"":""String"",""offset"":664,""safe"":false},{""name"":""testIndexOfChar"",""parameters"":[{""name"":""s"",""type"":""String""},{""name"":""c"",""type"":""Integer""}],""returntype"":""Integer"",""offset"":686,""safe"":false},{""name"":""testToLower"",""parameters"":[{""name"":""s"",""type"":""String""}],""returntype"":""String"",""offset"":695,""safe"":false},{""name"":""testToUpper"",""parameters"":[{""name"":""s"",""type"":""String""}],""returntype"":""String"",""offset"":743,""safe"":false},{""name"":""testTrimChar"",""parameters"":[{""name"":""s"",""type"":""String""},{""name"":""trimChar"",""type"":""Integer""}],""returntype"":""String"",""offset"":791,""safe"":false},{""name"":""testLength"",""parameters"":[{""name"":""s"",""type"":""String""}],""returntype"":""Integer"",""offset"":846,""safe"":false}],""events"":[]},""permissions"":[{""contract"":""0xacce6fd80d44e1796aa0c2c625e9e4e0ce39efc0"",""methods"":[""itoa"",""memorySearch""]},{""contract"":""0xda65b600f7124ce6c79950c1772a36403104f2be"",""methods"":[""currentHash"",""getBlock""]}],""trusts"":[],""extra"":{""nef"":{""optimization"":""All""}}}");

    /// <summary>
    /// Optimization: "All"
    /// </summary>
    public static Neo.SmartContract.NefFile Nef => Neo.IO.Helper.AsSerializable<Neo.SmartContract.NefFile>(Convert.FromBase64String(@"TkVGM1Rlc3RpbmdFbmdpbmUAAAAAAAAAAAAAAAAAAAAAAAAAAAAAAAAAAAAAAAAAAAAAAAAAAAAAAAAAAAAAAAAAAAAAAAS+8gQxQDYqd8FQmcfmTBL3ALZl2ghnZXRCbG9jawEAAQ++8gQxQDYqd8FQmcfmTBL3ALZl2gtjdXJyZW50SGFzaAAAAQ/A7znO4OTpJcbCoGp54UQN2G/OrARpdG9hAQABD8DvOc7g5OklxsKgannhRA3Yb86sDG1lbW9yeVNlYXJjaAIAAQ8AAP1UA1cDAAwETWFya3AMAHE3AQA3AAAUznIMB0hlbGxvLCBoiwwBIItpiwwXISBDdXJyZW50IHRpbWVzdGFtcCBpcyCLajcCAIsMAS6L2yhBz+dHlkBXAgAMBWhlbGxvcAwFaGVsbG9xaGmXJAsMBUZhbHNlIggMBFRydWVBz+dHlkBXAQAMCDAxMjM0NTY3cGgRS8pLn4xBz+dHlmgRFIxBz+dHlkAMAEBXAAF4StgkBsoQs0BFCEBXAAEMBXdvcmxkeErKUUrKShNSUJ9KECwIRUVFRQlAE1JTjNsol0BXAAEMBXdvcmxkeDcDABC4QFcAAQwFd29ybGR4NwMAQFcEAAQAAKDexa3JNTYAAAAAAAAAcAwiTlhWN1poSGl5TTFhSFh3cFZzUlpDNkJ3TkZQMmpnaFhBcXEMAwECA9swcgwHU0J5dGU6IADWNwIAiwwILCBCeXRlOiCLACo3AgCLDAosIFVTaG9ydDogiwHoAzcCAIsMAiwgi9soDAZVSW50OiACQEIPADcCAIsMCSwgVUxvbmc6IIsDABCl1OgAAAA3AgCLDAIsIIvbKIvbKAwMQmlnSW50ZWdlcjogaDcCAIsMCCwgQ2hhcjogiwBB2yiLDAosIFN0cmluZzogiwwFSGVsbG+LDAIsIIvbKIvbKAwJRUNQb2ludDogaYsMDiwgQnl0ZVN0cmluZzogiwwNU3lzdGVtLkJ5dGVbXYsMCCwgQm9vbDogiwgmCgwEVHJ1ZSIJDAVGYWxzZYvbKIvbKHNrQFcDAXjKcBBxaJ1yaWi1JhV4ac5KGR67UAAgl6wmB2mccSLqamm3JhV4as5KGR67UAAgl6wmB2qdciLqeGlqaZ+cjEBXAAJ4ec5AVwACeHlLykufjEBXAAJ5eErYJgVFDABQStgmBUUMAItAVwACeXg3AwBAVwABDAAQSnjKtSYiSnhQzkoAQQBbuyQJUVCLUJwi6QBBnwBhnlFQi1CcItxF2yhAVwABDAAQSnjKtSYiSnhQzkoAYQB7uyQJUVCLUJwi6QBhnwBBnlFQi1CcItxF2yhAVwMCeXjKcBBxaJ1yRWlotSYOeGnOebMmB2mccSLxamm3Jg54as55syYHap1yIvF4aWppn5yMQFcAAXjKQGi4rDg="));

    #endregion

    #region Unsafe methods

    /// <summary>
    /// Unsafe method
    /// </summary>
<<<<<<< HEAD
    /// <remarks>
    /// Script: VwABDHdvcmxkeDcDABC4QA==
    /// 0000 : OpCode.INITSLOT 0001
    /// 0003 : OpCode.PUSHDATA1 776F726C64
    /// 000A : OpCode.LDARG0
    /// 000B : OpCode.CALLT 0300
    /// 000E : OpCode.PUSH0
    /// 000F : OpCode.GE
    /// 0010 : OpCode.RET
    /// </remarks>
=======
    [DisplayName("testConcat")]
    public abstract string? TestConcat(string? s1, string? s2);

    /// <summary>
    /// Unsafe method
    /// </summary>
>>>>>>> f59bbbca
    [DisplayName("testContains")]
    public abstract bool? TestContains(string? str);

    /// <summary>
    /// Unsafe method
    /// </summary>
    /// <remarks>
    /// Script: DEA=
    /// 0000 : OpCode.PUSHDATA1
    /// 0002 : OpCode.RET
    /// </remarks>
    [DisplayName("testEmpty")]
    public abstract string? TestEmpty();

    /// <summary>
    /// Unsafe method
    /// </summary>
    /// <remarks>
    /// Script: VwABDHdvcmxkeErKUUrKShNSUJ9KECwIRUVFRQlAE1JTjNsol0A=
    /// 0000 : OpCode.INITSLOT 0001
    /// 0003 : OpCode.PUSHDATA1 776F726C64
    /// 000A : OpCode.LDARG0
    /// 000B : OpCode.DUP
    /// 000C : OpCode.SIZE
    /// 000D : OpCode.ROT
    /// 000E : OpCode.DUP
    /// 000F : OpCode.SIZE
    /// 0010 : OpCode.DUP
    /// 0011 : OpCode.PUSH3
    /// 0012 : OpCode.ROLL
    /// 0013 : OpCode.SWAP
    /// 0014 : OpCode.SUB
    /// 0015 : OpCode.DUP
    /// 0016 : OpCode.PUSH0
    /// 0017 : OpCode.JMPGT 08
    /// 0019 : OpCode.DROP
    /// 001A : OpCode.DROP
    /// 001B : OpCode.DROP
    /// 001C : OpCode.DROP
    /// 001D : OpCode.PUSHF
    /// 001E : OpCode.RET
    /// 001F : OpCode.PUSH3
    /// 0020 : OpCode.ROLL
    /// 0021 : OpCode.REVERSE3
    /// 0022 : OpCode.SUBSTR
    /// 0023 : OpCode.CONVERT 28
    /// 0025 : OpCode.EQUAL
    /// 0026 : OpCode.RET
    /// </remarks>
    [DisplayName("testEndWith")]
    public abstract bool? TestEndWith(string? str);

    /// <summary>
    /// Unsafe method
    /// </summary>
    /// <remarks>
    /// Script: VwIADGhlbGxvcAxoZWxsb3FoaZckCwxGYWxzZSIIDFRydWVBz+dHlkA=
    /// 0000 : OpCode.INITSLOT 0200
    /// 0003 : OpCode.PUSHDATA1 68656C6C6F
    /// 000A : OpCode.STLOC0
    /// 000B : OpCode.PUSHDATA1 68656C6C6F
    /// 0012 : OpCode.STLOC1
    /// 0013 : OpCode.LDLOC0
    /// 0014 : OpCode.LDLOC1
    /// 0015 : OpCode.EQUAL
    /// 0016 : OpCode.JMPIF 0B
    /// 0018 : OpCode.PUSHDATA1 46616C7365
    /// 001F : OpCode.JMP 08
    /// 0021 : OpCode.PUSHDATA1 54727565
    /// 0027 : OpCode.SYSCALL CFE74796
    /// 002C : OpCode.RET
    /// </remarks>
    [DisplayName("testEqual")]
    public abstract void TestEqual();

    /// <summary>
    /// Unsafe method
    /// </summary>
    /// <remarks>
    /// Script: VwABDHdvcmxkeDcDAEA=
    /// 0000 : OpCode.INITSLOT 0001
    /// 0003 : OpCode.PUSHDATA1 776F726C64
    /// 000A : OpCode.LDARG0
    /// 000B : OpCode.CALLT 0300
    /// 000E : OpCode.RET
    /// </remarks>
    [DisplayName("testIndexOf")]
    public abstract BigInteger? TestIndexOf(string? str);

    /// <summary>
    /// Unsafe method
    /// </summary>
<<<<<<< HEAD
    /// <remarks>
    /// Script: VwQABAAAoN7Frck1NgAAAAAAAABwDE5YVjdaaEhpeU0xYUhYd3BWc1JaQzZCd05GUDJqZ2hYQXFxDAECA9swcgxTQnl0ZTogANY3AgCLDCwgQnl0ZTogiwAqNwIAiwwsIFVTaG9ydDogiwHoAzcCAIsMLCCL2ygMVUludDogAkBCDwA3AgCLDCwgVUxvbmc6IIsDABCl1OgAAAA3AgCLDCwgi9soi9soDEJpZ0ludGVnZXI6IGg3AgCLDCwgQ2hhcjogiwBB2yiLDCwgU3RyaW5nOiCLDEhlbGxviwwsIIvbKIvbKAxFQ1BvaW50OiBpiwwsIEJ5dGVTdHJpbmc6IIsMU3lzdGVtLkJ5dGVbXYsMLCBCb29sOiCLCCYKDFRydWUiCQxGYWxzZYvbKIvbKHNrQA==
    /// 0000 : OpCode.INITSLOT 0400
    /// 0003 : OpCode.PUSHINT128 0000A0DEC5ADC9353600000000000000
    /// 0014 : OpCode.STLOC0
    /// 0015 : OpCode.PUSHDATA1 4E5856375A684869794D3161485877705673525A433642774E4650326A6768584171
    /// 0039 : OpCode.STLOC1
    /// 003A : OpCode.PUSHDATA1 010203
    /// 003F : OpCode.CONVERT 30
    /// 0041 : OpCode.STLOC2
    /// 0042 : OpCode.PUSHDATA1 53427974653A20
    /// 004B : OpCode.PUSHINT8 D6
    /// 004D : OpCode.CALLT 0200
    /// 0050 : OpCode.CAT
    /// 0051 : OpCode.PUSHDATA1 2C20427974653A20
    /// 005B : OpCode.CAT
    /// 005C : OpCode.PUSHINT8 2A
    /// 005E : OpCode.CALLT 0200
    /// 0061 : OpCode.CAT
    /// 0062 : OpCode.PUSHDATA1 2C205553686F72743A20
    /// 006E : OpCode.CAT
    /// 006F : OpCode.PUSHINT16 E803
    /// 0072 : OpCode.CALLT 0200
    /// 0075 : OpCode.CAT
    /// 0076 : OpCode.PUSHDATA1 2C20
    /// 007A : OpCode.CAT
    /// 007B : OpCode.CONVERT 28
    /// 007D : OpCode.PUSHDATA1 55496E743A20
    /// 0085 : OpCode.PUSHINT32 40420F00
    /// 008A : OpCode.CALLT 0200
    /// 008D : OpCode.CAT
    /// 008E : OpCode.PUSHDATA1 2C20554C6F6E673A20
    /// 0099 : OpCode.CAT
    /// 009A : OpCode.PUSHINT64 0010A5D4E8000000
    /// 00A3 : OpCode.CALLT 0200
    /// 00A6 : OpCode.CAT
    /// 00A7 : OpCode.PUSHDATA1 2C20
    /// 00AB : OpCode.CAT
    /// 00AC : OpCode.CONVERT 28
    /// 00AE : OpCode.CAT
    /// 00AF : OpCode.CONVERT 28
    /// 00B1 : OpCode.PUSHDATA1 426967496E74656765723A20
    /// 00BF : OpCode.LDLOC0
    /// 00C0 : OpCode.CALLT 0200
    /// 00C3 : OpCode.CAT
    /// 00C4 : OpCode.PUSHDATA1 2C20436861723A20
    /// 00CE : OpCode.CAT
    /// 00CF : OpCode.PUSHINT8 41
    /// 00D1 : OpCode.CONVERT 28
    /// 00D3 : OpCode.CAT
    /// 00D4 : OpCode.PUSHDATA1 2C20537472696E673A20
    /// 00E0 : OpCode.CAT
    /// 00E1 : OpCode.PUSHDATA1 48656C6C6F
    /// 00E8 : OpCode.CAT
    /// 00E9 : OpCode.PUSHDATA1 2C20
    /// 00ED : OpCode.CAT
    /// 00EE : OpCode.CONVERT 28
    /// 00F0 : OpCode.CAT
    /// 00F1 : OpCode.CONVERT 28
    /// 00F3 : OpCode.PUSHDATA1 4543506F696E743A20
    /// 00FE : OpCode.LDLOC1
    /// 00FF : OpCode.CAT
    /// 0100 : OpCode.PUSHDATA1 2C2042797465537472696E673A20
    /// 0110 : OpCode.CAT
    /// 0111 : OpCode.PUSHDATA1 53797374656D2E427974655B5D
    /// 0120 : OpCode.CAT
    /// 0121 : OpCode.PUSHDATA1 2C20426F6F6C3A20
    /// 012B : OpCode.CAT
    /// 012C : OpCode.PUSHT
    /// 012D : OpCode.JMPIFNOT 0A
    /// 012F : OpCode.PUSHDATA1 54727565
    /// 0135 : OpCode.JMP 09
    /// 0137 : OpCode.PUSHDATA1 46616C7365
    /// 013E : OpCode.CAT
    /// 013F : OpCode.CONVERT 28
    /// 0141 : OpCode.CAT
    /// 0142 : OpCode.CONVERT 28
    /// 0144 : OpCode.STLOC3
    /// 0145 : OpCode.LDLOC3
    /// 0146 : OpCode.RET
    /// </remarks>
=======
    [DisplayName("testIndexOfChar")]
    public abstract BigInteger? TestIndexOfChar(string? s, BigInteger? c);

    /// <summary>
    /// Unsafe method
    /// </summary>
>>>>>>> f59bbbca
    [DisplayName("testInterpolatedStringHandler")]
    public abstract string? TestInterpolatedStringHandler();

    /// <summary>
    /// Unsafe method
    /// </summary>
    /// <remarks>
    /// Script: VwABeErYJAbKELNARQhA
    /// 0000 : OpCode.INITSLOT 0001
    /// 0003 : OpCode.LDARG0
    /// 0004 : OpCode.DUP
    /// 0005 : OpCode.ISNULL
    /// 0006 : OpCode.JMPIF 06
    /// 0008 : OpCode.SIZE
    /// 0009 : OpCode.PUSH0
    /// 000A : OpCode.NUMEQUAL
    /// 000B : OpCode.RET
    /// 000C : OpCode.DROP
    /// 000D : OpCode.PUSHT
    /// 000E : OpCode.RET
    /// </remarks>
    [DisplayName("testIsNullOrEmpty")]
    public abstract bool? TestIsNullOrEmpty(string? str);

    /// <summary>
    /// Unsafe method
    /// </summary>
<<<<<<< HEAD
    /// <remarks>
    /// Script: VwMADE1hcmtwDHE3AQA3AAAUznIMSGVsbG8sIGiLDCCLaYsMISBDdXJyZW50IHRpbWVzdGFtcCBpcyCLajcCAIsMLovbKEHP50eWQA==
    /// 0000 : OpCode.INITSLOT 0300
    /// 0003 : OpCode.PUSHDATA1 4D61726B
    /// 0009 : OpCode.STLOC0
    /// 000A : OpCode.PUSHDATA1
    /// 000C : OpCode.STLOC1
    /// 000D : OpCode.CALLT 0100
    /// 0010 : OpCode.CALLT 0000
    /// 0013 : OpCode.PUSH4
    /// 0014 : OpCode.PICKITEM
    /// 0015 : OpCode.STLOC2
    /// 0016 : OpCode.PUSHDATA1 48656C6C6F2C20
    /// 001F : OpCode.LDLOC0
    /// 0020 : OpCode.CAT
    /// 0021 : OpCode.PUSHDATA1 20
    /// 0024 : OpCode.CAT
    /// 0025 : OpCode.LDLOC1
    /// 0026 : OpCode.CAT
    /// 0027 : OpCode.PUSHDATA1 212043757272656E742074696D657374616D7020697320
    /// 0040 : OpCode.CAT
    /// 0041 : OpCode.LDLOC2
    /// 0042 : OpCode.CALLT 0200
    /// 0045 : OpCode.CAT
    /// 0046 : OpCode.PUSHDATA1 2E
    /// 0049 : OpCode.CAT
    /// 004A : OpCode.CONVERT 28
    /// 004C : OpCode.SYSCALL CFE74796
    /// 0051 : OpCode.RET
    /// </remarks>
=======
    [DisplayName("testLength")]
    public abstract BigInteger? TestLength(string? s);

    /// <summary>
    /// Unsafe method
    /// </summary>
>>>>>>> f59bbbca
    [DisplayName("testMain")]
    public abstract void TestMain();

    /// <summary>
    /// Unsafe method
    /// </summary>
<<<<<<< HEAD
    /// <remarks>
    /// Script: VwEADDAxMjM0NTY3cGgRS8pLn4xBz+dHlmgRFIxBz+dHlkA=
    /// 0000 : OpCode.INITSLOT 0100
    /// 0003 : OpCode.PUSHDATA1 3031323334353637
    /// 000D : OpCode.STLOC0
    /// 000E : OpCode.LDLOC0
    /// 000F : OpCode.PUSH1
    /// 0010 : OpCode.OVER
    /// 0011 : OpCode.SIZE
    /// 0012 : OpCode.OVER
    /// 0013 : OpCode.SUB
    /// 0014 : OpCode.SUBSTR
    /// 0015 : OpCode.SYSCALL CFE74796
    /// 001A : OpCode.LDLOC0
    /// 001B : OpCode.PUSH1
    /// 001C : OpCode.PUSH4
    /// 001D : OpCode.SUBSTR
    /// 001E : OpCode.SYSCALL CFE74796
    /// 0023 : OpCode.RET
    /// </remarks>
=======
    [DisplayName("testPickItem")]
    public abstract BigInteger? TestPickItem(string? s, BigInteger? index);

    /// <summary>
    /// Unsafe method
    /// </summary>
>>>>>>> f59bbbca
    [DisplayName("testSubstring")]
    public abstract void TestSubstring();

    /// <summary>
    /// Unsafe method
    /// </summary>
<<<<<<< HEAD
    /// <remarks>
    /// Script: VwMBeMpwEHFonXJpaLUmFXhpzkoZHrtQACCXrCYHaZxxIupqabcmFXhqzkoZHrtQACCXrCYHap1yIup4aWppn5yMQA==
    /// 0000 : OpCode.INITSLOT 0301
    /// 0003 : OpCode.LDARG0
    /// 0004 : OpCode.SIZE
    /// 0005 : OpCode.STLOC0
    /// 0006 : OpCode.PUSH0
    /// 0007 : OpCode.STLOC1
    /// 0008 : OpCode.LDLOC0
    /// 0009 : OpCode.DEC
    /// 000A : OpCode.STLOC2
    /// 000B : OpCode.LDLOC1
    /// 000C : OpCode.LDLOC0
    /// 000D : OpCode.LT
    /// 000E : OpCode.JMPIFNOT 15
    /// 0010 : OpCode.LDARG0
    /// 0011 : OpCode.LDLOC1
    /// 0012 : OpCode.PICKITEM
    /// 0013 : OpCode.DUP
    /// 0014 : OpCode.PUSH9
    /// 0015 : OpCode.PUSH14
    /// 0016 : OpCode.WITHIN
    /// 0017 : OpCode.SWAP
    /// 0018 : OpCode.PUSHINT8 20
    /// 001A : OpCode.EQUAL
    /// 001B : OpCode.BOOLOR
    /// 001C : OpCode.JMPIFNOT 07
    /// 001E : OpCode.LDLOC1
    /// 001F : OpCode.INC
    /// 0020 : OpCode.STLOC1
    /// 0021 : OpCode.JMP EA
    /// 0023 : OpCode.LDLOC2
    /// 0024 : OpCode.LDLOC1
    /// 0025 : OpCode.GT
    /// 0026 : OpCode.JMPIFNOT 15
    /// 0028 : OpCode.LDARG0
    /// 0029 : OpCode.LDLOC2
    /// 002A : OpCode.PICKITEM
    /// 002B : OpCode.DUP
    /// 002C : OpCode.PUSH9
    /// 002D : OpCode.PUSH14
    /// 002E : OpCode.WITHIN
    /// 002F : OpCode.SWAP
    /// 0030 : OpCode.PUSHINT8 20
    /// 0032 : OpCode.EQUAL
    /// 0033 : OpCode.BOOLOR
    /// 0034 : OpCode.JMPIFNOT 07
    /// 0036 : OpCode.LDLOC2
    /// 0037 : OpCode.DEC
    /// 0038 : OpCode.STLOC2
    /// 0039 : OpCode.JMP EA
    /// 003B : OpCode.LDARG0
    /// 003C : OpCode.LDLOC1
    /// 003D : OpCode.LDLOC2
    /// 003E : OpCode.LDLOC1
    /// 003F : OpCode.SUB
    /// 0040 : OpCode.INC
    /// 0041 : OpCode.SUBSTR
    /// 0042 : OpCode.RET
    /// </remarks>
=======
    [DisplayName("testSubstringToEnd")]
    public abstract string? TestSubstringToEnd(string? s, BigInteger? startIndex);

    /// <summary>
    /// Unsafe method
    /// </summary>
    [DisplayName("testToLower")]
    public abstract string? TestToLower(string? s);

    /// <summary>
    /// Unsafe method
    /// </summary>
    [DisplayName("testToUpper")]
    public abstract string? TestToUpper(string? s);

    /// <summary>
    /// Unsafe method
    /// </summary>
>>>>>>> f59bbbca
    [DisplayName("testTrim")]
    public abstract string? TestTrim(string? str);

    /// <summary>
    /// Unsafe method
    /// </summary>
    [DisplayName("testTrimChar")]
    public abstract string? TestTrimChar(string? s, BigInteger? trimChar);

    #endregion

}<|MERGE_RESOLUTION|>--- conflicted
+++ resolved
@@ -24,7 +24,6 @@
     /// <summary>
     /// Unsafe method
     /// </summary>
-<<<<<<< HEAD
     /// <remarks>
     /// Script: VwABDHdvcmxkeDcDABC4QA==
     /// 0000 : OpCode.INITSLOT 0001
@@ -35,14 +34,12 @@
     /// 000F : OpCode.GE
     /// 0010 : OpCode.RET
     /// </remarks>
-=======
     [DisplayName("testConcat")]
     public abstract string? TestConcat(string? s1, string? s2);
 
     /// <summary>
     /// Unsafe method
     /// </summary>
->>>>>>> f59bbbca
     [DisplayName("testContains")]
     public abstract bool? TestContains(string? str);
 
@@ -135,7 +132,6 @@
     /// <summary>
     /// Unsafe method
     /// </summary>
-<<<<<<< HEAD
     /// <remarks>
     /// Script: VwQABAAAoN7Frck1NgAAAAAAAABwDE5YVjdaaEhpeU0xYUhYd3BWc1JaQzZCd05GUDJqZ2hYQXFxDAECA9swcgxTQnl0ZTogANY3AgCLDCwgQnl0ZTogiwAqNwIAiwwsIFVTaG9ydDogiwHoAzcCAIsMLCCL2ygMVUludDogAkBCDwA3AgCLDCwgVUxvbmc6IIsDABCl1OgAAAA3AgCLDCwgi9soi9soDEJpZ0ludGVnZXI6IGg3AgCLDCwgQ2hhcjogiwBB2yiLDCwgU3RyaW5nOiCLDEhlbGxviwwsIIvbKIvbKAxFQ1BvaW50OiBpiwwsIEJ5dGVTdHJpbmc6IIsMU3lzdGVtLkJ5dGVbXYsMLCBCb29sOiCLCCYKDFRydWUiCQxGYWxzZYvbKIvbKHNrQA==
     /// 0000 : OpCode.INITSLOT 0400
@@ -217,14 +213,12 @@
     /// 0145 : OpCode.LDLOC3
     /// 0146 : OpCode.RET
     /// </remarks>
-=======
     [DisplayName("testIndexOfChar")]
     public abstract BigInteger? TestIndexOfChar(string? s, BigInteger? c);
 
     /// <summary>
     /// Unsafe method
     /// </summary>
->>>>>>> f59bbbca
     [DisplayName("testInterpolatedStringHandler")]
     public abstract string? TestInterpolatedStringHandler();
 
@@ -252,7 +246,6 @@
     /// <summary>
     /// Unsafe method
     /// </summary>
-<<<<<<< HEAD
     /// <remarks>
     /// Script: VwMADE1hcmtwDHE3AQA3AAAUznIMSGVsbG8sIGiLDCCLaYsMISBDdXJyZW50IHRpbWVzdGFtcCBpcyCLajcCAIsMLovbKEHP50eWQA==
     /// 0000 : OpCode.INITSLOT 0300
@@ -283,21 +276,18 @@
     /// 004C : OpCode.SYSCALL CFE74796
     /// 0051 : OpCode.RET
     /// </remarks>
-=======
     [DisplayName("testLength")]
     public abstract BigInteger? TestLength(string? s);
 
     /// <summary>
     /// Unsafe method
     /// </summary>
->>>>>>> f59bbbca
     [DisplayName("testMain")]
     public abstract void TestMain();
 
     /// <summary>
     /// Unsafe method
     /// </summary>
-<<<<<<< HEAD
     /// <remarks>
     /// Script: VwEADDAxMjM0NTY3cGgRS8pLn4xBz+dHlmgRFIxBz+dHlkA=
     /// 0000 : OpCode.INITSLOT 0100
@@ -318,21 +308,18 @@
     /// 001E : OpCode.SYSCALL CFE74796
     /// 0023 : OpCode.RET
     /// </remarks>
-=======
     [DisplayName("testPickItem")]
     public abstract BigInteger? TestPickItem(string? s, BigInteger? index);
 
     /// <summary>
     /// Unsafe method
     /// </summary>
->>>>>>> f59bbbca
     [DisplayName("testSubstring")]
     public abstract void TestSubstring();
 
     /// <summary>
     /// Unsafe method
     /// </summary>
-<<<<<<< HEAD
     /// <remarks>
     /// Script: VwMBeMpwEHFonXJpaLUmFXhpzkoZHrtQACCXrCYHaZxxIupqabcmFXhqzkoZHrtQACCXrCYHap1yIup4aWppn5yMQA==
     /// 0000 : OpCode.INITSLOT 0301
@@ -393,7 +380,6 @@
     /// 0041 : OpCode.SUBSTR
     /// 0042 : OpCode.RET
     /// </remarks>
-=======
     [DisplayName("testSubstringToEnd")]
     public abstract string? TestSubstringToEnd(string? s, BigInteger? startIndex);
 
@@ -412,7 +398,6 @@
     /// <summary>
     /// Unsafe method
     /// </summary>
->>>>>>> f59bbbca
     [DisplayName("testTrim")]
     public abstract string? TestTrim(string? str);
 
