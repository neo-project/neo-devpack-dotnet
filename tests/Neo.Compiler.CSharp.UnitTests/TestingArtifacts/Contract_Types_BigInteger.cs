--- conflicted
+++ resolved
@@ -11,16 +11,12 @@
 {
     #region Compiled data
 
-    public static Neo.SmartContract.Manifest.ContractManifest Manifest => Neo.SmartContract.Manifest.ContractManifest.Parse(@"{""name"":""Contract_Types_BigInteger"",""groups"":[],""features"":{},""supportedstandards"":[],""abi"":{""methods"":[{""name"":""sumOne"",""parameters"":[],""returntype"":""Integer"",""offset"":0,""safe"":false},{""name"":""sumOverflow"",""parameters"":[],""returntype"":""Integer"",""offset"":2,""safe"":false},{""name"":""attribute"",""parameters"":[],""returntype"":""Integer"",""offset"":61,""safe"":false},{""name"":""zero"",""parameters"":[],""returntype"":""Integer"",""offset"":79,""safe"":false},{""name"":""one"",""parameters"":[],""returntype"":""Integer"",""offset"":81,""safe"":false},{""name"":""minusOne"",""parameters"":[],""returntype"":""Integer"",""offset"":83,""safe"":false},{""name"":""parse"",""parameters"":[{""name"":""value"",""type"":""String""}],""returntype"":""Integer"",""offset"":85,""safe"":false},{""name"":""convertFromChar"",""parameters"":[],""returntype"":""Integer"",""offset"":93,""safe"":false}],""events"":[]},""permissions"":[{""contract"":""0xacce6fd80d44e1796aa0c2c625e9e4e0ce39efc0"",""methods"":[""atoi""]}],""trusts"":[],""extra"":{""nef"":{""optimization"":""All""}}}");
+    public static Neo.SmartContract.Manifest.ContractManifest Manifest => Neo.SmartContract.Manifest.ContractManifest.Parse(@"{""name"":""Contract_Types_BigInteger"",""groups"":[],""features"":{},""supportedstandards"":[],""abi"":{""methods"":[{""name"":""sumOne"",""parameters"":[],""returntype"":""Integer"",""offset"":0,""safe"":false},{""name"":""sumOverflow"",""parameters"":[],""returntype"":""Integer"",""offset"":2,""safe"":false},{""name"":""attribute"",""parameters"":[],""returntype"":""Integer"",""offset"":60,""safe"":false},{""name"":""zero"",""parameters"":[],""returntype"":""Integer"",""offset"":78,""safe"":false},{""name"":""one"",""parameters"":[],""returntype"":""Integer"",""offset"":80,""safe"":false},{""name"":""minusOne"",""parameters"":[],""returntype"":""Integer"",""offset"":82,""safe"":false},{""name"":""parse"",""parameters"":[{""name"":""value"",""type"":""String""}],""returntype"":""Integer"",""offset"":84,""safe"":false},{""name"":""convertFromChar"",""parameters"":[],""returntype"":""Integer"",""offset"":92,""safe"":false}],""events"":[]},""permissions"":[{""contract"":""0xacce6fd80d44e1796aa0c2c625e9e4e0ce39efc0"",""methods"":[""atoi""]}],""trusts"":[],""extra"":{""nef"":{""optimization"":""All""}}}");
 
     /// <summary>
     /// Optimization: "All"
     /// </summary>
-<<<<<<< HEAD
-    public static Neo.SmartContract.NefFile Nef => Neo.IO.Helper.AsSerializable<Neo.SmartContract.NefFile>(Convert.FromBase64String(@"TkVGM1Rlc3RpbmdFbmdpbmUAAAAAAAAAAAAAAAAAAAAAAAAAAAAAAAAAAAAAAAAAAAAAAAAAAAAAAAAAAAAAAAAAAAAAAAHA7znO4OTpJcbCoGp54UQN2G/OrARhdG9pAQABDwAAYBJAVwEAAv///39waBGeSgIAAACALgQiCkoC////fzIeA/////8AAAAAkUoC////fzIMAwAAAAABAAAAn0AEAAAA5NIMyNzSt1IAAAAAAEAQQBFAD0BXAAF4NwAAQABBQLKPnJE="));
-=======
-    public static Neo.SmartContract.NefFile Nef => Convert.FromBase64String(@"TkVGM1Rlc3RpbmdFbmdpbmUAAAAAAAAAAAAAAAAAAAAAAAAAAAAAAAAAAAAAAAAAAAAAAAAAAAAAAAAAAAAAAAAAAAAAAAHA7znO4OTpJcbCoGp54UQN2G/OrARhdG9pAQABDwAAIwQAAADk0gzI3NK3UgAAAAAAQBBAEUAPQFcAAXg3AABAAEFASEeaMA==").AsSerializable<Neo.SmartContract.NefFile>();
->>>>>>> 46cb9ddc
+    public static Neo.SmartContract.NefFile Nef => Convert.FromBase64String(@"TkVGM1Rlc3RpbmdFbmdpbmUAAAAAAAAAAAAAAAAAAAAAAAAAAAAAAAAAAAAAAAAAAAAAAAAAAAAAAAAAAAAAAAAAAAAAAAHA7znO4OTpJcbCoGp54UQN2G/OrARhdG9pAQABDwAAXxJAVwEAAv///39waJxKAgAAAIAuBCIKSgL///9/Mh4D/////wAAAACRSgL///9/MgwDAAAAAAEAAACfQAQAAADk0gzI3NK3UgAAAAAAQBBAEUAPQFcAAXg3AABAAEFAtD1V7w==").AsSerializable<Neo.SmartContract.NefFile>();
 
     #endregion
 
@@ -88,8 +84,8 @@
     /// </summary>
     /// <remarks>
     /// Script: EkA=
-    /// 00 : PUSH2 [1 datoshi]
-    /// 01 : RET [0 datoshi]
+    /// PUSH2 [1 datoshi]
+    /// RET [0 datoshi]
     /// </remarks>
     [DisplayName("sumOne")]
     public abstract BigInteger? SumOne();
@@ -98,28 +94,27 @@
     /// Unsafe method
     /// </summary>
     /// <remarks>
-    /// Script: VwEAAv///39waBGeSgIAAACALgQiCkoC////fzIeA/////8AAAAAkUoC////fzIMAwAAAAABAAAAn0A=
-    /// 00 : INITSLOT 0100 [64 datoshi]
-    /// 03 : PUSHINT32 FFFFFF7F [1 datoshi]
-    /// 08 : STLOC0 [2 datoshi]
-    /// 09 : LDLOC0 [2 datoshi]
-    /// 0A : PUSH1 [1 datoshi]
-    /// 0B : ADD [8 datoshi]
-    /// 0C : DUP [2 datoshi]
-    /// 0D : PUSHINT32 00000080 [1 datoshi]
-    /// 12 : JMPGE 04 [2 datoshi]
-    /// 14 : JMP 0A [2 datoshi]
-    /// 16 : DUP [2 datoshi]
-    /// 17 : PUSHINT32 FFFFFF7F [1 datoshi]
-    /// 1C : JMPLE 1E [2 datoshi]
-    /// 1E : PUSHINT64 FFFFFFFF00000000 [1 datoshi]
-    /// 27 : AND [8 datoshi]
-    /// 28 : DUP [2 datoshi]
-    /// 29 : PUSHINT32 FFFFFF7F [1 datoshi]
-    /// 2E : JMPLE 0C [2 datoshi]
-    /// 30 : PUSHINT64 0000000001000000 [1 datoshi]
-    /// 39 : SUB [8 datoshi]
-    /// 3A : RET [0 datoshi]
+    /// Script: VwEAAv///39waJxKAgAAAIAuBCIKSgL///9/Mh4D/////wAAAACRSgL///9/MgwDAAAAAAEAAACfQA==
+    /// INITSLOT 0100 [64 datoshi]
+    /// PUSHINT32 FFFFFF7F [1 datoshi]
+    /// STLOC0 [2 datoshi]
+    /// LDLOC0 [2 datoshi]
+    /// INC [4 datoshi]
+    /// DUP [2 datoshi]
+    /// PUSHINT32 00000080 [1 datoshi]
+    /// JMPGE 04 [2 datoshi]
+    /// JMP 0A [2 datoshi]
+    /// DUP [2 datoshi]
+    /// PUSHINT32 FFFFFF7F [1 datoshi]
+    /// JMPLE 1E [2 datoshi]
+    /// PUSHINT64 FFFFFFFF00000000 [1 datoshi]
+    /// AND [8 datoshi]
+    /// DUP [2 datoshi]
+    /// PUSHINT32 FFFFFF7F [1 datoshi]
+    /// JMPLE 0C [2 datoshi]
+    /// PUSHINT64 0000000001000000 [1 datoshi]
+    /// SUB [8 datoshi]
+    /// RET [0 datoshi]
     /// </remarks>
     [DisplayName("sumOverflow")]
     public abstract BigInteger? SumOverflow();
