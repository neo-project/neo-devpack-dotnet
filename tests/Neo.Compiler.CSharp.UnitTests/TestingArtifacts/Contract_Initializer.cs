using Neo.Cryptography.ECC;
using System;
using System.Collections.Generic;
using System.ComponentModel;
using System.Numerics;

namespace Neo.SmartContract.Testing;

public abstract class Contract_Initializer(Neo.SmartContract.Testing.SmartContractInitialize initialize) : Neo.SmartContract.Testing.SmartContract(initialize), IContractInfo
{
    #region Compiled data

    public static Neo.SmartContract.Manifest.ContractManifest Manifest => Neo.SmartContract.Manifest.ContractManifest.Parse(@"{""name"":""Contract_Initializer"",""groups"":[],""features"":{},""supportedstandards"":[],""abi"":{""methods"":[{""name"":""sum"",""parameters"":[],""returntype"":""Integer"",""offset"":0,""safe"":false},{""name"":""sum1"",""parameters"":[{""name"":""a"",""type"":""Integer""},{""name"":""b"",""type"":""Integer""}],""returntype"":""Integer"",""offset"":62,""safe"":false},{""name"":""sum2"",""parameters"":[{""name"":""a"",""type"":""Integer""},{""name"":""b"",""type"":""Integer""}],""returntype"":""Integer"",""offset"":132,""safe"":false},{""name"":""anonymousObjectCreation"",""parameters"":[],""returntype"":""Void"",""offset"":208,""safe"":false}],""events"":[]},""permissions"":[],""trusts"":[],""extra"":{""nef"":{""optimization"":""All""}}}");

    /// <summary>
    /// Optimization: "All"
    /// </summary>
    public static Neo.SmartContract.NefFile Nef => Neo.IO.Helper.AsSerializable<Neo.SmartContract.NefFile>(Convert.FromBase64String(@"TkVGM1Rlc3RpbmdFbmdpbmUAAAAAAAAAAAAAAAAAAAAAAAAAAAAAAAAAAAAAAAAAAAAAAAAAAAAAAAAAAAAAAAAAAAAAAAAAAP0BAVcBABIREsBwaBDOaBHOnkoCAAAAgC4EIgpKAv///38yHgP/////AAAAAJFKAv///38yDAMAAAAAAQAAAJ9AVwECEhESwEoQeNBKEXnQcGgQzmgRzp5KAgAAAIAuBCIKSgL///9/Mh4D/////wAAAACRSgL///9/MgwDAAAAAAEAAACfQFcBAhIREsBweEpoEFHQRXlKaBFR0EVoEM5oEc6eSgIAAACALgQiCkoC////fzIeA/////8AAAAAkUoC////fzIMAwAAAAABAAAAn0BXAgAMBUhlbGxvAGwSwHBBz+dHlhEMBWdyYXBlEsAUDAVhcHBsZRLAEsBxQc/nR5ZA9Z8EmQ=="));

    #endregion

    #region Unsafe methods

    /// <summary>
    /// Unsafe method
    /// </summary>
    /// <remarks>
<<<<<<< HEAD
    /// Script: VwIADAVIZWxsbwBsEsBwQc/nR5YRDAVncmFwZRLAFAwFYXBwbGUSwBLAcUHP50eWQA==
    /// 00 : INITSLOT 0200 [64 datoshi]
    /// 03 : PUSHDATA1 48656C6C6F 'Hello' [8 datoshi]
    /// 0A : PUSHINT8 6C [1 datoshi]
    /// 0C : PUSH2 [1 datoshi]
    /// 0D : PACK [2048 datoshi]
    /// 0E : STLOC0 [2 datoshi]
    /// 0F : SYSCALL CFE74796 'System.Runtime.Log' [32768 datoshi]
    /// 14 : PUSH1 [1 datoshi]
    /// 15 : PUSHDATA1 6772617065 'grape' [8 datoshi]
    /// 1C : PUSH2 [1 datoshi]
    /// 1D : PACK [2048 datoshi]
    /// 1E : PUSH4 [1 datoshi]
    /// 1F : PUSHDATA1 6170706C65 'apple' [8 datoshi]
    /// 26 : PUSH2 [1 datoshi]
    /// 27 : PACK [2048 datoshi]
    /// 28 : PUSH2 [1 datoshi]
    /// 29 : PACK [2048 datoshi]
    /// 2A : STLOC1 [2 datoshi]
    /// 2B : SYSCALL CFE74796 'System.Runtime.Log' [32768 datoshi]
    /// 30 : RET [0 datoshi]
=======
    /// Script: VwIADAVIZWxsbwBsEsBwaDQoQc/nR5YRDAVncmFwZRLAFAwFYXBwbGUSwBLAcWkQzjQHQc/nR5ZA
    /// INITSLOT 0200 [64 datoshi]
    /// PUSHDATA1 48656C6C6F 'Hello' [8 datoshi]
    /// PUSHINT8 6C [1 datoshi]
    /// PUSH2 [1 datoshi]
    /// PACK [2048 datoshi]
    /// STLOC0 [2 datoshi]
    /// LDLOC0 [2 datoshi]
    /// CALL 28 [512 datoshi]
    /// SYSCALL CFE74796 'System.Runtime.Log' [32768 datoshi]
    /// PUSH1 [1 datoshi]
    /// PUSHDATA1 6772617065 'grape' [8 datoshi]
    /// PUSH2 [1 datoshi]
    /// PACK [2048 datoshi]
    /// PUSH4 [1 datoshi]
    /// PUSHDATA1 6170706C65 'apple' [8 datoshi]
    /// PUSH2 [1 datoshi]
    /// PACK [2048 datoshi]
    /// PUSH2 [1 datoshi]
    /// PACK [2048 datoshi]
    /// STLOC1 [2 datoshi]
    /// LDLOC1 [2 datoshi]
    /// PUSH0 [1 datoshi]
    /// PICKITEM [64 datoshi]
    /// CALL 07 [512 datoshi]
    /// SYSCALL CFE74796 'System.Runtime.Log' [32768 datoshi]
    /// RET [0 datoshi]
>>>>>>> bb8a3b9e
    /// </remarks>
    [DisplayName("anonymousObjectCreation")]
    public abstract void AnonymousObjectCreation();

    /// <summary>
    /// Unsafe method
    /// </summary>
    /// <remarks>
<<<<<<< HEAD
    /// Script: VwEAEhESwHBoEM5oEc6eSgIAAACALgQiCkoC////fzIeA/////8AAAAAkUoC////fzIMAwAAAAABAAAAn0A=
    /// 00 : INITSLOT 0100 [64 datoshi]
    /// 03 : PUSH2 [1 datoshi]
    /// 04 : PUSH1 [1 datoshi]
    /// 05 : PUSH2 [1 datoshi]
    /// 06 : PACK [2048 datoshi]
    /// 07 : STLOC0 [2 datoshi]
    /// 08 : LDLOC0 [2 datoshi]
    /// 09 : PUSH0 [1 datoshi]
    /// 0A : PICKITEM [64 datoshi]
    /// 0B : LDLOC0 [2 datoshi]
    /// 0C : PUSH1 [1 datoshi]
    /// 0D : PICKITEM [64 datoshi]
    /// 0E : ADD [8 datoshi]
    /// 0F : DUP [2 datoshi]
    /// 10 : PUSHINT32 00000080 [1 datoshi]
    /// 15 : JMPGE 04 [2 datoshi]
    /// 17 : JMP 0A [2 datoshi]
    /// 19 : DUP [2 datoshi]
    /// 1A : PUSHINT32 FFFFFF7F [1 datoshi]
    /// 1F : JMPLE 1E [2 datoshi]
    /// 21 : PUSHINT64 FFFFFFFF00000000 [1 datoshi]
    /// 2A : AND [8 datoshi]
    /// 2B : DUP [2 datoshi]
    /// 2C : PUSHINT32 FFFFFF7F [1 datoshi]
    /// 31 : JMPLE 0C [2 datoshi]
    /// 33 : PUSHINT64 0000000001000000 [1 datoshi]
    /// 3C : SUB [8 datoshi]
    /// 3D : RET [0 datoshi]
=======
    /// Script: VwEAEBASwEo0OXBoEM5oEc6eSgIAAACALgQiCkoC////fzIeA/////8AAAAAkUoC////fzIMAwAAAAABAAAAn0A=
    /// INITSLOT 0100 [64 datoshi]
    /// PUSH0 [1 datoshi]
    /// PUSH0 [1 datoshi]
    /// PUSH2 [1 datoshi]
    /// PACK [2048 datoshi]
    /// DUP [2 datoshi]
    /// CALL 39 [512 datoshi]
    /// STLOC0 [2 datoshi]
    /// LDLOC0 [2 datoshi]
    /// PUSH0 [1 datoshi]
    /// PICKITEM [64 datoshi]
    /// LDLOC0 [2 datoshi]
    /// PUSH1 [1 datoshi]
    /// PICKITEM [64 datoshi]
    /// ADD [8 datoshi]
    /// DUP [2 datoshi]
    /// PUSHINT32 00000080 [1 datoshi]
    /// JMPGE 04 [2 datoshi]
    /// JMP 0A [2 datoshi]
    /// DUP [2 datoshi]
    /// PUSHINT32 FFFFFF7F [1 datoshi]
    /// JMPLE 1E [2 datoshi]
    /// PUSHINT64 FFFFFFFF00000000 [1 datoshi]
    /// AND [8 datoshi]
    /// DUP [2 datoshi]
    /// PUSHINT32 FFFFFF7F [1 datoshi]
    /// JMPLE 0C [2 datoshi]
    /// PUSHINT64 0000000001000000 [1 datoshi]
    /// SUB [8 datoshi]
    /// RET [0 datoshi]
>>>>>>> bb8a3b9e
    /// </remarks>
    [DisplayName("sum")]
    public abstract BigInteger? Sum();

    /// <summary>
    /// Unsafe method
    /// </summary>
    /// <remarks>
<<<<<<< HEAD
    /// Script: VwECEhESwEoQeNBKEXnQcGgQzmgRzp5KAgAAAIAuBCIKSgL///9/Mh4D/////wAAAACRSgL///9/MgwDAAAAAAEAAACfQA==
    /// 00 : INITSLOT 0102 [64 datoshi]
    /// 03 : PUSH2 [1 datoshi]
    /// 04 : PUSH1 [1 datoshi]
    /// 05 : PUSH2 [1 datoshi]
    /// 06 : PACK [2048 datoshi]
    /// 07 : DUP [2 datoshi]
    /// 08 : PUSH0 [1 datoshi]
    /// 09 : LDARG0 [2 datoshi]
    /// 0A : SETITEM [8192 datoshi]
    /// 0B : DUP [2 datoshi]
    /// 0C : PUSH1 [1 datoshi]
    /// 0D : LDARG1 [2 datoshi]
    /// 0E : SETITEM [8192 datoshi]
    /// 0F : STLOC0 [2 datoshi]
    /// 10 : LDLOC0 [2 datoshi]
    /// 11 : PUSH0 [1 datoshi]
    /// 12 : PICKITEM [64 datoshi]
    /// 13 : LDLOC0 [2 datoshi]
    /// 14 : PUSH1 [1 datoshi]
    /// 15 : PICKITEM [64 datoshi]
    /// 16 : ADD [8 datoshi]
    /// 17 : DUP [2 datoshi]
    /// 18 : PUSHINT32 00000080 [1 datoshi]
    /// 1D : JMPGE 04 [2 datoshi]
    /// 1F : JMP 0A [2 datoshi]
    /// 21 : DUP [2 datoshi]
    /// 22 : PUSHINT32 FFFFFF7F [1 datoshi]
    /// 27 : JMPLE 1E [2 datoshi]
    /// 29 : PUSHINT64 FFFFFFFF00000000 [1 datoshi]
    /// 32 : AND [8 datoshi]
    /// 33 : DUP [2 datoshi]
    /// 34 : PUSHINT32 FFFFFF7F [1 datoshi]
    /// 39 : JMPLE 0C [2 datoshi]
    /// 3B : PUSHINT64 0000000001000000 [1 datoshi]
    /// 44 : SUB [8 datoshi]
    /// 45 : RET [0 datoshi]
=======
    /// Script: VwECEBASwEo07EoQeNBKEXnQcGgQzmgRzp5KAgAAAIAuBCIKSgL///9/Mh4D/////wAAAACRSgL///9/MgwDAAAAAAEAAACfQA==
    /// INITSLOT 0102 [64 datoshi]
    /// PUSH0 [1 datoshi]
    /// PUSH0 [1 datoshi]
    /// PUSH2 [1 datoshi]
    /// PACK [2048 datoshi]
    /// DUP [2 datoshi]
    /// CALL EC [512 datoshi]
    /// DUP [2 datoshi]
    /// PUSH0 [1 datoshi]
    /// LDARG0 [2 datoshi]
    /// SETITEM [8192 datoshi]
    /// DUP [2 datoshi]
    /// PUSH1 [1 datoshi]
    /// LDARG1 [2 datoshi]
    /// SETITEM [8192 datoshi]
    /// STLOC0 [2 datoshi]
    /// LDLOC0 [2 datoshi]
    /// PUSH0 [1 datoshi]
    /// PICKITEM [64 datoshi]
    /// LDLOC0 [2 datoshi]
    /// PUSH1 [1 datoshi]
    /// PICKITEM [64 datoshi]
    /// ADD [8 datoshi]
    /// DUP [2 datoshi]
    /// PUSHINT32 00000080 [1 datoshi]
    /// JMPGE 04 [2 datoshi]
    /// JMP 0A [2 datoshi]
    /// DUP [2 datoshi]
    /// PUSHINT32 FFFFFF7F [1 datoshi]
    /// JMPLE 1E [2 datoshi]
    /// PUSHINT64 FFFFFFFF00000000 [1 datoshi]
    /// AND [8 datoshi]
    /// DUP [2 datoshi]
    /// PUSHINT32 FFFFFF7F [1 datoshi]
    /// JMPLE 0C [2 datoshi]
    /// PUSHINT64 0000000001000000 [1 datoshi]
    /// SUB [8 datoshi]
    /// RET [0 datoshi]
>>>>>>> bb8a3b9e
    /// </remarks>
    [DisplayName("sum1")]
    public abstract BigInteger? Sum1(BigInteger? a, BigInteger? b);

    /// <summary>
    /// Unsafe method
    /// </summary>
    /// <remarks>
<<<<<<< HEAD
    /// Script: VwECEhESwHB4SmgQUdBFeUpoEVHQRWgQzmgRzp5KAgAAAIAuBCIKSgL///9/Mh4D/////wAAAACRSgL///9/MgwDAAAAAAEAAACfQA==
    /// 00 : INITSLOT 0102 [64 datoshi]
    /// 03 : PUSH2 [1 datoshi]
    /// 04 : PUSH1 [1 datoshi]
    /// 05 : PUSH2 [1 datoshi]
    /// 06 : PACK [2048 datoshi]
    /// 07 : STLOC0 [2 datoshi]
    /// 08 : LDARG0 [2 datoshi]
    /// 09 : DUP [2 datoshi]
    /// 0A : LDLOC0 [2 datoshi]
    /// 0B : PUSH0 [1 datoshi]
    /// 0C : ROT [2 datoshi]
    /// 0D : SETITEM [8192 datoshi]
    /// 0E : DROP [2 datoshi]
    /// 0F : LDARG1 [2 datoshi]
    /// 10 : DUP [2 datoshi]
    /// 11 : LDLOC0 [2 datoshi]
    /// 12 : PUSH1 [1 datoshi]
    /// 13 : ROT [2 datoshi]
    /// 14 : SETITEM [8192 datoshi]
    /// 15 : DROP [2 datoshi]
    /// 16 : LDLOC0 [2 datoshi]
    /// 17 : PUSH0 [1 datoshi]
    /// 18 : PICKITEM [64 datoshi]
    /// 19 : LDLOC0 [2 datoshi]
    /// 1A : PUSH1 [1 datoshi]
    /// 1B : PICKITEM [64 datoshi]
    /// 1C : ADD [8 datoshi]
    /// 1D : DUP [2 datoshi]
    /// 1E : PUSHINT32 00000080 [1 datoshi]
    /// 23 : JMPGE 04 [2 datoshi]
    /// 25 : JMP 0A [2 datoshi]
    /// 27 : DUP [2 datoshi]
    /// 28 : PUSHINT32 FFFFFF7F [1 datoshi]
    /// 2D : JMPLE 1E [2 datoshi]
    /// 2F : PUSHINT64 FFFFFFFF00000000 [1 datoshi]
    /// 38 : AND [8 datoshi]
    /// 39 : DUP [2 datoshi]
    /// 3A : PUSHINT32 FFFFFF7F [1 datoshi]
    /// 3F : JMPLE 0C [2 datoshi]
    /// 41 : PUSHINT64 0000000001000000 [1 datoshi]
    /// 4A : SUB [8 datoshi]
    /// 4B : RET [0 datoshi]
=======
    /// Script: VwECEBASwEo0o3B4SmgQUdBFeUpoEVHQRWgQzmgRzp5KAgAAAIAuBCIKSgL///9/Mh4D/////wAAAACRSgL///9/MgwDAAAAAAEAAACfQA==
    /// INITSLOT 0102 [64 datoshi]
    /// PUSH0 [1 datoshi]
    /// PUSH0 [1 datoshi]
    /// PUSH2 [1 datoshi]
    /// PACK [2048 datoshi]
    /// DUP [2 datoshi]
    /// CALL A3 [512 datoshi]
    /// STLOC0 [2 datoshi]
    /// LDARG0 [2 datoshi]
    /// DUP [2 datoshi]
    /// LDLOC0 [2 datoshi]
    /// PUSH0 [1 datoshi]
    /// ROT [2 datoshi]
    /// SETITEM [8192 datoshi]
    /// DROP [2 datoshi]
    /// LDARG1 [2 datoshi]
    /// DUP [2 datoshi]
    /// LDLOC0 [2 datoshi]
    /// PUSH1 [1 datoshi]
    /// ROT [2 datoshi]
    /// SETITEM [8192 datoshi]
    /// DROP [2 datoshi]
    /// LDLOC0 [2 datoshi]
    /// PUSH0 [1 datoshi]
    /// PICKITEM [64 datoshi]
    /// LDLOC0 [2 datoshi]
    /// PUSH1 [1 datoshi]
    /// PICKITEM [64 datoshi]
    /// ADD [8 datoshi]
    /// DUP [2 datoshi]
    /// PUSHINT32 00000080 [1 datoshi]
    /// JMPGE 04 [2 datoshi]
    /// JMP 0A [2 datoshi]
    /// DUP [2 datoshi]
    /// PUSHINT32 FFFFFF7F [1 datoshi]
    /// JMPLE 1E [2 datoshi]
    /// PUSHINT64 FFFFFFFF00000000 [1 datoshi]
    /// AND [8 datoshi]
    /// DUP [2 datoshi]
    /// PUSHINT32 FFFFFF7F [1 datoshi]
    /// JMPLE 0C [2 datoshi]
    /// PUSHINT64 0000000001000000 [1 datoshi]
    /// SUB [8 datoshi]
    /// RET [0 datoshi]
>>>>>>> bb8a3b9e
    /// </remarks>
    [DisplayName("sum2")]
    public abstract BigInteger? Sum2(BigInteger? a, BigInteger? b);

    #endregion
}<|MERGE_RESOLUTION|>--- conflicted
+++ resolved
@@ -10,12 +10,12 @@
 {
     #region Compiled data
 
-    public static Neo.SmartContract.Manifest.ContractManifest Manifest => Neo.SmartContract.Manifest.ContractManifest.Parse(@"{""name"":""Contract_Initializer"",""groups"":[],""features"":{},""supportedstandards"":[],""abi"":{""methods"":[{""name"":""sum"",""parameters"":[],""returntype"":""Integer"",""offset"":0,""safe"":false},{""name"":""sum1"",""parameters"":[{""name"":""a"",""type"":""Integer""},{""name"":""b"",""type"":""Integer""}],""returntype"":""Integer"",""offset"":62,""safe"":false},{""name"":""sum2"",""parameters"":[{""name"":""a"",""type"":""Integer""},{""name"":""b"",""type"":""Integer""}],""returntype"":""Integer"",""offset"":132,""safe"":false},{""name"":""anonymousObjectCreation"",""parameters"":[],""returntype"":""Void"",""offset"":208,""safe"":false}],""events"":[]},""permissions"":[],""trusts"":[],""extra"":{""nef"":{""optimization"":""All""}}}");
+    public static Neo.SmartContract.Manifest.ContractManifest Manifest => Neo.SmartContract.Manifest.ContractManifest.Parse(@"{""name"":""Contract_Initializer"",""groups"":[],""features"":{},""supportedstandards"":[],""abi"":{""methods"":[{""name"":""sum"",""parameters"":[],""returntype"":""Integer"",""offset"":0,""safe"":false},{""name"":""sum1"",""parameters"":[{""name"":""a"",""type"":""Integer""},{""name"":""b"",""type"":""Integer""}],""returntype"":""Integer"",""offset"":77,""safe"":false},{""name"":""sum2"",""parameters"":[{""name"":""a"",""type"":""Integer""},{""name"":""b"",""type"":""Integer""}],""returntype"":""Integer"",""offset"":150,""safe"":false},{""name"":""anonymousObjectCreation"",""parameters"":[],""returntype"":""Void"",""offset"":229,""safe"":false}],""events"":[]},""permissions"":[],""trusts"":[],""extra"":{""nef"":{""optimization"":""All""}}}");
 
     /// <summary>
     /// Optimization: "All"
     /// </summary>
-    public static Neo.SmartContract.NefFile Nef => Neo.IO.Helper.AsSerializable<Neo.SmartContract.NefFile>(Convert.FromBase64String(@"TkVGM1Rlc3RpbmdFbmdpbmUAAAAAAAAAAAAAAAAAAAAAAAAAAAAAAAAAAAAAAAAAAAAAAAAAAAAAAAAAAAAAAAAAAAAAAAAAAP0BAVcBABIREsBwaBDOaBHOnkoCAAAAgC4EIgpKAv///38yHgP/////AAAAAJFKAv///38yDAMAAAAAAQAAAJ9AVwECEhESwEoQeNBKEXnQcGgQzmgRzp5KAgAAAIAuBCIKSgL///9/Mh4D/////wAAAACRSgL///9/MgwDAAAAAAEAAACfQFcBAhIREsBweEpoEFHQRXlKaBFR0EVoEM5oEc6eSgIAAACALgQiCkoC////fzIeA/////8AAAAAkUoC////fzIMAwAAAAABAAAAn0BXAgAMBUhlbGxvAGwSwHBBz+dHlhEMBWdyYXBlEsAUDAVhcHBsZRLAEsBxQc/nR5ZA9Z8EmQ=="));
+    public static Neo.SmartContract.NefFile Nef => Neo.IO.Helper.AsSerializable<Neo.SmartContract.NefFile>(Convert.FromBase64String(@"TkVGM1Rlc3RpbmdFbmdpbmUAAAAAAAAAAAAAAAAAAAAAAAAAAAAAAAAAAAAAAAAAAAAAAAAAAAAAAAAAAAAAAAAAAAAAAAAAAP0eAVcBABAQEsBKNDlwaBDOaBHOnkoCAAAAgC4EIgpKAv///38yHgP/////AAAAAJFKAv///38yDAMAAAAAAQAAAJ9AVwABeBAR0HgREtBAVwECEBASwEo07EoQeNBKEXnQcGgQzmgRzp5KAgAAAIAuBCIKSgL///9/Mh4D/////wAAAACRSgL///9/MgwDAAAAAAEAAACfQFcBAhAQEsBKNKNweEpoEFHQRXlKaBFR0EVoEM5oEc6eSgIAAACALgQiCkoC////fzIeA/////8AAAAAkUoC////fzIMAwAAAAABAAAAn0BXAgAMBUhlbGxvAGwSwHBoNChBz+dHlhEMBWdyYXBlEsAUDAVhcHBsZRLAEsBxaRDONAdBz+dHlkDyixZl"));
 
     #endregion
 
@@ -25,29 +25,6 @@
     /// Unsafe method
     /// </summary>
     /// <remarks>
-<<<<<<< HEAD
-    /// Script: VwIADAVIZWxsbwBsEsBwQc/nR5YRDAVncmFwZRLAFAwFYXBwbGUSwBLAcUHP50eWQA==
-    /// 00 : INITSLOT 0200 [64 datoshi]
-    /// 03 : PUSHDATA1 48656C6C6F 'Hello' [8 datoshi]
-    /// 0A : PUSHINT8 6C [1 datoshi]
-    /// 0C : PUSH2 [1 datoshi]
-    /// 0D : PACK [2048 datoshi]
-    /// 0E : STLOC0 [2 datoshi]
-    /// 0F : SYSCALL CFE74796 'System.Runtime.Log' [32768 datoshi]
-    /// 14 : PUSH1 [1 datoshi]
-    /// 15 : PUSHDATA1 6772617065 'grape' [8 datoshi]
-    /// 1C : PUSH2 [1 datoshi]
-    /// 1D : PACK [2048 datoshi]
-    /// 1E : PUSH4 [1 datoshi]
-    /// 1F : PUSHDATA1 6170706C65 'apple' [8 datoshi]
-    /// 26 : PUSH2 [1 datoshi]
-    /// 27 : PACK [2048 datoshi]
-    /// 28 : PUSH2 [1 datoshi]
-    /// 29 : PACK [2048 datoshi]
-    /// 2A : STLOC1 [2 datoshi]
-    /// 2B : SYSCALL CFE74796 'System.Runtime.Log' [32768 datoshi]
-    /// 30 : RET [0 datoshi]
-=======
     /// Script: VwIADAVIZWxsbwBsEsBwaDQoQc/nR5YRDAVncmFwZRLAFAwFYXBwbGUSwBLAcWkQzjQHQc/nR5ZA
     /// INITSLOT 0200 [64 datoshi]
     /// PUSHDATA1 48656C6C6F 'Hello' [8 datoshi]
@@ -75,7 +52,6 @@
     /// CALL 07 [512 datoshi]
     /// SYSCALL CFE74796 'System.Runtime.Log' [32768 datoshi]
     /// RET [0 datoshi]
->>>>>>> bb8a3b9e
     /// </remarks>
     [DisplayName("anonymousObjectCreation")]
     public abstract void AnonymousObjectCreation();
@@ -84,37 +60,6 @@
     /// Unsafe method
     /// </summary>
     /// <remarks>
-<<<<<<< HEAD
-    /// Script: VwEAEhESwHBoEM5oEc6eSgIAAACALgQiCkoC////fzIeA/////8AAAAAkUoC////fzIMAwAAAAABAAAAn0A=
-    /// 00 : INITSLOT 0100 [64 datoshi]
-    /// 03 : PUSH2 [1 datoshi]
-    /// 04 : PUSH1 [1 datoshi]
-    /// 05 : PUSH2 [1 datoshi]
-    /// 06 : PACK [2048 datoshi]
-    /// 07 : STLOC0 [2 datoshi]
-    /// 08 : LDLOC0 [2 datoshi]
-    /// 09 : PUSH0 [1 datoshi]
-    /// 0A : PICKITEM [64 datoshi]
-    /// 0B : LDLOC0 [2 datoshi]
-    /// 0C : PUSH1 [1 datoshi]
-    /// 0D : PICKITEM [64 datoshi]
-    /// 0E : ADD [8 datoshi]
-    /// 0F : DUP [2 datoshi]
-    /// 10 : PUSHINT32 00000080 [1 datoshi]
-    /// 15 : JMPGE 04 [2 datoshi]
-    /// 17 : JMP 0A [2 datoshi]
-    /// 19 : DUP [2 datoshi]
-    /// 1A : PUSHINT32 FFFFFF7F [1 datoshi]
-    /// 1F : JMPLE 1E [2 datoshi]
-    /// 21 : PUSHINT64 FFFFFFFF00000000 [1 datoshi]
-    /// 2A : AND [8 datoshi]
-    /// 2B : DUP [2 datoshi]
-    /// 2C : PUSHINT32 FFFFFF7F [1 datoshi]
-    /// 31 : JMPLE 0C [2 datoshi]
-    /// 33 : PUSHINT64 0000000001000000 [1 datoshi]
-    /// 3C : SUB [8 datoshi]
-    /// 3D : RET [0 datoshi]
-=======
     /// Script: VwEAEBASwEo0OXBoEM5oEc6eSgIAAACALgQiCkoC////fzIeA/////8AAAAAkUoC////fzIMAwAAAAABAAAAn0A=
     /// INITSLOT 0100 [64 datoshi]
     /// PUSH0 [1 datoshi]
@@ -146,7 +91,6 @@
     /// PUSHINT64 0000000001000000 [1 datoshi]
     /// SUB [8 datoshi]
     /// RET [0 datoshi]
->>>>>>> bb8a3b9e
     /// </remarks>
     [DisplayName("sum")]
     public abstract BigInteger? Sum();
@@ -155,45 +99,6 @@
     /// Unsafe method
     /// </summary>
     /// <remarks>
-<<<<<<< HEAD
-    /// Script: VwECEhESwEoQeNBKEXnQcGgQzmgRzp5KAgAAAIAuBCIKSgL///9/Mh4D/////wAAAACRSgL///9/MgwDAAAAAAEAAACfQA==
-    /// 00 : INITSLOT 0102 [64 datoshi]
-    /// 03 : PUSH2 [1 datoshi]
-    /// 04 : PUSH1 [1 datoshi]
-    /// 05 : PUSH2 [1 datoshi]
-    /// 06 : PACK [2048 datoshi]
-    /// 07 : DUP [2 datoshi]
-    /// 08 : PUSH0 [1 datoshi]
-    /// 09 : LDARG0 [2 datoshi]
-    /// 0A : SETITEM [8192 datoshi]
-    /// 0B : DUP [2 datoshi]
-    /// 0C : PUSH1 [1 datoshi]
-    /// 0D : LDARG1 [2 datoshi]
-    /// 0E : SETITEM [8192 datoshi]
-    /// 0F : STLOC0 [2 datoshi]
-    /// 10 : LDLOC0 [2 datoshi]
-    /// 11 : PUSH0 [1 datoshi]
-    /// 12 : PICKITEM [64 datoshi]
-    /// 13 : LDLOC0 [2 datoshi]
-    /// 14 : PUSH1 [1 datoshi]
-    /// 15 : PICKITEM [64 datoshi]
-    /// 16 : ADD [8 datoshi]
-    /// 17 : DUP [2 datoshi]
-    /// 18 : PUSHINT32 00000080 [1 datoshi]
-    /// 1D : JMPGE 04 [2 datoshi]
-    /// 1F : JMP 0A [2 datoshi]
-    /// 21 : DUP [2 datoshi]
-    /// 22 : PUSHINT32 FFFFFF7F [1 datoshi]
-    /// 27 : JMPLE 1E [2 datoshi]
-    /// 29 : PUSHINT64 FFFFFFFF00000000 [1 datoshi]
-    /// 32 : AND [8 datoshi]
-    /// 33 : DUP [2 datoshi]
-    /// 34 : PUSHINT32 FFFFFF7F [1 datoshi]
-    /// 39 : JMPLE 0C [2 datoshi]
-    /// 3B : PUSHINT64 0000000001000000 [1 datoshi]
-    /// 44 : SUB [8 datoshi]
-    /// 45 : RET [0 datoshi]
-=======
     /// Script: VwECEBASwEo07EoQeNBKEXnQcGgQzmgRzp5KAgAAAIAuBCIKSgL///9/Mh4D/////wAAAACRSgL///9/MgwDAAAAAAEAAACfQA==
     /// INITSLOT 0102 [64 datoshi]
     /// PUSH0 [1 datoshi]
@@ -233,7 +138,6 @@
     /// PUSHINT64 0000000001000000 [1 datoshi]
     /// SUB [8 datoshi]
     /// RET [0 datoshi]
->>>>>>> bb8a3b9e
     /// </remarks>
     [DisplayName("sum1")]
     public abstract BigInteger? Sum1(BigInteger? a, BigInteger? b);
@@ -242,51 +146,6 @@
     /// Unsafe method
     /// </summary>
     /// <remarks>
-<<<<<<< HEAD
-    /// Script: VwECEhESwHB4SmgQUdBFeUpoEVHQRWgQzmgRzp5KAgAAAIAuBCIKSgL///9/Mh4D/////wAAAACRSgL///9/MgwDAAAAAAEAAACfQA==
-    /// 00 : INITSLOT 0102 [64 datoshi]
-    /// 03 : PUSH2 [1 datoshi]
-    /// 04 : PUSH1 [1 datoshi]
-    /// 05 : PUSH2 [1 datoshi]
-    /// 06 : PACK [2048 datoshi]
-    /// 07 : STLOC0 [2 datoshi]
-    /// 08 : LDARG0 [2 datoshi]
-    /// 09 : DUP [2 datoshi]
-    /// 0A : LDLOC0 [2 datoshi]
-    /// 0B : PUSH0 [1 datoshi]
-    /// 0C : ROT [2 datoshi]
-    /// 0D : SETITEM [8192 datoshi]
-    /// 0E : DROP [2 datoshi]
-    /// 0F : LDARG1 [2 datoshi]
-    /// 10 : DUP [2 datoshi]
-    /// 11 : LDLOC0 [2 datoshi]
-    /// 12 : PUSH1 [1 datoshi]
-    /// 13 : ROT [2 datoshi]
-    /// 14 : SETITEM [8192 datoshi]
-    /// 15 : DROP [2 datoshi]
-    /// 16 : LDLOC0 [2 datoshi]
-    /// 17 : PUSH0 [1 datoshi]
-    /// 18 : PICKITEM [64 datoshi]
-    /// 19 : LDLOC0 [2 datoshi]
-    /// 1A : PUSH1 [1 datoshi]
-    /// 1B : PICKITEM [64 datoshi]
-    /// 1C : ADD [8 datoshi]
-    /// 1D : DUP [2 datoshi]
-    /// 1E : PUSHINT32 00000080 [1 datoshi]
-    /// 23 : JMPGE 04 [2 datoshi]
-    /// 25 : JMP 0A [2 datoshi]
-    /// 27 : DUP [2 datoshi]
-    /// 28 : PUSHINT32 FFFFFF7F [1 datoshi]
-    /// 2D : JMPLE 1E [2 datoshi]
-    /// 2F : PUSHINT64 FFFFFFFF00000000 [1 datoshi]
-    /// 38 : AND [8 datoshi]
-    /// 39 : DUP [2 datoshi]
-    /// 3A : PUSHINT32 FFFFFF7F [1 datoshi]
-    /// 3F : JMPLE 0C [2 datoshi]
-    /// 41 : PUSHINT64 0000000001000000 [1 datoshi]
-    /// 4A : SUB [8 datoshi]
-    /// 4B : RET [0 datoshi]
-=======
     /// Script: VwECEBASwEo0o3B4SmgQUdBFeUpoEVHQRWgQzmgRzp5KAgAAAIAuBCIKSgL///9/Mh4D/////wAAAACRSgL///9/MgwDAAAAAAEAAACfQA==
     /// INITSLOT 0102 [64 datoshi]
     /// PUSH0 [1 datoshi]
@@ -332,7 +191,6 @@
     /// PUSHINT64 0000000001000000 [1 datoshi]
     /// SUB [8 datoshi]
     /// RET [0 datoshi]
->>>>>>> bb8a3b9e
     /// </remarks>
     [DisplayName("sum2")]
     public abstract BigInteger? Sum2(BigInteger? a, BigInteger? b);
