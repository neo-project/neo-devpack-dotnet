using Neo.Cryptography.ECC;
using System;
using System.Collections.Generic;
using System.ComponentModel;
using System.Numerics;

namespace Neo.SmartContract.Testing;

public abstract class Contract_Inline(Neo.SmartContract.Testing.SmartContractInitialize initialize) : Neo.SmartContract.Testing.SmartContract(initialize), IContractInfo
{
    #region Compiled data

    public static Neo.SmartContract.Manifest.ContractManifest Manifest => Neo.SmartContract.Manifest.ContractManifest.Parse(@"{""name"":""Contract_Inline"",""groups"":[],""features"":{},""supportedstandards"":[],""abi"":{""methods"":[{""name"":""testInline"",""parameters"":[{""name"":""method"",""type"":""String""}],""returntype"":""Integer"",""offset"":0,""safe"":false},{""name"":""arrowMethod"",""parameters"":[],""returntype"":""Integer"",""offset"":334,""safe"":false}],""events"":[]},""permissions"":[],""trusts"":[],""extra"":{""nef"":{""optimization"":""All""}}}");

    /// <summary>
    /// Optimization: "All"
    /// </summary>
<<<<<<< HEAD
    public static Neo.SmartContract.NefFile Nef => Neo.IO.Helper.AsSerializable<Neo.SmartContract.NefFile>(Convert.FromBase64String(@"TkVGM1Rlc3RpbmdFbmdpbmUAAAAAAAAAAAAAAAAAAAAAAAAAAAAAAAAAAAAAAAAAAAAAAAAAAAAAAAAAAAAAAAAAAAAAAAAAAP2AAVcBAXhwaAwGaW5saW5llyYEEUBoDBppbmxpbmVfd2l0aF9vbmVfcGFyYW1ldGVyc5cmBBNAaAwcaW5saW5lX3dpdGhfbXVsdGlfcGFyYW1ldGVyc5cmNBMSnkoCAAAAgC4EIgpKAv///38yHgP/////AAAAAJFKAv///38yDAMAAAAAAQAAAJ9AaAwKbm90X2lubGluZZcmCDV3AAAAQGgMHm5vdF9pbmxpbmVfd2l0aF9vbmVfcGFyYW1ldGVyc5cmBhM0TkBoDCBub3RfaW5saW5lX3dpdGhfbXVsdGlfcGFyYW1ldGVyc5cmBxMSNChAaAwNaW5saW5lX25lc3RlZJcmBTRHQAgmBQBjQGg6EUBXAAF4QFcAAnh5nkoCAAAAgC4EIgpKAv///38yHgP/////AAAAAJFKAv///38yDAMAAAAAAQAAAJ9AE0ASEZ5KAgAAAIAuBCIKSgL///9/Mh4D/////wAAAACRSgL///9/MgwDAAAAAAEAAACfQMLw+2Y="));
=======
    public static Neo.SmartContract.NefFile Nef => Neo.IO.Helper.AsSerializable<Neo.SmartContract.NefFile>(Convert.FromBase64String(@"TkVGM1Rlc3RpbmdFbmdpbmUAAAAAAAAAAAAAAAAAAAAAAAAAAAAAAAAAAAAAAAAAAAAAAAAAAAAAAAAAAAAAAAAAAAAAAAAAAP1LAVcBAXhwaAwGaW5saW5llyYEEUBoDBppbmxpbmVfd2l0aF9vbmVfcGFyYW1ldGVyc5cmBBNAaAwcaW5saW5lX3dpdGhfbXVsdGlfcGFyYW1ldGVyc5cmNBMSnkoCAAAAgC4EIgpKAv///38yHgP/////AAAAAJFKAv///38yDAMAAAAAAQAAAJ9AaAwKbm90X2lubGluZZcmBTR0QGgMHm5vdF9pbmxpbmVfd2l0aF9vbmVfcGFyYW1ldGVyc5cmBhM0TkBoDCBub3RfaW5saW5lX3dpdGhfbXVsdGlfcGFyYW1ldGVyc5cmBxMSNChAaAwNaW5saW5lX25lc3RlZJcmBTRHQAgmBQBjQGg6EUBXAAF4QFcAAnh5nkoCAAAAgC4EIgpKAv///38yHgP/////AAAAAJFKAv///38yDAMAAAAAAQAAAJ9AE0Cui6ZE"));
>>>>>>> 6ddf7261

    #endregion

    #region Unsafe methods

    /// <summary>
    /// Unsafe method
    /// </summary>
    /// <remarks>
<<<<<<< HEAD
    /// Script: EhGeSgIAAACALgQiCkoC////fzIeA/////8AAAAAkUoC////fzIMAwAAAAABAAAAn0A=
    /// 00 : OpCode.PUSH2
    /// 01 : OpCode.PUSH1
    /// 02 : OpCode.ADD
    /// 03 : OpCode.DUP
    /// 04 : OpCode.PUSHINT32 00000080
    /// 09 : OpCode.JMPGE 04
    /// 0B : OpCode.JMP 0A
    /// 0D : OpCode.DUP
    /// 0E : OpCode.PUSHINT32 FFFFFF7F
    /// 13 : OpCode.JMPLE 1E
    /// 15 : OpCode.PUSHINT64 FFFFFFFF00000000
    /// 1E : OpCode.AND
    /// 1F : OpCode.DUP
    /// 20 : OpCode.PUSHINT32 FFFFFF7F
    /// 25 : OpCode.JMPLE 0C
    /// 27 : OpCode.PUSHINT64 0000000001000000
    /// 30 : OpCode.SUB
    /// 31 : OpCode.RET
    /// </remarks>
    [DisplayName("arrowMethod")]
    public abstract BigInteger? ArrowMethod();

    /// <summary>
    /// Unsafe method
    /// </summary>
    /// <remarks>
    /// Script: VwEBeHBoDGlubGluZZcmBBFAaAxpbmxpbmVfd2l0aF9vbmVfcGFyYW1ldGVyc5cmBBNAaAxpbmxpbmVfd2l0aF9tdWx0aV9wYXJhbWV0ZXJzlyY0ExKeSgIAAACALgQiCkoC////fzIeA/////8AAAAAkUoC////fzIMAwAAAAABAAAAn0BoDG5vdF9pbmxpbmWXJgg1dwAAAEBoDG5vdF9pbmxpbmVfd2l0aF9vbmVfcGFyYW1ldGVyc5cmBhM0TkBoDG5vdF9pbmxpbmVfd2l0aF9tdWx0aV9wYXJhbWV0ZXJzlyYHExI0KEBoDGlubGluZV9uZXN0ZWSXJgU0R0AIJgUAY0BoOg==
    /// 0000 : OpCode.INITSLOT 0101
    /// 0003 : OpCode.LDARG0
    /// 0004 : OpCode.STLOC0
    /// 0005 : OpCode.LDLOC0
    /// 0006 : OpCode.PUSHDATA1 696E6C696E65
    /// 000E : OpCode.EQUAL
    /// 000F : OpCode.JMPIFNOT 04
    /// 0011 : OpCode.PUSH1
    /// 0012 : OpCode.RET
    /// 0013 : OpCode.LDLOC0
    /// 0014 : OpCode.PUSHDATA1 696E6C696E655F776974685F6F6E655F706172616D6574657273
    /// 0030 : OpCode.EQUAL
    /// 0031 : OpCode.JMPIFNOT 04
    /// 0033 : OpCode.PUSH3
    /// 0034 : OpCode.RET
    /// 0035 : OpCode.LDLOC0
    /// 0036 : OpCode.PUSHDATA1 696E6C696E655F776974685F6D756C74695F706172616D6574657273
    /// 0054 : OpCode.EQUAL
    /// 0055 : OpCode.JMPIFNOT 34
    /// 0057 : OpCode.PUSH3
    /// 0058 : OpCode.PUSH2
    /// 0059 : OpCode.ADD
    /// 005A : OpCode.DUP
    /// 005B : OpCode.PUSHINT32 00000080
    /// 0060 : OpCode.JMPGE 04
    /// 0062 : OpCode.JMP 0A
    /// 0064 : OpCode.DUP
    /// 0065 : OpCode.PUSHINT32 FFFFFF7F
    /// 006A : OpCode.JMPLE 1E
    /// 006C : OpCode.PUSHINT64 FFFFFFFF00000000
    /// 0075 : OpCode.AND
    /// 0076 : OpCode.DUP
    /// 0077 : OpCode.PUSHINT32 FFFFFF7F
    /// 007C : OpCode.JMPLE 0C
    /// 007E : OpCode.PUSHINT64 0000000001000000
    /// 0087 : OpCode.SUB
    /// 0088 : OpCode.RET
    /// 0089 : OpCode.LDLOC0
    /// 008A : OpCode.PUSHDATA1 6E6F745F696E6C696E65
    /// 0096 : OpCode.EQUAL
    /// 0097 : OpCode.JMPIFNOT 08
    /// 0099 : OpCode.CALL_L 77000000
    /// 009E : OpCode.RET
    /// 009F : OpCode.LDLOC0
    /// 00A0 : OpCode.PUSHDATA1 6E6F745F696E6C696E655F776974685F6F6E655F706172616D6574657273
    /// 00C0 : OpCode.EQUAL
    /// 00C1 : OpCode.JMPIFNOT 06
    /// 00C3 : OpCode.PUSH3
    /// 00C4 : OpCode.CALL 4E
    /// 00C6 : OpCode.RET
    /// 00C7 : OpCode.LDLOC0
    /// 00C8 : OpCode.PUSHDATA1 6E6F745F696E6C696E655F776974685F6D756C74695F706172616D6574657273
    /// 00EA : OpCode.EQUAL
    /// 00EB : OpCode.JMPIFNOT 07
    /// 00ED : OpCode.PUSH3
    /// 00EE : OpCode.PUSH2
    /// 00EF : OpCode.CALL 28
    /// 00F1 : OpCode.RET
    /// 00F2 : OpCode.LDLOC0
    /// 00F3 : OpCode.PUSHDATA1 696E6C696E655F6E6573746564
    /// 0102 : OpCode.EQUAL
    /// 0103 : OpCode.JMPIFNOT 05
    /// 0105 : OpCode.CALL 47
    /// 0107 : OpCode.RET
    /// 0108 : OpCode.PUSHT
    /// 0109 : OpCode.JMPIFNOT 05
    /// 010B : OpCode.PUSHINT8 63
    /// 010D : OpCode.RET
    /// 010E : OpCode.LDLOC0
    /// 010F : OpCode.THROW
=======
    /// Script: VwEBeHBoDAZpbmxpbmWXJgQRQGgMGmlubGluZV93aXRoX29uZV9wYXJhbWV0ZXJzlyYEE0BoDBxpbmxpbmVfd2l0aF9tdWx0aV9wYXJhbWV0ZXJzlyY0ExKeSgIAAACALgQiCkoC////fzIeA/////8AAAAAkUoC////fzIMAwAAAAABAAAAn0BoDApub3RfaW5saW5llyYFNHRAaAwebm90X2lubGluZV93aXRoX29uZV9wYXJhbWV0ZXJzlyYGEzROQGgMIG5vdF9pbmxpbmVfd2l0aF9tdWx0aV9wYXJhbWV0ZXJzlyYHExI0KEBoDA1pbmxpbmVfbmVzdGVklyYFNEdACCYFAGNAaDo=
    /// INITSLOT 0101 [64 datoshi]
    /// LDARG0 [2 datoshi]
    /// STLOC0 [2 datoshi]
    /// LDLOC0 [2 datoshi]
    /// PUSHDATA1 696E6C696E65 'inline' [8 datoshi]
    /// EQUAL [32 datoshi]
    /// JMPIFNOT 04 [2 datoshi]
    /// PUSH1 [1 datoshi]
    /// RET [0 datoshi]
    /// LDLOC0 [2 datoshi]
    /// PUSHDATA1 696E6C696E655F776974685F6F6E655F706172616D6574657273 'inline_with_one_parameters' [8 datoshi]
    /// EQUAL [32 datoshi]
    /// JMPIFNOT 04 [2 datoshi]
    /// PUSH3 [1 datoshi]
    /// RET [0 datoshi]
    /// LDLOC0 [2 datoshi]
    /// PUSHDATA1 696E6C696E655F776974685F6D756C74695F706172616D6574657273 'inline_with_multi_parameters' [8 datoshi]
    /// EQUAL [32 datoshi]
    /// JMPIFNOT 34 [2 datoshi]
    /// PUSH3 [1 datoshi]
    /// PUSH2 [1 datoshi]
    /// ADD [8 datoshi]
    /// DUP [2 datoshi]
    /// PUSHINT32 00000080 [1 datoshi]
    /// JMPGE 04 [2 datoshi]
    /// JMP 0A [2 datoshi]
    /// DUP [2 datoshi]
    /// PUSHINT32 FFFFFF7F [1 datoshi]
    /// JMPLE 1E [2 datoshi]
    /// PUSHINT64 FFFFFFFF00000000 [1 datoshi]
    /// AND [8 datoshi]
    /// DUP [2 datoshi]
    /// PUSHINT32 FFFFFF7F [1 datoshi]
    /// JMPLE 0C [2 datoshi]
    /// PUSHINT64 0000000001000000 [1 datoshi]
    /// SUB [8 datoshi]
    /// RET [0 datoshi]
    /// LDLOC0 [2 datoshi]
    /// PUSHDATA1 6E6F745F696E6C696E65 'not_inline' [8 datoshi]
    /// EQUAL [32 datoshi]
    /// JMPIFNOT 05 [2 datoshi]
    /// CALL 74 [512 datoshi]
    /// RET [0 datoshi]
    /// LDLOC0 [2 datoshi]
    /// PUSHDATA1 6E6F745F696E6C696E655F776974685F6F6E655F706172616D6574657273 'not_inline_with_one_parameters' [8 datoshi]
    /// EQUAL [32 datoshi]
    /// JMPIFNOT 06 [2 datoshi]
    /// PUSH3 [1 datoshi]
    /// CALL 4E [512 datoshi]
    /// RET [0 datoshi]
    /// LDLOC0 [2 datoshi]
    /// PUSHDATA1 6E6F745F696E6C696E655F776974685F6D756C74695F706172616D6574657273 'not_inline_with_multi_parameters' [8 datoshi]
    /// EQUAL [32 datoshi]
    /// JMPIFNOT 07 [2 datoshi]
    /// PUSH3 [1 datoshi]
    /// PUSH2 [1 datoshi]
    /// CALL 28 [512 datoshi]
    /// RET [0 datoshi]
    /// LDLOC0 [2 datoshi]
    /// PUSHDATA1 696E6C696E655F6E6573746564 'inline_nested' [8 datoshi]
    /// EQUAL [32 datoshi]
    /// JMPIFNOT 05 [2 datoshi]
    /// CALL 47 [512 datoshi]
    /// RET [0 datoshi]
    /// PUSHT [1 datoshi]
    /// JMPIFNOT 05 [2 datoshi]
    /// PUSHINT8 63 [1 datoshi]
    /// RET [0 datoshi]
    /// LDLOC0 [2 datoshi]
    /// THROW [512 datoshi]
>>>>>>> 6ddf7261
    /// </remarks>
    [DisplayName("testInline")]
    public abstract BigInteger? TestInline(string? method);

    #endregion
}<|MERGE_RESOLUTION|>--- conflicted
+++ resolved
@@ -10,16 +10,12 @@
 {
     #region Compiled data
 
-    public static Neo.SmartContract.Manifest.ContractManifest Manifest => Neo.SmartContract.Manifest.ContractManifest.Parse(@"{""name"":""Contract_Inline"",""groups"":[],""features"":{},""supportedstandards"":[],""abi"":{""methods"":[{""name"":""testInline"",""parameters"":[{""name"":""method"",""type"":""String""}],""returntype"":""Integer"",""offset"":0,""safe"":false},{""name"":""arrowMethod"",""parameters"":[],""returntype"":""Integer"",""offset"":334,""safe"":false}],""events"":[]},""permissions"":[],""trusts"":[],""extra"":{""nef"":{""optimization"":""All""}}}");
+    public static Neo.SmartContract.Manifest.ContractManifest Manifest => Neo.SmartContract.Manifest.ContractManifest.Parse(@"{""name"":""Contract_Inline"",""groups"":[],""features"":{},""supportedstandards"":[],""abi"":{""methods"":[{""name"":""testInline"",""parameters"":[{""name"":""method"",""type"":""String""}],""returntype"":""Integer"",""offset"":0,""safe"":false}],""events"":[]},""permissions"":[],""trusts"":[],""extra"":{""nef"":{""optimization"":""All""}}}");
 
     /// <summary>
     /// Optimization: "All"
     /// </summary>
-<<<<<<< HEAD
-    public static Neo.SmartContract.NefFile Nef => Neo.IO.Helper.AsSerializable<Neo.SmartContract.NefFile>(Convert.FromBase64String(@"TkVGM1Rlc3RpbmdFbmdpbmUAAAAAAAAAAAAAAAAAAAAAAAAAAAAAAAAAAAAAAAAAAAAAAAAAAAAAAAAAAAAAAAAAAAAAAAAAAP2AAVcBAXhwaAwGaW5saW5llyYEEUBoDBppbmxpbmVfd2l0aF9vbmVfcGFyYW1ldGVyc5cmBBNAaAwcaW5saW5lX3dpdGhfbXVsdGlfcGFyYW1ldGVyc5cmNBMSnkoCAAAAgC4EIgpKAv///38yHgP/////AAAAAJFKAv///38yDAMAAAAAAQAAAJ9AaAwKbm90X2lubGluZZcmCDV3AAAAQGgMHm5vdF9pbmxpbmVfd2l0aF9vbmVfcGFyYW1ldGVyc5cmBhM0TkBoDCBub3RfaW5saW5lX3dpdGhfbXVsdGlfcGFyYW1ldGVyc5cmBxMSNChAaAwNaW5saW5lX25lc3RlZJcmBTRHQAgmBQBjQGg6EUBXAAF4QFcAAnh5nkoCAAAAgC4EIgpKAv///38yHgP/////AAAAAJFKAv///38yDAMAAAAAAQAAAJ9AE0ASEZ5KAgAAAIAuBCIKSgL///9/Mh4D/////wAAAACRSgL///9/MgwDAAAAAAEAAACfQMLw+2Y="));
-=======
     public static Neo.SmartContract.NefFile Nef => Neo.IO.Helper.AsSerializable<Neo.SmartContract.NefFile>(Convert.FromBase64String(@"TkVGM1Rlc3RpbmdFbmdpbmUAAAAAAAAAAAAAAAAAAAAAAAAAAAAAAAAAAAAAAAAAAAAAAAAAAAAAAAAAAAAAAAAAAAAAAAAAAP1LAVcBAXhwaAwGaW5saW5llyYEEUBoDBppbmxpbmVfd2l0aF9vbmVfcGFyYW1ldGVyc5cmBBNAaAwcaW5saW5lX3dpdGhfbXVsdGlfcGFyYW1ldGVyc5cmNBMSnkoCAAAAgC4EIgpKAv///38yHgP/////AAAAAJFKAv///38yDAMAAAAAAQAAAJ9AaAwKbm90X2lubGluZZcmBTR0QGgMHm5vdF9pbmxpbmVfd2l0aF9vbmVfcGFyYW1ldGVyc5cmBhM0TkBoDCBub3RfaW5saW5lX3dpdGhfbXVsdGlfcGFyYW1ldGVyc5cmBxMSNChAaAwNaW5saW5lX25lc3RlZJcmBTRHQAgmBQBjQGg6EUBXAAF4QFcAAnh5nkoCAAAAgC4EIgpKAv///38yHgP/////AAAAAJFKAv///38yDAMAAAAAAQAAAJ9AE0Cui6ZE"));
->>>>>>> 6ddf7261
 
     #endregion
 
@@ -29,106 +25,6 @@
     /// Unsafe method
     /// </summary>
     /// <remarks>
-<<<<<<< HEAD
-    /// Script: EhGeSgIAAACALgQiCkoC////fzIeA/////8AAAAAkUoC////fzIMAwAAAAABAAAAn0A=
-    /// 00 : OpCode.PUSH2
-    /// 01 : OpCode.PUSH1
-    /// 02 : OpCode.ADD
-    /// 03 : OpCode.DUP
-    /// 04 : OpCode.PUSHINT32 00000080
-    /// 09 : OpCode.JMPGE 04
-    /// 0B : OpCode.JMP 0A
-    /// 0D : OpCode.DUP
-    /// 0E : OpCode.PUSHINT32 FFFFFF7F
-    /// 13 : OpCode.JMPLE 1E
-    /// 15 : OpCode.PUSHINT64 FFFFFFFF00000000
-    /// 1E : OpCode.AND
-    /// 1F : OpCode.DUP
-    /// 20 : OpCode.PUSHINT32 FFFFFF7F
-    /// 25 : OpCode.JMPLE 0C
-    /// 27 : OpCode.PUSHINT64 0000000001000000
-    /// 30 : OpCode.SUB
-    /// 31 : OpCode.RET
-    /// </remarks>
-    [DisplayName("arrowMethod")]
-    public abstract BigInteger? ArrowMethod();
-
-    /// <summary>
-    /// Unsafe method
-    /// </summary>
-    /// <remarks>
-    /// Script: VwEBeHBoDGlubGluZZcmBBFAaAxpbmxpbmVfd2l0aF9vbmVfcGFyYW1ldGVyc5cmBBNAaAxpbmxpbmVfd2l0aF9tdWx0aV9wYXJhbWV0ZXJzlyY0ExKeSgIAAACALgQiCkoC////fzIeA/////8AAAAAkUoC////fzIMAwAAAAABAAAAn0BoDG5vdF9pbmxpbmWXJgg1dwAAAEBoDG5vdF9pbmxpbmVfd2l0aF9vbmVfcGFyYW1ldGVyc5cmBhM0TkBoDG5vdF9pbmxpbmVfd2l0aF9tdWx0aV9wYXJhbWV0ZXJzlyYHExI0KEBoDGlubGluZV9uZXN0ZWSXJgU0R0AIJgUAY0BoOg==
-    /// 0000 : OpCode.INITSLOT 0101
-    /// 0003 : OpCode.LDARG0
-    /// 0004 : OpCode.STLOC0
-    /// 0005 : OpCode.LDLOC0
-    /// 0006 : OpCode.PUSHDATA1 696E6C696E65
-    /// 000E : OpCode.EQUAL
-    /// 000F : OpCode.JMPIFNOT 04
-    /// 0011 : OpCode.PUSH1
-    /// 0012 : OpCode.RET
-    /// 0013 : OpCode.LDLOC0
-    /// 0014 : OpCode.PUSHDATA1 696E6C696E655F776974685F6F6E655F706172616D6574657273
-    /// 0030 : OpCode.EQUAL
-    /// 0031 : OpCode.JMPIFNOT 04
-    /// 0033 : OpCode.PUSH3
-    /// 0034 : OpCode.RET
-    /// 0035 : OpCode.LDLOC0
-    /// 0036 : OpCode.PUSHDATA1 696E6C696E655F776974685F6D756C74695F706172616D6574657273
-    /// 0054 : OpCode.EQUAL
-    /// 0055 : OpCode.JMPIFNOT 34
-    /// 0057 : OpCode.PUSH3
-    /// 0058 : OpCode.PUSH2
-    /// 0059 : OpCode.ADD
-    /// 005A : OpCode.DUP
-    /// 005B : OpCode.PUSHINT32 00000080
-    /// 0060 : OpCode.JMPGE 04
-    /// 0062 : OpCode.JMP 0A
-    /// 0064 : OpCode.DUP
-    /// 0065 : OpCode.PUSHINT32 FFFFFF7F
-    /// 006A : OpCode.JMPLE 1E
-    /// 006C : OpCode.PUSHINT64 FFFFFFFF00000000
-    /// 0075 : OpCode.AND
-    /// 0076 : OpCode.DUP
-    /// 0077 : OpCode.PUSHINT32 FFFFFF7F
-    /// 007C : OpCode.JMPLE 0C
-    /// 007E : OpCode.PUSHINT64 0000000001000000
-    /// 0087 : OpCode.SUB
-    /// 0088 : OpCode.RET
-    /// 0089 : OpCode.LDLOC0
-    /// 008A : OpCode.PUSHDATA1 6E6F745F696E6C696E65
-    /// 0096 : OpCode.EQUAL
-    /// 0097 : OpCode.JMPIFNOT 08
-    /// 0099 : OpCode.CALL_L 77000000
-    /// 009E : OpCode.RET
-    /// 009F : OpCode.LDLOC0
-    /// 00A0 : OpCode.PUSHDATA1 6E6F745F696E6C696E655F776974685F6F6E655F706172616D6574657273
-    /// 00C0 : OpCode.EQUAL
-    /// 00C1 : OpCode.JMPIFNOT 06
-    /// 00C3 : OpCode.PUSH3
-    /// 00C4 : OpCode.CALL 4E
-    /// 00C6 : OpCode.RET
-    /// 00C7 : OpCode.LDLOC0
-    /// 00C8 : OpCode.PUSHDATA1 6E6F745F696E6C696E655F776974685F6D756C74695F706172616D6574657273
-    /// 00EA : OpCode.EQUAL
-    /// 00EB : OpCode.JMPIFNOT 07
-    /// 00ED : OpCode.PUSH3
-    /// 00EE : OpCode.PUSH2
-    /// 00EF : OpCode.CALL 28
-    /// 00F1 : OpCode.RET
-    /// 00F2 : OpCode.LDLOC0
-    /// 00F3 : OpCode.PUSHDATA1 696E6C696E655F6E6573746564
-    /// 0102 : OpCode.EQUAL
-    /// 0103 : OpCode.JMPIFNOT 05
-    /// 0105 : OpCode.CALL 47
-    /// 0107 : OpCode.RET
-    /// 0108 : OpCode.PUSHT
-    /// 0109 : OpCode.JMPIFNOT 05
-    /// 010B : OpCode.PUSHINT8 63
-    /// 010D : OpCode.RET
-    /// 010E : OpCode.LDLOC0
-    /// 010F : OpCode.THROW
-=======
     /// Script: VwEBeHBoDAZpbmxpbmWXJgQRQGgMGmlubGluZV93aXRoX29uZV9wYXJhbWV0ZXJzlyYEE0BoDBxpbmxpbmVfd2l0aF9tdWx0aV9wYXJhbWV0ZXJzlyY0ExKeSgIAAACALgQiCkoC////fzIeA/////8AAAAAkUoC////fzIMAwAAAAABAAAAn0BoDApub3RfaW5saW5llyYFNHRAaAwebm90X2lubGluZV93aXRoX29uZV9wYXJhbWV0ZXJzlyYGEzROQGgMIG5vdF9pbmxpbmVfd2l0aF9tdWx0aV9wYXJhbWV0ZXJzlyYHExI0KEBoDA1pbmxpbmVfbmVzdGVklyYFNEdACCYFAGNAaDo=
     /// INITSLOT 0101 [64 datoshi]
     /// LDARG0 [2 datoshi]
@@ -200,7 +96,6 @@
     /// RET [0 datoshi]
     /// LDLOC0 [2 datoshi]
     /// THROW [512 datoshi]
->>>>>>> 6ddf7261
     /// </remarks>
     [DisplayName("testInline")]
     public abstract BigInteger? TestInline(string? method);
