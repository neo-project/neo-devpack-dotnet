--- conflicted
+++ resolved
@@ -25,137 +25,63 @@
     /// Unsafe method
     /// </summary>
     /// <remarks>
-<<<<<<< HEAD
     /// Script: VwEBeHBoDGlubGluZZcmBBFAaAxpbmxpbmVfd2l0aF9vbmVfcGFyYW1ldGVyc5cmBBNAaAxpbmxpbmVfd2l0aF9tdWx0aV9wYXJhbWV0ZXJzlyYGExKeQGgMbm90X2lubGluZZcmBTR0QGgMbm90X2lubGluZV93aXRoX29uZV9wYXJhbWV0ZXJzlyYGEzROQGgMbm90X2lubGluZV93aXRoX211bHRpX3BhcmFtZXRlcnOXJgcTEjQoQGgMaW5saW5lX25lc3RlZJcmBTQZQAgmBQBjQGg6
-    /// 00 : OpCode.INITSLOT 0101
-    /// 03 : OpCode.LDARG0
-    /// 04 : OpCode.STLOC0
-    /// 05 : OpCode.LDLOC0
-    /// 06 : OpCode.PUSHDATA1 696E6C696E65
-    /// 0E : OpCode.EQUAL
-    /// 0F : OpCode.JMPIFNOT 04
-    /// 11 : OpCode.PUSH1
-    /// 12 : OpCode.RET
-    /// 13 : OpCode.LDLOC0
-    /// 14 : OpCode.PUSHDATA1 696E6C696E655F776974685F6F6E655F706172616D6574657273
-    /// 30 : OpCode.EQUAL
-    /// 31 : OpCode.JMPIFNOT 04
-    /// 33 : OpCode.PUSH3
-    /// 34 : OpCode.RET
-    /// 35 : OpCode.LDLOC0
-    /// 36 : OpCode.PUSHDATA1 696E6C696E655F776974685F6D756C74695F706172616D6574657273
-    /// 54 : OpCode.EQUAL
-    /// 55 : OpCode.JMPIFNOT 06
-    /// 57 : OpCode.PUSH3
-    /// 58 : OpCode.PUSH2
-    /// 59 : OpCode.ADD
-    /// 5A : OpCode.RET
-    /// 5B : OpCode.LDLOC0
-    /// 5C : OpCode.PUSHDATA1 6E6F745F696E6C696E65
-    /// 68 : OpCode.EQUAL
-    /// 69 : OpCode.JMPIFNOT 05
-    /// 6B : OpCode.CALL 74
-    /// 6D : OpCode.RET
-    /// 6E : OpCode.LDLOC0
-    /// 6F : OpCode.PUSHDATA1 6E6F745F696E6C696E655F776974685F6F6E655F706172616D6574657273
-    /// 8F : OpCode.EQUAL
-    /// 90 : OpCode.JMPIFNOT 06
-    /// 92 : OpCode.PUSH3
-    /// 93 : OpCode.CALL 4E
-    /// 95 : OpCode.RET
-    /// 96 : OpCode.LDLOC0
-    /// 97 : OpCode.PUSHDATA1 6E6F745F696E6C696E655F776974685F6D756C74695F706172616D6574657273
-    /// B9 : OpCode.EQUAL
-    /// BA : OpCode.JMPIFNOT 07
-    /// BC : OpCode.PUSH3
-    /// BD : OpCode.PUSH2
-    /// BE : OpCode.CALL 28
-    /// C0 : OpCode.RET
-    /// C1 : OpCode.LDLOC0
-    /// C2 : OpCode.PUSHDATA1 696E6C696E655F6E6573746564
-    /// D1 : OpCode.EQUAL
-    /// D2 : OpCode.JMPIFNOT 05
-    /// D4 : OpCode.CALL 19
-    /// D6 : OpCode.RET
-    /// D7 : OpCode.PUSHT
-    /// D8 : OpCode.JMPIFNOT 05
-    /// DA : OpCode.PUSHINT8 63
-    /// DC : OpCode.RET
-    /// DD : OpCode.LDLOC0
-    /// DE : OpCode.THROW
-=======
-    /// Script: VwEBeHBoDGlubGluZZcmBBFAaAxpbmxpbmVfd2l0aF9vbmVfcGFyYW1ldGVyc5cmBBNAaAxpbmxpbmVfd2l0aF9tdWx0aV9wYXJhbWV0ZXJzlyY0ExKeSgIAAACALgQiCkoC////fzIeA/////8AAAAAkUoC////fzIMAwAAAAABAAAAn0BoDG5vdF9pbmxpbmWXJgU0dEBoDG5vdF9pbmxpbmVfd2l0aF9vbmVfcGFyYW1ldGVyc5cmBhM0TkBoDG5vdF9pbmxpbmVfd2l0aF9tdWx0aV9wYXJhbWV0ZXJzlyYHExI0KEBoDGlubGluZV9uZXN0ZWSXJgU0R0AIJgUAY0BoOg==
-    /// 0000 : OpCode.INITSLOT 0101 [64 datoshi]
-    /// 0003 : OpCode.LDARG0 [2 datoshi]
-    /// 0004 : OpCode.STLOC0 [2 datoshi]
-    /// 0005 : OpCode.LDLOC0 [2 datoshi]
-    /// 0006 : OpCode.PUSHDATA1 696E6C696E65 [8 datoshi]
-    /// 000E : OpCode.EQUAL [32 datoshi]
-    /// 000F : OpCode.JMPIFNOT 04 [2 datoshi]
-    /// 0011 : OpCode.PUSH1 [1 datoshi]
-    /// 0012 : OpCode.RET [0 datoshi]
-    /// 0013 : OpCode.LDLOC0 [2 datoshi]
-    /// 0014 : OpCode.PUSHDATA1 696E6C696E655F776974685F6F6E655F706172616D6574657273 [8 datoshi]
-    /// 0030 : OpCode.EQUAL [32 datoshi]
-    /// 0031 : OpCode.JMPIFNOT 04 [2 datoshi]
-    /// 0033 : OpCode.PUSH3 [1 datoshi]
-    /// 0034 : OpCode.RET [0 datoshi]
-    /// 0035 : OpCode.LDLOC0 [2 datoshi]
-    /// 0036 : OpCode.PUSHDATA1 696E6C696E655F776974685F6D756C74695F706172616D6574657273 [8 datoshi]
-    /// 0054 : OpCode.EQUAL [32 datoshi]
-    /// 0055 : OpCode.JMPIFNOT 34 [2 datoshi]
-    /// 0057 : OpCode.PUSH3 [1 datoshi]
-    /// 0058 : OpCode.PUSH2 [1 datoshi]
-    /// 0059 : OpCode.ADD [8 datoshi]
-    /// 005A : OpCode.DUP [2 datoshi]
-    /// 005B : OpCode.PUSHINT32 00000080 [1 datoshi]
-    /// 0060 : OpCode.JMPGE 04 [2 datoshi]
-    /// 0062 : OpCode.JMP 0A [2 datoshi]
-    /// 0064 : OpCode.DUP [2 datoshi]
-    /// 0065 : OpCode.PUSHINT32 FFFFFF7F [1 datoshi]
-    /// 006A : OpCode.JMPLE 1E [2 datoshi]
-    /// 006C : OpCode.PUSHINT64 FFFFFFFF00000000 [1 datoshi]
-    /// 0075 : OpCode.AND [8 datoshi]
-    /// 0076 : OpCode.DUP [2 datoshi]
-    /// 0077 : OpCode.PUSHINT32 FFFFFF7F [1 datoshi]
-    /// 007C : OpCode.JMPLE 0C [2 datoshi]
-    /// 007E : OpCode.PUSHINT64 0000000001000000 [1 datoshi]
-    /// 0087 : OpCode.SUB [8 datoshi]
-    /// 0088 : OpCode.RET [0 datoshi]
-    /// 0089 : OpCode.LDLOC0 [2 datoshi]
-    /// 008A : OpCode.PUSHDATA1 6E6F745F696E6C696E65 [8 datoshi]
-    /// 0096 : OpCode.EQUAL [32 datoshi]
-    /// 0097 : OpCode.JMPIFNOT 05 [2 datoshi]
-    /// 0099 : OpCode.CALL 74 [512 datoshi]
-    /// 009B : OpCode.RET [0 datoshi]
-    /// 009C : OpCode.LDLOC0 [2 datoshi]
-    /// 009D : OpCode.PUSHDATA1 6E6F745F696E6C696E655F776974685F6F6E655F706172616D6574657273 [8 datoshi]
-    /// 00BD : OpCode.EQUAL [32 datoshi]
-    /// 00BE : OpCode.JMPIFNOT 06 [2 datoshi]
-    /// 00C0 : OpCode.PUSH3 [1 datoshi]
-    /// 00C1 : OpCode.CALL 4E [512 datoshi]
-    /// 00C3 : OpCode.RET [0 datoshi]
-    /// 00C4 : OpCode.LDLOC0 [2 datoshi]
-    /// 00C5 : OpCode.PUSHDATA1 6E6F745F696E6C696E655F776974685F6D756C74695F706172616D6574657273 [8 datoshi]
-    /// 00E7 : OpCode.EQUAL [32 datoshi]
-    /// 00E8 : OpCode.JMPIFNOT 07 [2 datoshi]
-    /// 00EA : OpCode.PUSH3 [1 datoshi]
-    /// 00EB : OpCode.PUSH2 [1 datoshi]
-    /// 00EC : OpCode.CALL 28 [512 datoshi]
-    /// 00EE : OpCode.RET [0 datoshi]
-    /// 00EF : OpCode.LDLOC0 [2 datoshi]
-    /// 00F0 : OpCode.PUSHDATA1 696E6C696E655F6E6573746564 [8 datoshi]
-    /// 00FF : OpCode.EQUAL [32 datoshi]
-    /// 0100 : OpCode.JMPIFNOT 05 [2 datoshi]
-    /// 0102 : OpCode.CALL 47 [512 datoshi]
-    /// 0104 : OpCode.RET [0 datoshi]
-    /// 0105 : OpCode.PUSHT [1 datoshi]
-    /// 0106 : OpCode.JMPIFNOT 05 [2 datoshi]
-    /// 0108 : OpCode.PUSHINT8 63 [1 datoshi]
-    /// 010A : OpCode.RET [0 datoshi]
-    /// 010B : OpCode.LDLOC0 [2 datoshi]
-    /// 010C : OpCode.THROW [512 datoshi]
->>>>>>> 91ea6450
+    /// 00 : OpCode.INITSLOT 0101 [64 datoshi]
+    /// 03 : OpCode.LDARG0 [2 datoshi]
+    /// 04 : OpCode.STLOC0 [2 datoshi]
+    /// 05 : OpCode.LDLOC0 [2 datoshi]
+    /// 06 : OpCode.PUSHDATA1 696E6C696E65 [8 datoshi]
+    /// 0E : OpCode.EQUAL [32 datoshi]
+    /// 0F : OpCode.JMPIFNOT 04 [2 datoshi]
+    /// 11 : OpCode.PUSH1 [1 datoshi]
+    /// 12 : OpCode.RET [0 datoshi]
+    /// 13 : OpCode.LDLOC0 [2 datoshi]
+    /// 14 : OpCode.PUSHDATA1 696E6C696E655F776974685F6F6E655F706172616D6574657273 [8 datoshi]
+    /// 30 : OpCode.EQUAL [32 datoshi]
+    /// 31 : OpCode.JMPIFNOT 04 [2 datoshi]
+    /// 33 : OpCode.PUSH3 [1 datoshi]
+    /// 34 : OpCode.RET [0 datoshi]
+    /// 35 : OpCode.LDLOC0 [2 datoshi]
+    /// 36 : OpCode.PUSHDATA1 696E6C696E655F776974685F6D756C74695F706172616D6574657273 [8 datoshi]
+    /// 54 : OpCode.EQUAL [32 datoshi]
+    /// 55 : OpCode.JMPIFNOT 06 [2 datoshi]
+    /// 57 : OpCode.PUSH3 [1 datoshi]
+    /// 58 : OpCode.PUSH2 [1 datoshi]
+    /// 59 : OpCode.ADD [8 datoshi]
+    /// 5A : OpCode.RET [0 datoshi]
+    /// 5B : OpCode.LDLOC0 [2 datoshi]
+    /// 5C : OpCode.PUSHDATA1 6E6F745F696E6C696E65 [8 datoshi]
+    /// 68 : OpCode.EQUAL [32 datoshi]
+    /// 69 : OpCode.JMPIFNOT 05 [2 datoshi]
+    /// 6B : OpCode.CALL 74 [512 datoshi]
+    /// 6D : OpCode.RET [0 datoshi]
+    /// 6E : OpCode.LDLOC0 [2 datoshi]
+    /// 6F : OpCode.PUSHDATA1 6E6F745F696E6C696E655F776974685F6F6E655F706172616D6574657273 [8 datoshi]
+    /// 8F : OpCode.EQUAL [32 datoshi]
+    /// 90 : OpCode.JMPIFNOT 06 [2 datoshi]
+    /// 92 : OpCode.PUSH3 [1 datoshi]
+    /// 93 : OpCode.CALL 4E [512 datoshi]
+    /// 95 : OpCode.RET [0 datoshi]
+    /// 96 : OpCode.LDLOC0 [2 datoshi]
+    /// 97 : OpCode.PUSHDATA1 6E6F745F696E6C696E655F776974685F6D756C74695F706172616D6574657273 [8 datoshi]
+    /// B9 : OpCode.EQUAL [32 datoshi]
+    /// BA : OpCode.JMPIFNOT 07 [2 datoshi]
+    /// BC : OpCode.PUSH3 [1 datoshi]
+    /// BD : OpCode.PUSH2 [1 datoshi]
+    /// BE : OpCode.CALL 28 [512 datoshi]
+    /// C0 : OpCode.RET [0 datoshi]
+    /// C1 : OpCode.LDLOC0 [2 datoshi]
+    /// C2 : OpCode.PUSHDATA1 696E6C696E655F6E6573746564 [8 datoshi]
+    /// D1 : OpCode.EQUAL [32 datoshi]
+    /// D2 : OpCode.JMPIFNOT 05 [2 datoshi]
+    /// D4 : OpCode.CALL 19 [512 datoshi]
+    /// D6 : OpCode.RET [0 datoshi]
+    /// D7 : OpCode.PUSHT [1 datoshi]
+    /// D8 : OpCode.JMPIFNOT 05 [2 datoshi]
+    /// DA : OpCode.PUSHINT8 63 [1 datoshi]
+    /// DC : OpCode.RET [0 datoshi]
+    /// DD : OpCode.LDLOC0 [2 datoshi]
+    /// DE : OpCode.THROW [512 datoshi]
     /// </remarks>
     [DisplayName("testInline")]
     public abstract BigInteger? TestInline(string? method);
