using Neo.Cryptography.ECC;
using System;
using System.Collections.Generic;
using System.ComponentModel;
using System.Numerics;

namespace Neo.SmartContract.Testing;

public abstract class Contract_BigInteger(Neo.SmartContract.Testing.SmartContractInitialize initialize) : Neo.SmartContract.Testing.SmartContract(initialize), IContractInfo
{
    #region Compiled data

    public static Neo.SmartContract.Manifest.ContractManifest Manifest => Neo.SmartContract.Manifest.ContractManifest.Parse(@"{""name"":""Contract_BigInteger"",""groups"":[],""features"":{},""supportedstandards"":[],""abi"":{""methods"":[{""name"":""testPow"",""parameters"":[{""name"":""x"",""type"":""Integer""},{""name"":""y"",""type"":""Integer""}],""returntype"":""Integer"",""offset"":0,""safe"":false},{""name"":""testSqrt"",""parameters"":[{""name"":""x"",""type"":""Integer""}],""returntype"":""Integer"",""offset"":7,""safe"":false},{""name"":""testsbyte"",""parameters"":[{""name"":""input"",""type"":""Integer""}],""returntype"":""Integer"",""offset"":13,""safe"":false},{""name"":""testbyte"",""parameters"":[{""name"":""input"",""type"":""Integer""}],""returntype"":""Integer"",""offset"":48,""safe"":false},{""name"":""testshort"",""parameters"":[{""name"":""input"",""type"":""Integer""}],""returntype"":""Integer"",""offset"":82,""safe"":false},{""name"":""testushort"",""parameters"":[{""name"":""input"",""type"":""Integer""}],""returntype"":""Integer"",""offset"":120,""safe"":false},{""name"":""testint"",""parameters"":[{""name"":""input"",""type"":""Integer""}],""returntype"":""Integer"",""offset"":156,""safe"":false},{""name"":""testuint"",""parameters"":[{""name"":""input"",""type"":""Integer""}],""returntype"":""Integer"",""offset"":200,""safe"":false},{""name"":""testlong"",""parameters"":[{""name"":""input"",""type"":""Integer""}],""returntype"":""Integer"",""offset"":240,""safe"":false},{""name"":""testulong"",""parameters"":[{""name"":""input"",""type"":""Integer""}],""returntype"":""Integer"",""offset"":296,""safe"":false},{""name"":""testchar"",""parameters"":[{""name"":""input"",""type"":""Integer""}],""returntype"":""Integer"",""offset"":344,""safe"":false},{""name"":""testchartostring"",""parameters"":[{""name"":""input"",""type"":""Integer""}],""returntype"":""String"",""offset"":380,""safe"":false},{""name"":""testIsEven"",""parameters"":[{""name"":""input"",""type"":""Integer""}],""returntype"":""Boolean"",""offset"":400,""safe"":false},{""name"":""testIsZero"",""parameters"":[{""name"":""input"",""type"":""Integer""}],""returntype"":""Boolean"",""offset"":408,""safe"":false},{""name"":""testIsOne"",""parameters"":[{""name"":""input"",""type"":""Integer""}],""returntype"":""Boolean"",""offset"":415,""safe"":false},{""name"":""testSign"",""parameters"":[{""name"":""input"",""type"":""Integer""}],""returntype"":""Integer"",""offset"":422,""safe"":false},{""name"":""testAdd"",""parameters"":[{""name"":""x"",""type"":""Integer""},{""name"":""y"",""type"":""Integer""}],""returntype"":""Integer"",""offset"":428,""safe"":false},{""name"":""testSubtract"",""parameters"":[{""name"":""x"",""type"":""Integer""},{""name"":""y"",""type"":""Integer""}],""returntype"":""Integer"",""offset"":435,""safe"":false},{""name"":""testNegate"",""parameters"":[{""name"":""x"",""type"":""Integer""}],""returntype"":""Integer"",""offset"":442,""safe"":false},{""name"":""testMultiply"",""parameters"":[{""name"":""x"",""type"":""Integer""},{""name"":""y"",""type"":""Integer""}],""returntype"":""Integer"",""offset"":448,""safe"":false},{""name"":""testDivide"",""parameters"":[{""name"":""x"",""type"":""Integer""},{""name"":""y"",""type"":""Integer""}],""returntype"":""Integer"",""offset"":455,""safe"":false},{""name"":""testRemainder"",""parameters"":[{""name"":""x"",""type"":""Integer""},{""name"":""y"",""type"":""Integer""}],""returntype"":""Integer"",""offset"":462,""safe"":false},{""name"":""testCompare"",""parameters"":[{""name"":""x"",""type"":""Integer""},{""name"":""y"",""type"":""Integer""}],""returntype"":""Integer"",""offset"":469,""safe"":false},{""name"":""testGreatestCommonDivisor"",""parameters"":[{""name"":""x"",""type"":""Integer""},{""name"":""y"",""type"":""Integer""}],""returntype"":""Integer"",""offset"":477,""safe"":false},{""name"":""testEquals"",""parameters"":[{""name"":""x"",""type"":""Integer""},{""name"":""y"",""type"":""Integer""}],""returntype"":""Boolean"",""offset"":493,""safe"":false},{""name"":""parseConstant"",""parameters"":[],""returntype"":""Integer"",""offset"":500,""safe"":false},{""name"":""testModPow"",""parameters"":[],""returntype"":""Integer"",""offset"":518,""safe"":false}],""events"":[]},""permissions"":[],""trusts"":[],""extra"":{""nef"":{""optimization"":""All""}}}");

    /// <summary>
    /// Optimization: "All"
    /// </summary>
    public static Neo.SmartContract.NefFile Nef => Neo.IO.Helper.AsSerializable<Neo.SmartContract.NefFile>(Convert.FromBase64String(@"TkVGM1Rlc3RpbmdFbmdpbmUAAAAAAAAAAAAAAAAAAAAAAAAAAAAAAAAAAAAAAAAAAAAAAAAAAAAAAAAAAAAAAAAAAAAAAAAAAP0VAlcAAnh5o0BXAAF4pEBXAQE7EgB4SgCAAYAAuyQDOnBoPQ9wDAlleGNlcHRpb246QFcBATsRAHhKEAEAAbskAzpwaD0PcAwJZXhjZXB0aW9uOkBXAQE7FQB4SgEAgAIAgAAAuyQDOnBoPQ9wDAlleGNlcHRpb246QFcBATsTAHhKEAIAAAEAuyQDOnBoPQ9wDAlleGNlcHRpb246QFcBATsbAHhKAgAAAIADAAAAgAAAAAC7JAM6cGg9D3AMCWV4Y2VwdGlvbjpAVwEBOxcAeEoQAwAAAAABAAAAuyQDOnBoPQ9wDAlleGNlcHRpb246QFcBATsnAHhKAwAAAAAAAACABAAAAAAAAACAAAAAAAAAAAC7JAM6cGg9D3AMCWV4Y2VwdGlvbjpAVwEBOx8AeEoQBAAAAAAAAAAAAQAAAAAAAAC7JAM6cGg9D3AMCWV4Y2VwdGlvbjpAVwEBOxMAeEoQAgAAAQC7JAM6cGg9D3AMCWV4Y2VwdGlvbjpAVwEBeEoQAgAAAQC7JAM6cGjbKEBXAAF4EqKqQFcAAXixqkBXAAF4EbNAVwABeJlAVwACeHmeQFcAAnh5n0BXAAF4m0BXAAJ4eaBAVwACeHmhQFcAAnh5okBXAAJ4eZ+ZQFcAAnh5SlNQokqxJPpFmkBXAAJ4ebNABAAAAOTSDMjc0rdSAAAAAABAVwMAGnATcQAecmhpaqZAWB31KQ=="));

    #endregion

    #region Unsafe methods

    /// <summary>
    /// Unsafe method
    /// </summary>
    /// <remarks>
    /// Script: BAAAAOTSDMjc0rdSAAAAAABA
    /// 00 : OpCode.PUSHINT128 000000E4D20CC8DCD2B7520000000000 [4 datoshi]
    /// 11 : OpCode.RET [0 datoshi]
    /// </remarks>
    [DisplayName("parseConstant")]
    public abstract BigInteger? ParseConstant();

    /// <summary>
    /// Unsafe method
    /// </summary>
    /// <remarks>
    /// Script: VwACeHmeQA==
    /// 00 : OpCode.INITSLOT 0002 [64 datoshi]
    /// 03 : OpCode.LDARG0 [2 datoshi]
    /// 04 : OpCode.LDARG1 [2 datoshi]
    /// 05 : OpCode.ADD [8 datoshi]
    /// 06 : OpCode.RET [0 datoshi]
    /// </remarks>
    [DisplayName("testAdd")]
    public abstract BigInteger? TestAdd(BigInteger? x, BigInteger? y);

    /// <summary>
    /// Unsafe method
    /// </summary>
    [DisplayName("testbyte")]
    public abstract BigInteger? Testbyte(BigInteger? input);

    /// <summary>
    /// Unsafe method
    /// </summary>
    [DisplayName("testchar")]
    public abstract BigInteger? Testchar(BigInteger? input);

    /// <summary>
    /// Unsafe method
    /// </summary>
    [DisplayName("testchartostring")]
    public abstract string? Testchartostring(BigInteger? input);

    /// <summary>
    /// Unsafe method
    /// </summary>
    /// <remarks>
    /// Script: VwACeHmfmUA=
    /// 00 : OpCode.INITSLOT 0002 [64 datoshi]
    /// 03 : OpCode.LDARG0 [2 datoshi]
    /// 04 : OpCode.LDARG1 [2 datoshi]
    /// 05 : OpCode.SUB [8 datoshi]
    /// 06 : OpCode.SIGN [4 datoshi]
    /// 07 : OpCode.RET [0 datoshi]
    /// </remarks>
    [DisplayName("testCompare")]
    public abstract BigInteger? TestCompare(BigInteger? x, BigInteger? y);

    /// <summary>
    /// Unsafe method
    /// </summary>
    /// <remarks>
    /// Script: VwACeHmhQA==
    /// 00 : OpCode.INITSLOT 0002 [64 datoshi]
    /// 03 : OpCode.LDARG0 [2 datoshi]
    /// 04 : OpCode.LDARG1 [2 datoshi]
    /// 05 : OpCode.DIV [8 datoshi]
    /// 06 : OpCode.RET [0 datoshi]
    /// </remarks>
    [DisplayName("testDivide")]
    public abstract BigInteger? TestDivide(BigInteger? x, BigInteger? y);

    /// <summary>
    /// Unsafe method
    /// </summary>
    /// <remarks>
    /// Script: VwACeHmzQA==
    /// 00 : OpCode.INITSLOT 0002 [64 datoshi]
    /// 03 : OpCode.LDARG0 [2 datoshi]
    /// 04 : OpCode.LDARG1 [2 datoshi]
    /// 05 : OpCode.NUMEQUAL [8 datoshi]
    /// 06 : OpCode.RET [0 datoshi]
    /// </remarks>
    [DisplayName("testEquals")]
    public abstract bool? TestEquals(BigInteger? x, BigInteger? y);

    /// <summary>
    /// Unsafe method
    /// </summary>
    /// <remarks>
<<<<<<< HEAD
    /// Script: VwACeHlKU1CiShCzJvlFmkA=
    /// 00 : OpCode.INITSLOT 0002 [64 datoshi]
    /// 03 : OpCode.LDARG0 [2 datoshi]
    /// 04 : OpCode.LDARG1 [2 datoshi]
    /// 05 : OpCode.DUP [2 datoshi]
    /// 06 : OpCode.REVERSE3 [2 datoshi]
    /// 07 : OpCode.SWAP [2 datoshi]
    /// 08 : OpCode.MOD [8 datoshi]
    /// 09 : OpCode.DUP [2 datoshi]
    /// 0A : OpCode.PUSH0 [1 datoshi]
    /// 0B : OpCode.NUMEQUAL [8 datoshi]
    /// 0C : OpCode.JMPIFNOT F9 [2 datoshi]
    /// 0E : OpCode.DROP [2 datoshi]
    /// 0F : OpCode.ABS [4 datoshi]
    /// 10 : OpCode.RET [0 datoshi]
=======
    /// Script: VwACeHlKU1CiSrEk+kWaQA==
    /// 00 : OpCode.INITSLOT 0002
    /// 03 : OpCode.LDARG0
    /// 04 : OpCode.LDARG1
    /// 05 : OpCode.DUP
    /// 06 : OpCode.REVERSE3
    /// 07 : OpCode.SWAP
    /// 08 : OpCode.MOD
    /// 09 : OpCode.DUP
    /// 0A : OpCode.NZ
    /// 0B : OpCode.JMPIF FA
    /// 0D : OpCode.DROP
    /// 0E : OpCode.ABS
    /// 0F : OpCode.RET
>>>>>>> 667ace72
    /// </remarks>
    [DisplayName("testGreatestCommonDivisor")]
    public abstract BigInteger? TestGreatestCommonDivisor(BigInteger? x, BigInteger? y);

    /// <summary>
    /// Unsafe method
    /// </summary>
    [DisplayName("testint")]
    public abstract BigInteger? Testint(BigInteger? input);

    /// <summary>
    /// Unsafe method
    /// </summary>
    [DisplayName("testIsEven")]
    public abstract bool? TestIsEven(BigInteger? input);

    /// <summary>
    /// Unsafe method
    /// </summary>
    [DisplayName("testIsOne")]
    public abstract bool? TestIsOne(BigInteger? input);

    /// <summary>
    /// Unsafe method
    /// </summary>
    [DisplayName("testIsZero")]
    public abstract bool? TestIsZero(BigInteger? input);

    /// <summary>
    /// Unsafe method
    /// </summary>
    [DisplayName("testlong")]
    public abstract BigInteger? Testlong(BigInteger? input);

    /// <summary>
    /// Unsafe method
    /// </summary>
    /// <remarks>
    /// Script: VwMAGnATcQAecmhpaqZA
    /// 00 : OpCode.INITSLOT 0300 [64 datoshi]
    /// 03 : OpCode.PUSH10 [1 datoshi]
    /// 04 : OpCode.STLOC0 [2 datoshi]
    /// 05 : OpCode.PUSH3 [1 datoshi]
    /// 06 : OpCode.STLOC1 [2 datoshi]
    /// 07 : OpCode.PUSHINT8 1E [1 datoshi]
    /// 09 : OpCode.STLOC2 [2 datoshi]
    /// 0A : OpCode.LDLOC0 [2 datoshi]
    /// 0B : OpCode.LDLOC1 [2 datoshi]
    /// 0C : OpCode.LDLOC2 [2 datoshi]
    /// 0D : OpCode.MODPOW [2048 datoshi]
    /// 0E : OpCode.RET [0 datoshi]
    /// </remarks>
    [DisplayName("testModPow")]
    public abstract BigInteger? TestModPow();

    /// <summary>
    /// Unsafe method
    /// </summary>
    /// <remarks>
    /// Script: VwACeHmgQA==
    /// 00 : OpCode.INITSLOT 0002 [64 datoshi]
    /// 03 : OpCode.LDARG0 [2 datoshi]
    /// 04 : OpCode.LDARG1 [2 datoshi]
    /// 05 : OpCode.MUL [8 datoshi]
    /// 06 : OpCode.RET [0 datoshi]
    /// </remarks>
    [DisplayName("testMultiply")]
    public abstract BigInteger? TestMultiply(BigInteger? x, BigInteger? y);

    /// <summary>
    /// Unsafe method
    /// </summary>
    /// <remarks>
    /// Script: VwABeJtA
    /// 00 : OpCode.INITSLOT 0001 [64 datoshi]
    /// 03 : OpCode.LDARG0 [2 datoshi]
    /// 04 : OpCode.NEGATE [4 datoshi]
    /// 05 : OpCode.RET [0 datoshi]
    /// </remarks>
    [DisplayName("testNegate")]
    public abstract BigInteger? TestNegate(BigInteger? x);

    /// <summary>
    /// Unsafe method
    /// </summary>
    /// <remarks>
    /// Script: VwACeHmjQA==
    /// 00 : OpCode.INITSLOT 0002 [64 datoshi]
    /// 03 : OpCode.LDARG0 [2 datoshi]
    /// 04 : OpCode.LDARG1 [2 datoshi]
    /// 05 : OpCode.POW [64 datoshi]
    /// 06 : OpCode.RET [0 datoshi]
    /// </remarks>
    [DisplayName("testPow")]
    public abstract BigInteger? TestPow(BigInteger? x, BigInteger? y);

    /// <summary>
    /// Unsafe method
    /// </summary>
    /// <remarks>
    /// Script: VwACeHmiQA==
    /// 00 : OpCode.INITSLOT 0002 [64 datoshi]
    /// 03 : OpCode.LDARG0 [2 datoshi]
    /// 04 : OpCode.LDARG1 [2 datoshi]
    /// 05 : OpCode.MOD [8 datoshi]
    /// 06 : OpCode.RET [0 datoshi]
    /// </remarks>
    [DisplayName("testRemainder")]
    public abstract BigInteger? TestRemainder(BigInteger? x, BigInteger? y);

    /// <summary>
    /// Unsafe method
    /// </summary>
    [DisplayName("testsbyte")]
    public abstract BigInteger? Testsbyte(BigInteger? input);

    /// <summary>
    /// Unsafe method
    /// </summary>
    [DisplayName("testshort")]
    public abstract BigInteger? Testshort(BigInteger? input);

    /// <summary>
    /// Unsafe method
    /// </summary>
    [DisplayName("testSign")]
    public abstract BigInteger? TestSign(BigInteger? input);

    /// <summary>
    /// Unsafe method
    /// </summary>
    /// <remarks>
    /// Script: VwABeKRA
    /// 00 : OpCode.INITSLOT 0001 [64 datoshi]
    /// 03 : OpCode.LDARG0 [2 datoshi]
    /// 04 : OpCode.SQRT [64 datoshi]
    /// 05 : OpCode.RET [0 datoshi]
    /// </remarks>
    [DisplayName("testSqrt")]
    public abstract BigInteger? TestSqrt(BigInteger? x);

    /// <summary>
    /// Unsafe method
    /// </summary>
    /// <remarks>
    /// Script: VwACeHmfQA==
    /// 00 : OpCode.INITSLOT 0002 [64 datoshi]
    /// 03 : OpCode.LDARG0 [2 datoshi]
    /// 04 : OpCode.LDARG1 [2 datoshi]
    /// 05 : OpCode.SUB [8 datoshi]
    /// 06 : OpCode.RET [0 datoshi]
    /// </remarks>
    [DisplayName("testSubtract")]
    public abstract BigInteger? TestSubtract(BigInteger? x, BigInteger? y);

    /// <summary>
    /// Unsafe method
    /// </summary>
    [DisplayName("testuint")]
    public abstract BigInteger? Testuint(BigInteger? input);

    /// <summary>
    /// Unsafe method
    /// </summary>
    [DisplayName("testulong")]
    public abstract BigInteger? Testulong(BigInteger? input);

    /// <summary>
    /// Unsafe method
    /// </summary>
    [DisplayName("testushort")]
    public abstract BigInteger? Testushort(BigInteger? input);

    #endregion
}<|MERGE_RESOLUTION|>--- conflicted
+++ resolved
@@ -26,8 +26,8 @@
     /// </summary>
     /// <remarks>
     /// Script: BAAAAOTSDMjc0rdSAAAAAABA
-    /// 00 : OpCode.PUSHINT128 000000E4D20CC8DCD2B7520000000000 [4 datoshi]
-    /// 11 : OpCode.RET [0 datoshi]
+    /// 00 : OpCode.PUSHINT128 000000E4D20CC8DCD2B7520000000000
+    /// 11 : OpCode.RET
     /// </remarks>
     [DisplayName("parseConstant")]
     public abstract BigInteger? ParseConstant();
@@ -37,11 +37,11 @@
     /// </summary>
     /// <remarks>
     /// Script: VwACeHmeQA==
-    /// 00 : OpCode.INITSLOT 0002 [64 datoshi]
-    /// 03 : OpCode.LDARG0 [2 datoshi]
-    /// 04 : OpCode.LDARG1 [2 datoshi]
-    /// 05 : OpCode.ADD [8 datoshi]
-    /// 06 : OpCode.RET [0 datoshi]
+    /// 00 : OpCode.INITSLOT 0002
+    /// 03 : OpCode.LDARG0
+    /// 04 : OpCode.LDARG1
+    /// 05 : OpCode.ADD
+    /// 06 : OpCode.RET
     /// </remarks>
     [DisplayName("testAdd")]
     public abstract BigInteger? TestAdd(BigInteger? x, BigInteger? y);
@@ -69,12 +69,12 @@
     /// </summary>
     /// <remarks>
     /// Script: VwACeHmfmUA=
-    /// 00 : OpCode.INITSLOT 0002 [64 datoshi]
-    /// 03 : OpCode.LDARG0 [2 datoshi]
-    /// 04 : OpCode.LDARG1 [2 datoshi]
-    /// 05 : OpCode.SUB [8 datoshi]
-    /// 06 : OpCode.SIGN [4 datoshi]
-    /// 07 : OpCode.RET [0 datoshi]
+    /// 00 : OpCode.INITSLOT 0002
+    /// 03 : OpCode.LDARG0
+    /// 04 : OpCode.LDARG1
+    /// 05 : OpCode.SUB
+    /// 06 : OpCode.SIGN
+    /// 07 : OpCode.RET
     /// </remarks>
     [DisplayName("testCompare")]
     public abstract BigInteger? TestCompare(BigInteger? x, BigInteger? y);
@@ -84,11 +84,11 @@
     /// </summary>
     /// <remarks>
     /// Script: VwACeHmhQA==
-    /// 00 : OpCode.INITSLOT 0002 [64 datoshi]
-    /// 03 : OpCode.LDARG0 [2 datoshi]
-    /// 04 : OpCode.LDARG1 [2 datoshi]
-    /// 05 : OpCode.DIV [8 datoshi]
-    /// 06 : OpCode.RET [0 datoshi]
+    /// 00 : OpCode.INITSLOT 0002
+    /// 03 : OpCode.LDARG0
+    /// 04 : OpCode.LDARG1
+    /// 05 : OpCode.DIV
+    /// 06 : OpCode.RET
     /// </remarks>
     [DisplayName("testDivide")]
     public abstract BigInteger? TestDivide(BigInteger? x, BigInteger? y);
@@ -98,11 +98,11 @@
     /// </summary>
     /// <remarks>
     /// Script: VwACeHmzQA==
-    /// 00 : OpCode.INITSLOT 0002 [64 datoshi]
-    /// 03 : OpCode.LDARG0 [2 datoshi]
-    /// 04 : OpCode.LDARG1 [2 datoshi]
-    /// 05 : OpCode.NUMEQUAL [8 datoshi]
-    /// 06 : OpCode.RET [0 datoshi]
+    /// 00 : OpCode.INITSLOT 0002
+    /// 03 : OpCode.LDARG0
+    /// 04 : OpCode.LDARG1
+    /// 05 : OpCode.NUMEQUAL
+    /// 06 : OpCode.RET
     /// </remarks>
     [DisplayName("testEquals")]
     public abstract bool? TestEquals(BigInteger? x, BigInteger? y);
@@ -111,23 +111,6 @@
     /// Unsafe method
     /// </summary>
     /// <remarks>
-<<<<<<< HEAD
-    /// Script: VwACeHlKU1CiShCzJvlFmkA=
-    /// 00 : OpCode.INITSLOT 0002 [64 datoshi]
-    /// 03 : OpCode.LDARG0 [2 datoshi]
-    /// 04 : OpCode.LDARG1 [2 datoshi]
-    /// 05 : OpCode.DUP [2 datoshi]
-    /// 06 : OpCode.REVERSE3 [2 datoshi]
-    /// 07 : OpCode.SWAP [2 datoshi]
-    /// 08 : OpCode.MOD [8 datoshi]
-    /// 09 : OpCode.DUP [2 datoshi]
-    /// 0A : OpCode.PUSH0 [1 datoshi]
-    /// 0B : OpCode.NUMEQUAL [8 datoshi]
-    /// 0C : OpCode.JMPIFNOT F9 [2 datoshi]
-    /// 0E : OpCode.DROP [2 datoshi]
-    /// 0F : OpCode.ABS [4 datoshi]
-    /// 10 : OpCode.RET [0 datoshi]
-=======
     /// Script: VwACeHlKU1CiSrEk+kWaQA==
     /// 00 : OpCode.INITSLOT 0002
     /// 03 : OpCode.LDARG0
@@ -142,7 +125,6 @@
     /// 0D : OpCode.DROP
     /// 0E : OpCode.ABS
     /// 0F : OpCode.RET
->>>>>>> 667ace72
     /// </remarks>
     [DisplayName("testGreatestCommonDivisor")]
     public abstract BigInteger? TestGreatestCommonDivisor(BigInteger? x, BigInteger? y);
@@ -182,18 +164,18 @@
     /// </summary>
     /// <remarks>
     /// Script: VwMAGnATcQAecmhpaqZA
-    /// 00 : OpCode.INITSLOT 0300 [64 datoshi]
-    /// 03 : OpCode.PUSH10 [1 datoshi]
-    /// 04 : OpCode.STLOC0 [2 datoshi]
-    /// 05 : OpCode.PUSH3 [1 datoshi]
-    /// 06 : OpCode.STLOC1 [2 datoshi]
-    /// 07 : OpCode.PUSHINT8 1E [1 datoshi]
-    /// 09 : OpCode.STLOC2 [2 datoshi]
-    /// 0A : OpCode.LDLOC0 [2 datoshi]
-    /// 0B : OpCode.LDLOC1 [2 datoshi]
-    /// 0C : OpCode.LDLOC2 [2 datoshi]
-    /// 0D : OpCode.MODPOW [2048 datoshi]
-    /// 0E : OpCode.RET [0 datoshi]
+    /// 00 : OpCode.INITSLOT 0300
+    /// 03 : OpCode.PUSH10
+    /// 04 : OpCode.STLOC0
+    /// 05 : OpCode.PUSH3
+    /// 06 : OpCode.STLOC1
+    /// 07 : OpCode.PUSHINT8 1E
+    /// 09 : OpCode.STLOC2
+    /// 0A : OpCode.LDLOC0
+    /// 0B : OpCode.LDLOC1
+    /// 0C : OpCode.LDLOC2
+    /// 0D : OpCode.MODPOW
+    /// 0E : OpCode.RET
     /// </remarks>
     [DisplayName("testModPow")]
     public abstract BigInteger? TestModPow();
@@ -203,11 +185,11 @@
     /// </summary>
     /// <remarks>
     /// Script: VwACeHmgQA==
-    /// 00 : OpCode.INITSLOT 0002 [64 datoshi]
-    /// 03 : OpCode.LDARG0 [2 datoshi]
-    /// 04 : OpCode.LDARG1 [2 datoshi]
-    /// 05 : OpCode.MUL [8 datoshi]
-    /// 06 : OpCode.RET [0 datoshi]
+    /// 00 : OpCode.INITSLOT 0002
+    /// 03 : OpCode.LDARG0
+    /// 04 : OpCode.LDARG1
+    /// 05 : OpCode.MUL
+    /// 06 : OpCode.RET
     /// </remarks>
     [DisplayName("testMultiply")]
     public abstract BigInteger? TestMultiply(BigInteger? x, BigInteger? y);
@@ -217,10 +199,10 @@
     /// </summary>
     /// <remarks>
     /// Script: VwABeJtA
-    /// 00 : OpCode.INITSLOT 0001 [64 datoshi]
-    /// 03 : OpCode.LDARG0 [2 datoshi]
-    /// 04 : OpCode.NEGATE [4 datoshi]
-    /// 05 : OpCode.RET [0 datoshi]
+    /// 00 : OpCode.INITSLOT 0001
+    /// 03 : OpCode.LDARG0
+    /// 04 : OpCode.NEGATE
+    /// 05 : OpCode.RET
     /// </remarks>
     [DisplayName("testNegate")]
     public abstract BigInteger? TestNegate(BigInteger? x);
@@ -230,11 +212,11 @@
     /// </summary>
     /// <remarks>
     /// Script: VwACeHmjQA==
-    /// 00 : OpCode.INITSLOT 0002 [64 datoshi]
-    /// 03 : OpCode.LDARG0 [2 datoshi]
-    /// 04 : OpCode.LDARG1 [2 datoshi]
-    /// 05 : OpCode.POW [64 datoshi]
-    /// 06 : OpCode.RET [0 datoshi]
+    /// 00 : OpCode.INITSLOT 0002
+    /// 03 : OpCode.LDARG0
+    /// 04 : OpCode.LDARG1
+    /// 05 : OpCode.POW
+    /// 06 : OpCode.RET
     /// </remarks>
     [DisplayName("testPow")]
     public abstract BigInteger? TestPow(BigInteger? x, BigInteger? y);
@@ -244,11 +226,11 @@
     /// </summary>
     /// <remarks>
     /// Script: VwACeHmiQA==
-    /// 00 : OpCode.INITSLOT 0002 [64 datoshi]
-    /// 03 : OpCode.LDARG0 [2 datoshi]
-    /// 04 : OpCode.LDARG1 [2 datoshi]
-    /// 05 : OpCode.MOD [8 datoshi]
-    /// 06 : OpCode.RET [0 datoshi]
+    /// 00 : OpCode.INITSLOT 0002
+    /// 03 : OpCode.LDARG0
+    /// 04 : OpCode.LDARG1
+    /// 05 : OpCode.MOD
+    /// 06 : OpCode.RET
     /// </remarks>
     [DisplayName("testRemainder")]
     public abstract BigInteger? TestRemainder(BigInteger? x, BigInteger? y);
@@ -276,10 +258,10 @@
     /// </summary>
     /// <remarks>
     /// Script: VwABeKRA
-    /// 00 : OpCode.INITSLOT 0001 [64 datoshi]
-    /// 03 : OpCode.LDARG0 [2 datoshi]
-    /// 04 : OpCode.SQRT [64 datoshi]
-    /// 05 : OpCode.RET [0 datoshi]
+    /// 00 : OpCode.INITSLOT 0001
+    /// 03 : OpCode.LDARG0
+    /// 04 : OpCode.SQRT
+    /// 05 : OpCode.RET
     /// </remarks>
     [DisplayName("testSqrt")]
     public abstract BigInteger? TestSqrt(BigInteger? x);
@@ -289,11 +271,11 @@
     /// </summary>
     /// <remarks>
     /// Script: VwACeHmfQA==
-    /// 00 : OpCode.INITSLOT 0002 [64 datoshi]
-    /// 03 : OpCode.LDARG0 [2 datoshi]
-    /// 04 : OpCode.LDARG1 [2 datoshi]
-    /// 05 : OpCode.SUB [8 datoshi]
-    /// 06 : OpCode.RET [0 datoshi]
+    /// 00 : OpCode.INITSLOT 0002
+    /// 03 : OpCode.LDARG0
+    /// 04 : OpCode.LDARG1
+    /// 05 : OpCode.SUB
+    /// 06 : OpCode.RET
     /// </remarks>
     [DisplayName("testSubtract")]
     public abstract BigInteger? TestSubtract(BigInteger? x, BigInteger? y);
