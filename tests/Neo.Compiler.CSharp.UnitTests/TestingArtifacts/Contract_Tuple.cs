using Neo.Cryptography.ECC;
using System;
using System.Collections.Generic;
using System.ComponentModel;
using System.Numerics;

namespace Neo.SmartContract.Testing;

public abstract class Contract_Tuple(Neo.SmartContract.Testing.SmartContractInitialize initialize) : Neo.SmartContract.Testing.SmartContract(initialize), IContractInfo
{
    #region Compiled data

    public static Neo.SmartContract.Manifest.ContractManifest Manifest => Neo.SmartContract.Manifest.ContractManifest.Parse(@"{""name"":""Contract_Tuple"",""groups"":[],""features"":{},""supportedstandards"":[],""abi"":{""methods"":[{""name"":""getResult"",""parameters"":[],""returntype"":""Array"",""offset"":0,""safe"":false},{""name"":""t1"",""parameters"":[],""returntype"":""Any"",""offset"":7,""safe"":false}],""events"":[]},""permissions"":[],""trusts"":[],""extra"":{""nef"":{""optimization"":""All""}}}");

    /// <summary>
    /// Optimization: "All"
    /// </summary>
    public static Neo.SmartContract.NefFile Nef => Neo.IO.Helper.AsSerializable<Neo.SmartContract.NefFile>(Convert.FromBase64String(@"TkVGM1Rlc3RpbmdFbmdpbmUAAAAAAAAAAAAAAAAAAAAAAAAAAAAAAAAAAAAAAAAAAAAAAAAAAAAAAAAAAAAAAAAAAAAAAAAAADkUExIRFL9AVwIACxAQCwsVv3AQCxK/SmgUUdBFEHE04krBRWgSUdBoFM4RUdBFcUVpSmgTUdBFaECoZ8J4"));

    #endregion

    #region Unsafe methods

    /// <summary>
    /// Unsafe method
    /// </summary>
    /// <remarks>
    /// Script: FBMSERS/QA==
    /// PUSH4 [1 datoshi]
    /// PUSH3 [1 datoshi]
    /// PUSH2 [1 datoshi]
    /// PUSH1 [1 datoshi]
    /// PUSH4 [1 datoshi]
    /// PACKSTRUCT [2048 datoshi]
    /// RET [0 datoshi]
    /// </remarks>
    [DisplayName("getResult")]
    public abstract IList<object>? GetResult();

    /// <summary>
    /// Unsafe method
    /// </summary>
    /// <remarks>
<<<<<<< HEAD
    /// Script: VwIACxAQCwsVv3AQCxK/SmgUUdBFEHE04krBRWgSUdBoFM4RUdBFcUVpSmgTUdBFaEA=
    /// 00 : INITSLOT 0200 [64 datoshi]
    /// 03 : PUSHNULL [1 datoshi]
    /// 04 : PUSH0 [1 datoshi]
    /// 05 : PUSH0 [1 datoshi]
    /// 06 : PUSHNULL [1 datoshi]
    /// 07 : PUSHNULL [1 datoshi]
    /// 08 : PUSH5 [1 datoshi]
    /// 09 : PACKSTRUCT [2048 datoshi]
    /// 0A : STLOC0 [2 datoshi]
    /// 0B : PUSH0 [1 datoshi]
    /// 0C : PUSHNULL [1 datoshi]
    /// 0D : PUSH2 [1 datoshi]
    /// 0E : PACKSTRUCT [2048 datoshi]
    /// 0F : DUP [2 datoshi]
    /// 10 : LDLOC0 [2 datoshi]
    /// 11 : PUSH4 [1 datoshi]
    /// 12 : ROT [2 datoshi]
    /// 13 : SETITEM [8192 datoshi]
    /// 14 : DROP [2 datoshi]
    /// 15 : PUSH0 [1 datoshi]
    /// 16 : STLOC1 [2 datoshi]
    /// 17 : CALL E2 [512 datoshi]
    /// 19 : DUP [2 datoshi]
    /// 1A : UNPACK [2048 datoshi]
    /// 1B : DROP [2 datoshi]
    /// 1C : LDLOC0 [2 datoshi]
    /// 1D : PUSH2 [1 datoshi]
    /// 1E : ROT [2 datoshi]
    /// 1F : SETITEM [8192 datoshi]
    /// 20 : LDLOC0 [2 datoshi]
    /// 21 : PUSH4 [1 datoshi]
    /// 22 : PICKITEM [64 datoshi]
    /// 23 : PUSH1 [1 datoshi]
    /// 24 : ROT [2 datoshi]
    /// 25 : SETITEM [8192 datoshi]
    /// 26 : DROP [2 datoshi]
    /// 27 : STLOC1 [2 datoshi]
    /// 28 : DROP [2 datoshi]
    /// 29 : LDLOC1 [2 datoshi]
    /// 2A : DUP [2 datoshi]
    /// 2B : LDLOC0 [2 datoshi]
    /// 2C : PUSH3 [1 datoshi]
    /// 2D : ROT [2 datoshi]
    /// 2E : SETITEM [8192 datoshi]
    /// 2F : DROP [2 datoshi]
    /// 30 : LDLOC0 [2 datoshi]
    /// 31 : RET [0 datoshi]
=======
    /// Script: VwIACxAQCwsVv0o0LXAQCxK/SjQxSmgUUdBFEHE03ErBRWgSUdBoFM4RUdBFcUVpSmgTUdBFaEA=
    /// INITSLOT 0200 [64 datoshi]
    /// PUSHNULL [1 datoshi]
    /// PUSH0 [1 datoshi]
    /// PUSH0 [1 datoshi]
    /// PUSHNULL [1 datoshi]
    /// PUSHNULL [1 datoshi]
    /// PUSH5 [1 datoshi]
    /// PACKSTRUCT [2048 datoshi]
    /// DUP [2 datoshi]
    /// CALL 2D [512 datoshi]
    /// STLOC0 [2 datoshi]
    /// PUSH0 [1 datoshi]
    /// PUSHNULL [1 datoshi]
    /// PUSH2 [1 datoshi]
    /// PACKSTRUCT [2048 datoshi]
    /// DUP [2 datoshi]
    /// CALL 31 [512 datoshi]
    /// DUP [2 datoshi]
    /// LDLOC0 [2 datoshi]
    /// PUSH4 [1 datoshi]
    /// ROT [2 datoshi]
    /// SETITEM [8192 datoshi]
    /// DROP [2 datoshi]
    /// PUSH0 [1 datoshi]
    /// STLOC1 [2 datoshi]
    /// CALL DC [512 datoshi]
    /// DUP [2 datoshi]
    /// UNPACK [2048 datoshi]
    /// DROP [2 datoshi]
    /// LDLOC0 [2 datoshi]
    /// PUSH2 [1 datoshi]
    /// ROT [2 datoshi]
    /// SETITEM [8192 datoshi]
    /// LDLOC0 [2 datoshi]
    /// PUSH4 [1 datoshi]
    /// PICKITEM [64 datoshi]
    /// PUSH1 [1 datoshi]
    /// ROT [2 datoshi]
    /// SETITEM [8192 datoshi]
    /// DROP [2 datoshi]
    /// STLOC1 [2 datoshi]
    /// DROP [2 datoshi]
    /// LDLOC1 [2 datoshi]
    /// DUP [2 datoshi]
    /// LDLOC0 [2 datoshi]
    /// PUSH3 [1 datoshi]
    /// ROT [2 datoshi]
    /// SETITEM [8192 datoshi]
    /// DROP [2 datoshi]
    /// LDLOC0 [2 datoshi]
    /// RET [0 datoshi]
>>>>>>> bb8a3b9e
    /// </remarks>
    [DisplayName("t1")]
    public abstract object? T1();

    #endregion
}<|MERGE_RESOLUTION|>--- conflicted
+++ resolved
@@ -15,7 +15,7 @@
     /// <summary>
     /// Optimization: "All"
     /// </summary>
-    public static Neo.SmartContract.NefFile Nef => Neo.IO.Helper.AsSerializable<Neo.SmartContract.NefFile>(Convert.FromBase64String(@"TkVGM1Rlc3RpbmdFbmdpbmUAAAAAAAAAAAAAAAAAAAAAAAAAAAAAAAAAAAAAAAAAAAAAAAAAAAAAAAAAAAAAAAAAAAAAAAAAADkUExIRFL9AVwIACxAQCwsVv3AQCxK/SmgUUdBFEHE04krBRWgSUdBoFM4RUdBFcUVpSmgTUdBFaECoZ8J4"));
+    public static Neo.SmartContract.NefFile Nef => Neo.IO.Helper.AsSerializable<Neo.SmartContract.NefFile>(Convert.FromBase64String(@"TkVGM1Rlc3RpbmdFbmdpbmUAAAAAAAAAAAAAAAAAAAAAAAAAAAAAAAAAAAAAAAAAAAAAAAAAAAAAAAAAAAAAAAAAAAAAAAAAAFMUExIRFL9AVwIACxAQCwsVv0o0LXAQCxK/SjQxSmgUUdBFEHE03ErBRWgSUdBoFM4RUdBFcUVpSmgTUdBFaEBXAAF4EhDQeBMQ0EBXAAF4ERDQQHaQFSs="));
 
     #endregion
 
@@ -41,56 +41,6 @@
     /// Unsafe method
     /// </summary>
     /// <remarks>
-<<<<<<< HEAD
-    /// Script: VwIACxAQCwsVv3AQCxK/SmgUUdBFEHE04krBRWgSUdBoFM4RUdBFcUVpSmgTUdBFaEA=
-    /// 00 : INITSLOT 0200 [64 datoshi]
-    /// 03 : PUSHNULL [1 datoshi]
-    /// 04 : PUSH0 [1 datoshi]
-    /// 05 : PUSH0 [1 datoshi]
-    /// 06 : PUSHNULL [1 datoshi]
-    /// 07 : PUSHNULL [1 datoshi]
-    /// 08 : PUSH5 [1 datoshi]
-    /// 09 : PACKSTRUCT [2048 datoshi]
-    /// 0A : STLOC0 [2 datoshi]
-    /// 0B : PUSH0 [1 datoshi]
-    /// 0C : PUSHNULL [1 datoshi]
-    /// 0D : PUSH2 [1 datoshi]
-    /// 0E : PACKSTRUCT [2048 datoshi]
-    /// 0F : DUP [2 datoshi]
-    /// 10 : LDLOC0 [2 datoshi]
-    /// 11 : PUSH4 [1 datoshi]
-    /// 12 : ROT [2 datoshi]
-    /// 13 : SETITEM [8192 datoshi]
-    /// 14 : DROP [2 datoshi]
-    /// 15 : PUSH0 [1 datoshi]
-    /// 16 : STLOC1 [2 datoshi]
-    /// 17 : CALL E2 [512 datoshi]
-    /// 19 : DUP [2 datoshi]
-    /// 1A : UNPACK [2048 datoshi]
-    /// 1B : DROP [2 datoshi]
-    /// 1C : LDLOC0 [2 datoshi]
-    /// 1D : PUSH2 [1 datoshi]
-    /// 1E : ROT [2 datoshi]
-    /// 1F : SETITEM [8192 datoshi]
-    /// 20 : LDLOC0 [2 datoshi]
-    /// 21 : PUSH4 [1 datoshi]
-    /// 22 : PICKITEM [64 datoshi]
-    /// 23 : PUSH1 [1 datoshi]
-    /// 24 : ROT [2 datoshi]
-    /// 25 : SETITEM [8192 datoshi]
-    /// 26 : DROP [2 datoshi]
-    /// 27 : STLOC1 [2 datoshi]
-    /// 28 : DROP [2 datoshi]
-    /// 29 : LDLOC1 [2 datoshi]
-    /// 2A : DUP [2 datoshi]
-    /// 2B : LDLOC0 [2 datoshi]
-    /// 2C : PUSH3 [1 datoshi]
-    /// 2D : ROT [2 datoshi]
-    /// 2E : SETITEM [8192 datoshi]
-    /// 2F : DROP [2 datoshi]
-    /// 30 : LDLOC0 [2 datoshi]
-    /// 31 : RET [0 datoshi]
-=======
     /// Script: VwIACxAQCwsVv0o0LXAQCxK/SjQxSmgUUdBFEHE03ErBRWgSUdBoFM4RUdBFcUVpSmgTUdBFaEA=
     /// INITSLOT 0200 [64 datoshi]
     /// PUSHNULL [1 datoshi]
@@ -143,7 +93,6 @@
     /// DROP [2 datoshi]
     /// LDLOC0 [2 datoshi]
     /// RET [0 datoshi]
->>>>>>> bb8a3b9e
     /// </remarks>
     [DisplayName("t1")]
     public abstract object? T1();
