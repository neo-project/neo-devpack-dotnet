using Neo.Cryptography.ECC;
using System;
using System.Collections.Generic;
using System.ComponentModel;
using System.Numerics;

namespace Neo.SmartContract.Testing;

public abstract class Contract_Pattern(Neo.SmartContract.Testing.SmartContractInitialize initialize) : Neo.SmartContract.Testing.SmartContract(initialize), IContractInfo
{
    #region Compiled data

    public static Neo.SmartContract.Manifest.ContractManifest Manifest => Neo.SmartContract.Manifest.ContractManifest.Parse(@"{""name"":""Contract_Pattern"",""groups"":[],""features"":{},""supportedstandards"":[],""abi"":{""methods"":[{""name"":""between"",""parameters"":[{""name"":""value"",""type"":""Integer""}],""returntype"":""Boolean"",""offset"":0,""safe"":false},{""name"":""between2"",""parameters"":[{""name"":""value"",""type"":""Integer""}],""returntype"":""Boolean"",""offset"":17,""safe"":false},{""name"":""between3"",""parameters"":[{""name"":""value"",""type"":""Integer""}],""returntype"":""Boolean"",""offset"":34,""safe"":false},{""name"":""testRecursivePattern"",""parameters"":[],""returntype"":""Boolean"",""offset"":79,""safe"":false},{""name"":""between4"",""parameters"":[{""name"":""value"",""type"":""Integer""}],""returntype"":""Boolean"",""offset"":134,""safe"":false},{""name"":""testNotPattern"",""parameters"":[{""name"":""x"",""type"":""Boolean""}],""returntype"":""Boolean"",""offset"":143,""safe"":false},{""name"":""classify"",""parameters"":[{""name"":""measurement"",""type"":""Integer""}],""returntype"":""String"",""offset"":152,""safe"":false},{""name"":""getCalendarSeason"",""parameters"":[{""name"":""month"",""type"":""Integer""}],""returntype"":""String"",""offset"":259,""safe"":false},{""name"":""testDeclarationPattern"",""parameters"":[],""returntype"":""Void"",""offset"":421,""safe"":false},{""name"":""testTypePattern"",""parameters"":[{""name"":""o1"",""type"":""Any""}],""returntype"":""Void"",""offset"":505,""safe"":false},{""name"":""testTypePattern2"",""parameters"":[{""name"":""t"",""type"":""Any""}],""returntype"":""Integer"",""offset"":531,""safe"":false}],""events"":[]},""permissions"":[{""contract"":""0xacce6fd80d44e1796aa0c2c625e9e4e0ce39efc0"",""methods"":[""itoa""]}],""trusts"":[],""extra"":{""nef"":{""optimization"":""All""}}}");

    /// <summary>
    /// Optimization: "All"
    /// </summary>
    public static Neo.SmartContract.NefFile Nef => Neo.IO.Helper.AsSerializable<Neo.SmartContract.NefFile>(Convert.FromBase64String(@"TkVGM1Rlc3RpbmdFbmdpbmUAAAAAAAAAAAAAAAAAAAAAAAAAAAAAAAAAAAAAAAAAAAAAAAAAAAAAAAAAAAAAAAAAAAAAAAHA7znO4OTpJcbCoGp54UQN2G/OrARpdG9hAQABDwAA/UkCVwEBeHBoEbckBAlAaABktUBXAQF4cGgRtyQECUBoAGS1QFcBAXhwaBG3JAUJIgZoADK1JgQIQGgAMrgkBQkiBmgAZLUmBAhACCYECUBoOlcCAAwUAAAAAAAAAAAAAAAAAAAAAAAAAABwaHFpStkoUMoAFLOrCJexqgmXJgQIQAgmBAlAaTpXAQF4cGgQtkBXAQF4cGjYqkBXAQF4cGgA2LUmDAwHVG9vIGxvd0BoANi4JAUJIgVoELUmCAwDTG93QGgQuCQFCSIFaBq1Jg8MCkFjY2VwdGFibGVAaBq4JAUJIgZoABS1JgkMBEhpZ2hAaAAUuCYNDAhUb28gaGlnaEBoOlcBAXhwaBOXJgUIIgVoFJcmBQgiBWgVlyYLDAZzcHJpbmdAaBaXJgUIIgVoF5cmBQgiBWgYlyYLDAZzdW1tZXJAaBmXJgUIIgVoGpcmBQgiBWgblyYLDAZhdXR1bW5AaByXJgUIIgVoEZcmBQgiBWgSlyYLDAZ3aW50ZXJACCYiDBJVbmV4cGVjdGVkIG1vbnRoOiB4NwAAiwwBLovbKDpoOlcEAAwNSGVsbG8sIFdvcmxkIXBocWnZKGlyJghqQc/nR5YMDUhlbGxvLCBXb3JsZCFyanNr2SgmHAwTZ3JlZXRpbmcyIGlzIHN0cmluZ0HP50eWQFcBAXhwaNkwJgNAaNkoJgNAaNkgJgNAQEBAVwEBeHBo2TAmBQgiBWjZKCYFCCIHaNkoCJcmBBBAaNkgJgQRQGjZIQiXJgQSQAgmBBVAaDpAhNrwLg=="));

    #endregion

    #region Unsafe methods

    /// <summary>
    /// Unsafe method
    /// </summary>
    [DisplayName("between")]
    public abstract bool? Between(BigInteger? value);

    /// <summary>
    /// Unsafe method
    /// </summary>
    [DisplayName("between2")]
    public abstract bool? Between2(BigInteger? value);

    /// <summary>
    /// Unsafe method
    /// </summary>
    [DisplayName("between3")]
    public abstract bool? Between3(BigInteger? value);

    /// <summary>
    /// Unsafe method
    /// </summary>
    [DisplayName("between4")]
    public abstract bool? Between4(BigInteger? value);

    /// <summary>
    /// Unsafe method
    /// </summary>
    /// <remarks>
    /// Script: VwEBeHBoANi1JgwMVG9vIGxvd0BoANi4JAUJIgVoELUmCAxMb3dAaBC4JAUJIgVoGrUmDwxBY2NlcHRhYmxlQGgauCQFCSIGaAAUtSYJDEhpZ2hAaAAUuCYNDFRvbyBoaWdoQGg6
    /// 00 : OpCode.INITSLOT 0101 [64 datoshi]
    /// 03 : OpCode.LDARG0 [2 datoshi]
    /// 04 : OpCode.STLOC0 [2 datoshi]
    /// 05 : OpCode.LDLOC0 [2 datoshi]
    /// 06 : OpCode.PUSHINT8 D8 [1 datoshi]
    /// 08 : OpCode.LT [8 datoshi]
    /// 09 : OpCode.JMPIFNOT 0C [2 datoshi]
    /// 0B : OpCode.PUSHDATA1 546F6F206C6F77 [8 datoshi]
    /// 14 : OpCode.RET [0 datoshi]
    /// 15 : OpCode.LDLOC0 [2 datoshi]
    /// 16 : OpCode.PUSHINT8 D8 [1 datoshi]
    /// 18 : OpCode.GE [8 datoshi]
    /// 19 : OpCode.JMPIF 05 [2 datoshi]
    /// 1B : OpCode.PUSHF [1 datoshi]
    /// 1C : OpCode.JMP 05 [2 datoshi]
    /// 1E : OpCode.LDLOC0 [2 datoshi]
    /// 1F : OpCode.PUSH0 [1 datoshi]
    /// 20 : OpCode.LT [8 datoshi]
    /// 21 : OpCode.JMPIFNOT 08 [2 datoshi]
    /// 23 : OpCode.PUSHDATA1 4C6F77 [8 datoshi]
    /// 28 : OpCode.RET [0 datoshi]
    /// 29 : OpCode.LDLOC0 [2 datoshi]
    /// 2A : OpCode.PUSH0 [1 datoshi]
    /// 2B : OpCode.GE [8 datoshi]
    /// 2C : OpCode.JMPIF 05 [2 datoshi]
    /// 2E : OpCode.PUSHF [1 datoshi]
    /// 2F : OpCode.JMP 05 [2 datoshi]
    /// 31 : OpCode.LDLOC0 [2 datoshi]
    /// 32 : OpCode.PUSH10 [1 datoshi]
    /// 33 : OpCode.LT [8 datoshi]
    /// 34 : OpCode.JMPIFNOT 0F [2 datoshi]
    /// 36 : OpCode.PUSHDATA1 41636365707461626C65 [8 datoshi]
    /// 42 : OpCode.RET [0 datoshi]
    /// 43 : OpCode.LDLOC0 [2 datoshi]
    /// 44 : OpCode.PUSH10 [1 datoshi]
    /// 45 : OpCode.GE [8 datoshi]
    /// 46 : OpCode.JMPIF 05 [2 datoshi]
    /// 48 : OpCode.PUSHF [1 datoshi]
    /// 49 : OpCode.JMP 06 [2 datoshi]
    /// 4B : OpCode.LDLOC0 [2 datoshi]
    /// 4C : OpCode.PUSHINT8 14 [1 datoshi]
    /// 4E : OpCode.LT [8 datoshi]
    /// 4F : OpCode.JMPIFNOT 09 [2 datoshi]
    /// 51 : OpCode.PUSHDATA1 48696768 [8 datoshi]
    /// 57 : OpCode.RET [0 datoshi]
    /// 58 : OpCode.LDLOC0 [2 datoshi]
    /// 59 : OpCode.PUSHINT8 14 [1 datoshi]
    /// 5B : OpCode.GE [8 datoshi]
    /// 5C : OpCode.JMPIFNOT 0D [2 datoshi]
    /// 5E : OpCode.PUSHDATA1 546F6F2068696768 [8 datoshi]
    /// 68 : OpCode.RET [0 datoshi]
    /// 69 : OpCode.LDLOC0 [2 datoshi]
    /// 6A : OpCode.THROW [512 datoshi]
    /// </remarks>
    [DisplayName("classify")]
    public abstract string? Classify(BigInteger? measurement);

    /// <summary>
    /// Unsafe method
    /// </summary>
    /// <remarks>
    /// Script: VwEBeHBoE5cmBQgiBWgUlyYFCCIFaBWXJgsMc3ByaW5nQGgWlyYFCCIFaBeXJgUIIgVoGJcmCwxzdW1tZXJAaBmXJgUIIgVoGpcmBQgiBWgblyYLDGF1dHVtbkBoHJcmBQgiBWgRlyYFCCIFaBKXJgsMd2ludGVyQAgmIgxVbmV4cGVjdGVkIG1vbnRoOiB4NwAAiwwui9soOmg6
    /// 00 : OpCode.INITSLOT 0101 [64 datoshi]
    /// 03 : OpCode.LDARG0 [2 datoshi]
    /// 04 : OpCode.STLOC0 [2 datoshi]
    /// 05 : OpCode.LDLOC0 [2 datoshi]
    /// 06 : OpCode.PUSH3 [1 datoshi]
    /// 07 : OpCode.EQUAL [32 datoshi]
    /// 08 : OpCode.JMPIFNOT 05 [2 datoshi]
    /// 0A : OpCode.PUSHT [1 datoshi]
    /// 0B : OpCode.JMP 05 [2 datoshi]
    /// 0D : OpCode.LDLOC0 [2 datoshi]
    /// 0E : OpCode.PUSH4 [1 datoshi]
    /// 0F : OpCode.EQUAL [32 datoshi]
    /// 10 : OpCode.JMPIFNOT 05 [2 datoshi]
    /// 12 : OpCode.PUSHT [1 datoshi]
    /// 13 : OpCode.JMP 05 [2 datoshi]
    /// 15 : OpCode.LDLOC0 [2 datoshi]
    /// 16 : OpCode.PUSH5 [1 datoshi]
    /// 17 : OpCode.EQUAL [32 datoshi]
    /// 18 : OpCode.JMPIFNOT 0B [2 datoshi]
    /// 1A : OpCode.PUSHDATA1 737072696E67 [8 datoshi]
    /// 22 : OpCode.RET [0 datoshi]
    /// 23 : OpCode.LDLOC0 [2 datoshi]
    /// 24 : OpCode.PUSH6 [1 datoshi]
    /// 25 : OpCode.EQUAL [32 datoshi]
    /// 26 : OpCode.JMPIFNOT 05 [2 datoshi]
    /// 28 : OpCode.PUSHT [1 datoshi]
    /// 29 : OpCode.JMP 05 [2 datoshi]
    /// 2B : OpCode.LDLOC0 [2 datoshi]
    /// 2C : OpCode.PUSH7 [1 datoshi]
    /// 2D : OpCode.EQUAL [32 datoshi]
    /// 2E : OpCode.JMPIFNOT 05 [2 datoshi]
    /// 30 : OpCode.PUSHT [1 datoshi]
    /// 31 : OpCode.JMP 05 [2 datoshi]
    /// 33 : OpCode.LDLOC0 [2 datoshi]
    /// 34 : OpCode.PUSH8 [1 datoshi]
    /// 35 : OpCode.EQUAL [32 datoshi]
    /// 36 : OpCode.JMPIFNOT 0B [2 datoshi]
    /// 38 : OpCode.PUSHDATA1 73756D6D6572 [8 datoshi]
    /// 40 : OpCode.RET [0 datoshi]
    /// 41 : OpCode.LDLOC0 [2 datoshi]
    /// 42 : OpCode.PUSH9 [1 datoshi]
    /// 43 : OpCode.EQUAL [32 datoshi]
    /// 44 : OpCode.JMPIFNOT 05 [2 datoshi]
    /// 46 : OpCode.PUSHT [1 datoshi]
    /// 47 : OpCode.JMP 05 [2 datoshi]
    /// 49 : OpCode.LDLOC0 [2 datoshi]
    /// 4A : OpCode.PUSH10 [1 datoshi]
    /// 4B : OpCode.EQUAL [32 datoshi]
    /// 4C : OpCode.JMPIFNOT 05 [2 datoshi]
    /// 4E : OpCode.PUSHT [1 datoshi]
    /// 4F : OpCode.JMP 05 [2 datoshi]
    /// 51 : OpCode.LDLOC0 [2 datoshi]
    /// 52 : OpCode.PUSH11 [1 datoshi]
    /// 53 : OpCode.EQUAL [32 datoshi]
    /// 54 : OpCode.JMPIFNOT 0B [2 datoshi]
    /// 56 : OpCode.PUSHDATA1 617574756D6E [8 datoshi]
    /// 5E : OpCode.RET [0 datoshi]
    /// 5F : OpCode.LDLOC0 [2 datoshi]
    /// 60 : OpCode.PUSH12 [1 datoshi]
    /// 61 : OpCode.EQUAL [32 datoshi]
    /// 62 : OpCode.JMPIFNOT 05 [2 datoshi]
    /// 64 : OpCode.PUSHT [1 datoshi]
    /// 65 : OpCode.JMP 05 [2 datoshi]
    /// 67 : OpCode.LDLOC0 [2 datoshi]
    /// 68 : OpCode.PUSH1 [1 datoshi]
    /// 69 : OpCode.EQUAL [32 datoshi]
    /// 6A : OpCode.JMPIFNOT 05 [2 datoshi]
    /// 6C : OpCode.PUSHT [1 datoshi]
    /// 6D : OpCode.JMP 05 [2 datoshi]
    /// 6F : OpCode.LDLOC0 [2 datoshi]
    /// 70 : OpCode.PUSH2 [1 datoshi]
    /// 71 : OpCode.EQUAL [32 datoshi]
    /// 72 : OpCode.JMPIFNOT 0B [2 datoshi]
    /// 74 : OpCode.PUSHDATA1 77696E746572 [8 datoshi]
    /// 7C : OpCode.RET [0 datoshi]
    /// 7D : OpCode.PUSHT [1 datoshi]
    /// 7E : OpCode.JMPIFNOT 22 [2 datoshi]
    /// 80 : OpCode.PUSHDATA1 556E6578706563746564206D6F6E74683A20 [8 datoshi]
    /// 94 : OpCode.LDARG0 [2 datoshi]
    /// 95 : OpCode.CALLT 0000 [32768 datoshi]
    /// 98 : OpCode.CAT [2048 datoshi]
    /// 99 : OpCode.PUSHDATA1 2E [8 datoshi]
    /// 9C : OpCode.CAT [2048 datoshi]
    /// 9D : OpCode.CONVERT 'ByteString' [8192 datoshi]
    /// 9F : OpCode.THROW [512 datoshi]
    /// A0 : OpCode.LDLOC0 [2 datoshi]
    /// A1 : OpCode.THROW [512 datoshi]
    /// </remarks>
    [DisplayName("getCalendarSeason")]
    public abstract string? GetCalendarSeason(BigInteger? month);

    /// <summary>
    /// Unsafe method
    /// </summary>
    /// <remarks>
    /// Script: VwQADEhlbGxvLCBXb3JsZCFwaHFp2ShpciYIakHP50eWDEhlbGxvLCBXb3JsZCFyanNr2SgmHAxncmVldGluZzIgaXMgc3RyaW5nQc/nR5ZA
    /// 00 : OpCode.INITSLOT 0400 [64 datoshi]
    /// 03 : OpCode.PUSHDATA1 48656C6C6F2C20576F726C6421 [8 datoshi]
    /// 12 : OpCode.STLOC0 [2 datoshi]
    /// 13 : OpCode.LDLOC0 [2 datoshi]
    /// 14 : OpCode.STLOC1 [2 datoshi]
    /// 15 : OpCode.LDLOC1 [2 datoshi]
    /// 16 : OpCode.ISTYPE 28 [2 datoshi]
    /// 18 : OpCode.LDLOC1 [2 datoshi]
    /// 19 : OpCode.STLOC2 [2 datoshi]
    /// 1A : OpCode.JMPIFNOT 08 [2 datoshi]
    /// 1C : OpCode.LDLOC2 [2 datoshi]
    /// 1D : OpCode.SYSCALL CFE74796 'System.Runtime.Log' [32768 datoshi]
    /// 22 : OpCode.PUSHDATA1 48656C6C6F2C20576F726C6421 [8 datoshi]
    /// 31 : OpCode.STLOC2 [2 datoshi]
    /// 32 : OpCode.LDLOC2 [2 datoshi]
    /// 33 : OpCode.STLOC3 [2 datoshi]
    /// 34 : OpCode.LDLOC3 [2 datoshi]
    /// 35 : OpCode.ISTYPE 28 [2 datoshi]
    /// 37 : OpCode.JMPIFNOT 1C [2 datoshi]
    /// 39 : OpCode.PUSHDATA1 6772656574696E673220697320737472696E67 [8 datoshi]
    /// 4E : OpCode.SYSCALL CFE74796 'System.Runtime.Log' [32768 datoshi]
    /// 53 : OpCode.RET [0 datoshi]
    /// </remarks>
    [DisplayName("testDeclarationPattern")]
    public abstract void TestDeclarationPattern();

    /// <summary>
    /// Unsafe method
    /// </summary>
    /// <remarks>
<<<<<<< HEAD
    /// Script: VwEBeHBoC5eqQA==
    /// 00 : OpCode.INITSLOT 0101 [64 datoshi]
    /// 03 : OpCode.LDARG0 [2 datoshi]
    /// 04 : OpCode.STLOC0 [2 datoshi]
    /// 05 : OpCode.LDLOC0 [2 datoshi]
    /// 06 : OpCode.PUSHNULL [1 datoshi]
    /// 07 : OpCode.EQUAL [32 datoshi]
    /// 08 : OpCode.NOT [4 datoshi]
    /// 09 : OpCode.RET [0 datoshi]
=======
    /// Script: VwEBeHBo2KpA
    /// 00 : OpCode.INITSLOT 0101
    /// 03 : OpCode.LDARG0
    /// 04 : OpCode.STLOC0
    /// 05 : OpCode.LDLOC0
    /// 06 : OpCode.ISNULL
    /// 07 : OpCode.NOT
    /// 08 : OpCode.RET
>>>>>>> 667ace72
    /// </remarks>
    [DisplayName("testNotPattern")]
    public abstract bool? TestNotPattern(bool? x);

    /// <summary>
    /// Unsafe method
    /// </summary>
    [DisplayName("testRecursivePattern")]
    public abstract bool? TestRecursivePattern();

    /// <summary>
    /// Unsafe method
    /// </summary>
    /// <remarks>
    /// Script: VwEBeHBo2TAmA0Bo2SgmA0Bo2SAmA0BAQEA=
    /// 00 : OpCode.INITSLOT 0101 [64 datoshi]
    /// 03 : OpCode.LDARG0 [2 datoshi]
    /// 04 : OpCode.STLOC0 [2 datoshi]
    /// 05 : OpCode.LDLOC0 [2 datoshi]
    /// 06 : OpCode.ISTYPE 30 [2 datoshi]
    /// 08 : OpCode.JMPIFNOT 03 [2 datoshi]
    /// 0A : OpCode.RET [0 datoshi]
    /// 0B : OpCode.LDLOC0 [2 datoshi]
    /// 0C : OpCode.ISTYPE 28 [2 datoshi]
    /// 0E : OpCode.JMPIFNOT 03 [2 datoshi]
    /// 10 : OpCode.RET [0 datoshi]
    /// 11 : OpCode.LDLOC0 [2 datoshi]
    /// 12 : OpCode.ISTYPE 20 [2 datoshi]
    /// 14 : OpCode.JMPIFNOT 03 [2 datoshi]
    /// 16 : OpCode.RET [0 datoshi]
    /// 17 : OpCode.RET [0 datoshi]
    /// 18 : OpCode.RET [0 datoshi]
    /// 19 : OpCode.RET [0 datoshi]
    /// </remarks>
    [DisplayName("testTypePattern")]
    public abstract void TestTypePattern(object? o1 = null);

    /// <summary>
    /// Unsafe method
    /// </summary>
    /// <remarks>
    /// Script: VwEBeHBo2TAmBQgiBWjZKCYFCCIHaNkoCJcmBBBAaNkgJgQRQGjZIQiXJgQSQAgmBBVAaDo=
    /// 00 : OpCode.INITSLOT 0101 [64 datoshi]
    /// 03 : OpCode.LDARG0 [2 datoshi]
    /// 04 : OpCode.STLOC0 [2 datoshi]
    /// 05 : OpCode.LDLOC0 [2 datoshi]
    /// 06 : OpCode.ISTYPE 30 [2 datoshi]
    /// 08 : OpCode.JMPIFNOT 05 [2 datoshi]
    /// 0A : OpCode.PUSHT [1 datoshi]
    /// 0B : OpCode.JMP 05 [2 datoshi]
    /// 0D : OpCode.LDLOC0 [2 datoshi]
    /// 0E : OpCode.ISTYPE 28 [2 datoshi]
    /// 10 : OpCode.JMPIFNOT 05 [2 datoshi]
    /// 12 : OpCode.PUSHT [1 datoshi]
    /// 13 : OpCode.JMP 07 [2 datoshi]
    /// 15 : OpCode.LDLOC0 [2 datoshi]
    /// 16 : OpCode.ISTYPE 28 [2 datoshi]
    /// 18 : OpCode.PUSHT [1 datoshi]
    /// 19 : OpCode.EQUAL [32 datoshi]
    /// 1A : OpCode.JMPIFNOT 04 [2 datoshi]
    /// 1C : OpCode.PUSH0 [1 datoshi]
    /// 1D : OpCode.RET [0 datoshi]
    /// 1E : OpCode.LDLOC0 [2 datoshi]
    /// 1F : OpCode.ISTYPE 20 [2 datoshi]
    /// 21 : OpCode.JMPIFNOT 04 [2 datoshi]
    /// 23 : OpCode.PUSH1 [1 datoshi]
    /// 24 : OpCode.RET [0 datoshi]
    /// 25 : OpCode.LDLOC0 [2 datoshi]
    /// 26 : OpCode.ISTYPE 21 [2 datoshi]
    /// 28 : OpCode.PUSHT [1 datoshi]
    /// 29 : OpCode.EQUAL [32 datoshi]
    /// 2A : OpCode.JMPIFNOT 04 [2 datoshi]
    /// 2C : OpCode.PUSH2 [1 datoshi]
    /// 2D : OpCode.RET [0 datoshi]
    /// 2E : OpCode.PUSHT [1 datoshi]
    /// 2F : OpCode.JMPIFNOT 04 [2 datoshi]
    /// 31 : OpCode.PUSH5 [1 datoshi]
    /// 32 : OpCode.RET [0 datoshi]
    /// 33 : OpCode.LDLOC0 [2 datoshi]
    /// 34 : OpCode.THROW [512 datoshi]
    /// </remarks>
    [DisplayName("testTypePattern2")]
    public abstract BigInteger? TestTypePattern2(object? t = null);

    #endregion
}<|MERGE_RESOLUTION|>--- conflicted
+++ resolved
@@ -50,59 +50,59 @@
     /// </summary>
     /// <remarks>
     /// Script: VwEBeHBoANi1JgwMVG9vIGxvd0BoANi4JAUJIgVoELUmCAxMb3dAaBC4JAUJIgVoGrUmDwxBY2NlcHRhYmxlQGgauCQFCSIGaAAUtSYJDEhpZ2hAaAAUuCYNDFRvbyBoaWdoQGg6
-    /// 00 : OpCode.INITSLOT 0101 [64 datoshi]
-    /// 03 : OpCode.LDARG0 [2 datoshi]
-    /// 04 : OpCode.STLOC0 [2 datoshi]
-    /// 05 : OpCode.LDLOC0 [2 datoshi]
-    /// 06 : OpCode.PUSHINT8 D8 [1 datoshi]
-    /// 08 : OpCode.LT [8 datoshi]
-    /// 09 : OpCode.JMPIFNOT 0C [2 datoshi]
-    /// 0B : OpCode.PUSHDATA1 546F6F206C6F77 [8 datoshi]
-    /// 14 : OpCode.RET [0 datoshi]
-    /// 15 : OpCode.LDLOC0 [2 datoshi]
-    /// 16 : OpCode.PUSHINT8 D8 [1 datoshi]
-    /// 18 : OpCode.GE [8 datoshi]
-    /// 19 : OpCode.JMPIF 05 [2 datoshi]
-    /// 1B : OpCode.PUSHF [1 datoshi]
-    /// 1C : OpCode.JMP 05 [2 datoshi]
-    /// 1E : OpCode.LDLOC0 [2 datoshi]
-    /// 1F : OpCode.PUSH0 [1 datoshi]
-    /// 20 : OpCode.LT [8 datoshi]
-    /// 21 : OpCode.JMPIFNOT 08 [2 datoshi]
-    /// 23 : OpCode.PUSHDATA1 4C6F77 [8 datoshi]
-    /// 28 : OpCode.RET [0 datoshi]
-    /// 29 : OpCode.LDLOC0 [2 datoshi]
-    /// 2A : OpCode.PUSH0 [1 datoshi]
-    /// 2B : OpCode.GE [8 datoshi]
-    /// 2C : OpCode.JMPIF 05 [2 datoshi]
-    /// 2E : OpCode.PUSHF [1 datoshi]
-    /// 2F : OpCode.JMP 05 [2 datoshi]
-    /// 31 : OpCode.LDLOC0 [2 datoshi]
-    /// 32 : OpCode.PUSH10 [1 datoshi]
-    /// 33 : OpCode.LT [8 datoshi]
-    /// 34 : OpCode.JMPIFNOT 0F [2 datoshi]
-    /// 36 : OpCode.PUSHDATA1 41636365707461626C65 [8 datoshi]
-    /// 42 : OpCode.RET [0 datoshi]
-    /// 43 : OpCode.LDLOC0 [2 datoshi]
-    /// 44 : OpCode.PUSH10 [1 datoshi]
-    /// 45 : OpCode.GE [8 datoshi]
-    /// 46 : OpCode.JMPIF 05 [2 datoshi]
-    /// 48 : OpCode.PUSHF [1 datoshi]
-    /// 49 : OpCode.JMP 06 [2 datoshi]
-    /// 4B : OpCode.LDLOC0 [2 datoshi]
-    /// 4C : OpCode.PUSHINT8 14 [1 datoshi]
-    /// 4E : OpCode.LT [8 datoshi]
-    /// 4F : OpCode.JMPIFNOT 09 [2 datoshi]
-    /// 51 : OpCode.PUSHDATA1 48696768 [8 datoshi]
-    /// 57 : OpCode.RET [0 datoshi]
-    /// 58 : OpCode.LDLOC0 [2 datoshi]
-    /// 59 : OpCode.PUSHINT8 14 [1 datoshi]
-    /// 5B : OpCode.GE [8 datoshi]
-    /// 5C : OpCode.JMPIFNOT 0D [2 datoshi]
-    /// 5E : OpCode.PUSHDATA1 546F6F2068696768 [8 datoshi]
-    /// 68 : OpCode.RET [0 datoshi]
-    /// 69 : OpCode.LDLOC0 [2 datoshi]
-    /// 6A : OpCode.THROW [512 datoshi]
+    /// 00 : OpCode.INITSLOT 0101
+    /// 03 : OpCode.LDARG0
+    /// 04 : OpCode.STLOC0
+    /// 05 : OpCode.LDLOC0
+    /// 06 : OpCode.PUSHINT8 D8
+    /// 08 : OpCode.LT
+    /// 09 : OpCode.JMPIFNOT 0C
+    /// 0B : OpCode.PUSHDATA1 546F6F206C6F77
+    /// 14 : OpCode.RET
+    /// 15 : OpCode.LDLOC0
+    /// 16 : OpCode.PUSHINT8 D8
+    /// 18 : OpCode.GE
+    /// 19 : OpCode.JMPIF 05
+    /// 1B : OpCode.PUSHF
+    /// 1C : OpCode.JMP 05
+    /// 1E : OpCode.LDLOC0
+    /// 1F : OpCode.PUSH0
+    /// 20 : OpCode.LT
+    /// 21 : OpCode.JMPIFNOT 08
+    /// 23 : OpCode.PUSHDATA1 4C6F77
+    /// 28 : OpCode.RET
+    /// 29 : OpCode.LDLOC0
+    /// 2A : OpCode.PUSH0
+    /// 2B : OpCode.GE
+    /// 2C : OpCode.JMPIF 05
+    /// 2E : OpCode.PUSHF
+    /// 2F : OpCode.JMP 05
+    /// 31 : OpCode.LDLOC0
+    /// 32 : OpCode.PUSH10
+    /// 33 : OpCode.LT
+    /// 34 : OpCode.JMPIFNOT 0F
+    /// 36 : OpCode.PUSHDATA1 41636365707461626C65
+    /// 42 : OpCode.RET
+    /// 43 : OpCode.LDLOC0
+    /// 44 : OpCode.PUSH10
+    /// 45 : OpCode.GE
+    /// 46 : OpCode.JMPIF 05
+    /// 48 : OpCode.PUSHF
+    /// 49 : OpCode.JMP 06
+    /// 4B : OpCode.LDLOC0
+    /// 4C : OpCode.PUSHINT8 14
+    /// 4E : OpCode.LT
+    /// 4F : OpCode.JMPIFNOT 09
+    /// 51 : OpCode.PUSHDATA1 48696768
+    /// 57 : OpCode.RET
+    /// 58 : OpCode.LDLOC0
+    /// 59 : OpCode.PUSHINT8 14
+    /// 5B : OpCode.GE
+    /// 5C : OpCode.JMPIFNOT 0D
+    /// 5E : OpCode.PUSHDATA1 546F6F2068696768
+    /// 68 : OpCode.RET
+    /// 69 : OpCode.LDLOC0
+    /// 6A : OpCode.THROW
     /// </remarks>
     [DisplayName("classify")]
     public abstract string? Classify(BigInteger? measurement);
@@ -112,93 +112,93 @@
     /// </summary>
     /// <remarks>
     /// Script: VwEBeHBoE5cmBQgiBWgUlyYFCCIFaBWXJgsMc3ByaW5nQGgWlyYFCCIFaBeXJgUIIgVoGJcmCwxzdW1tZXJAaBmXJgUIIgVoGpcmBQgiBWgblyYLDGF1dHVtbkBoHJcmBQgiBWgRlyYFCCIFaBKXJgsMd2ludGVyQAgmIgxVbmV4cGVjdGVkIG1vbnRoOiB4NwAAiwwui9soOmg6
-    /// 00 : OpCode.INITSLOT 0101 [64 datoshi]
-    /// 03 : OpCode.LDARG0 [2 datoshi]
-    /// 04 : OpCode.STLOC0 [2 datoshi]
-    /// 05 : OpCode.LDLOC0 [2 datoshi]
-    /// 06 : OpCode.PUSH3 [1 datoshi]
-    /// 07 : OpCode.EQUAL [32 datoshi]
-    /// 08 : OpCode.JMPIFNOT 05 [2 datoshi]
-    /// 0A : OpCode.PUSHT [1 datoshi]
-    /// 0B : OpCode.JMP 05 [2 datoshi]
-    /// 0D : OpCode.LDLOC0 [2 datoshi]
-    /// 0E : OpCode.PUSH4 [1 datoshi]
-    /// 0F : OpCode.EQUAL [32 datoshi]
-    /// 10 : OpCode.JMPIFNOT 05 [2 datoshi]
-    /// 12 : OpCode.PUSHT [1 datoshi]
-    /// 13 : OpCode.JMP 05 [2 datoshi]
-    /// 15 : OpCode.LDLOC0 [2 datoshi]
-    /// 16 : OpCode.PUSH5 [1 datoshi]
-    /// 17 : OpCode.EQUAL [32 datoshi]
-    /// 18 : OpCode.JMPIFNOT 0B [2 datoshi]
-    /// 1A : OpCode.PUSHDATA1 737072696E67 [8 datoshi]
-    /// 22 : OpCode.RET [0 datoshi]
-    /// 23 : OpCode.LDLOC0 [2 datoshi]
-    /// 24 : OpCode.PUSH6 [1 datoshi]
-    /// 25 : OpCode.EQUAL [32 datoshi]
-    /// 26 : OpCode.JMPIFNOT 05 [2 datoshi]
-    /// 28 : OpCode.PUSHT [1 datoshi]
-    /// 29 : OpCode.JMP 05 [2 datoshi]
-    /// 2B : OpCode.LDLOC0 [2 datoshi]
-    /// 2C : OpCode.PUSH7 [1 datoshi]
-    /// 2D : OpCode.EQUAL [32 datoshi]
-    /// 2E : OpCode.JMPIFNOT 05 [2 datoshi]
-    /// 30 : OpCode.PUSHT [1 datoshi]
-    /// 31 : OpCode.JMP 05 [2 datoshi]
-    /// 33 : OpCode.LDLOC0 [2 datoshi]
-    /// 34 : OpCode.PUSH8 [1 datoshi]
-    /// 35 : OpCode.EQUAL [32 datoshi]
-    /// 36 : OpCode.JMPIFNOT 0B [2 datoshi]
-    /// 38 : OpCode.PUSHDATA1 73756D6D6572 [8 datoshi]
-    /// 40 : OpCode.RET [0 datoshi]
-    /// 41 : OpCode.LDLOC0 [2 datoshi]
-    /// 42 : OpCode.PUSH9 [1 datoshi]
-    /// 43 : OpCode.EQUAL [32 datoshi]
-    /// 44 : OpCode.JMPIFNOT 05 [2 datoshi]
-    /// 46 : OpCode.PUSHT [1 datoshi]
-    /// 47 : OpCode.JMP 05 [2 datoshi]
-    /// 49 : OpCode.LDLOC0 [2 datoshi]
-    /// 4A : OpCode.PUSH10 [1 datoshi]
-    /// 4B : OpCode.EQUAL [32 datoshi]
-    /// 4C : OpCode.JMPIFNOT 05 [2 datoshi]
-    /// 4E : OpCode.PUSHT [1 datoshi]
-    /// 4F : OpCode.JMP 05 [2 datoshi]
-    /// 51 : OpCode.LDLOC0 [2 datoshi]
-    /// 52 : OpCode.PUSH11 [1 datoshi]
-    /// 53 : OpCode.EQUAL [32 datoshi]
-    /// 54 : OpCode.JMPIFNOT 0B [2 datoshi]
-    /// 56 : OpCode.PUSHDATA1 617574756D6E [8 datoshi]
-    /// 5E : OpCode.RET [0 datoshi]
-    /// 5F : OpCode.LDLOC0 [2 datoshi]
-    /// 60 : OpCode.PUSH12 [1 datoshi]
-    /// 61 : OpCode.EQUAL [32 datoshi]
-    /// 62 : OpCode.JMPIFNOT 05 [2 datoshi]
-    /// 64 : OpCode.PUSHT [1 datoshi]
-    /// 65 : OpCode.JMP 05 [2 datoshi]
-    /// 67 : OpCode.LDLOC0 [2 datoshi]
-    /// 68 : OpCode.PUSH1 [1 datoshi]
-    /// 69 : OpCode.EQUAL [32 datoshi]
-    /// 6A : OpCode.JMPIFNOT 05 [2 datoshi]
-    /// 6C : OpCode.PUSHT [1 datoshi]
-    /// 6D : OpCode.JMP 05 [2 datoshi]
-    /// 6F : OpCode.LDLOC0 [2 datoshi]
-    /// 70 : OpCode.PUSH2 [1 datoshi]
-    /// 71 : OpCode.EQUAL [32 datoshi]
-    /// 72 : OpCode.JMPIFNOT 0B [2 datoshi]
-    /// 74 : OpCode.PUSHDATA1 77696E746572 [8 datoshi]
-    /// 7C : OpCode.RET [0 datoshi]
-    /// 7D : OpCode.PUSHT [1 datoshi]
-    /// 7E : OpCode.JMPIFNOT 22 [2 datoshi]
-    /// 80 : OpCode.PUSHDATA1 556E6578706563746564206D6F6E74683A20 [8 datoshi]
-    /// 94 : OpCode.LDARG0 [2 datoshi]
-    /// 95 : OpCode.CALLT 0000 [32768 datoshi]
-    /// 98 : OpCode.CAT [2048 datoshi]
-    /// 99 : OpCode.PUSHDATA1 2E [8 datoshi]
-    /// 9C : OpCode.CAT [2048 datoshi]
-    /// 9D : OpCode.CONVERT 'ByteString' [8192 datoshi]
-    /// 9F : OpCode.THROW [512 datoshi]
-    /// A0 : OpCode.LDLOC0 [2 datoshi]
-    /// A1 : OpCode.THROW [512 datoshi]
+    /// 00 : OpCode.INITSLOT 0101
+    /// 03 : OpCode.LDARG0
+    /// 04 : OpCode.STLOC0
+    /// 05 : OpCode.LDLOC0
+    /// 06 : OpCode.PUSH3
+    /// 07 : OpCode.EQUAL
+    /// 08 : OpCode.JMPIFNOT 05
+    /// 0A : OpCode.PUSHT
+    /// 0B : OpCode.JMP 05
+    /// 0D : OpCode.LDLOC0
+    /// 0E : OpCode.PUSH4
+    /// 0F : OpCode.EQUAL
+    /// 10 : OpCode.JMPIFNOT 05
+    /// 12 : OpCode.PUSHT
+    /// 13 : OpCode.JMP 05
+    /// 15 : OpCode.LDLOC0
+    /// 16 : OpCode.PUSH5
+    /// 17 : OpCode.EQUAL
+    /// 18 : OpCode.JMPIFNOT 0B
+    /// 1A : OpCode.PUSHDATA1 737072696E67
+    /// 22 : OpCode.RET
+    /// 23 : OpCode.LDLOC0
+    /// 24 : OpCode.PUSH6
+    /// 25 : OpCode.EQUAL
+    /// 26 : OpCode.JMPIFNOT 05
+    /// 28 : OpCode.PUSHT
+    /// 29 : OpCode.JMP 05
+    /// 2B : OpCode.LDLOC0
+    /// 2C : OpCode.PUSH7
+    /// 2D : OpCode.EQUAL
+    /// 2E : OpCode.JMPIFNOT 05
+    /// 30 : OpCode.PUSHT
+    /// 31 : OpCode.JMP 05
+    /// 33 : OpCode.LDLOC0
+    /// 34 : OpCode.PUSH8
+    /// 35 : OpCode.EQUAL
+    /// 36 : OpCode.JMPIFNOT 0B
+    /// 38 : OpCode.PUSHDATA1 73756D6D6572
+    /// 40 : OpCode.RET
+    /// 41 : OpCode.LDLOC0
+    /// 42 : OpCode.PUSH9
+    /// 43 : OpCode.EQUAL
+    /// 44 : OpCode.JMPIFNOT 05
+    /// 46 : OpCode.PUSHT
+    /// 47 : OpCode.JMP 05
+    /// 49 : OpCode.LDLOC0
+    /// 4A : OpCode.PUSH10
+    /// 4B : OpCode.EQUAL
+    /// 4C : OpCode.JMPIFNOT 05
+    /// 4E : OpCode.PUSHT
+    /// 4F : OpCode.JMP 05
+    /// 51 : OpCode.LDLOC0
+    /// 52 : OpCode.PUSH11
+    /// 53 : OpCode.EQUAL
+    /// 54 : OpCode.JMPIFNOT 0B
+    /// 56 : OpCode.PUSHDATA1 617574756D6E
+    /// 5E : OpCode.RET
+    /// 5F : OpCode.LDLOC0
+    /// 60 : OpCode.PUSH12
+    /// 61 : OpCode.EQUAL
+    /// 62 : OpCode.JMPIFNOT 05
+    /// 64 : OpCode.PUSHT
+    /// 65 : OpCode.JMP 05
+    /// 67 : OpCode.LDLOC0
+    /// 68 : OpCode.PUSH1
+    /// 69 : OpCode.EQUAL
+    /// 6A : OpCode.JMPIFNOT 05
+    /// 6C : OpCode.PUSHT
+    /// 6D : OpCode.JMP 05
+    /// 6F : OpCode.LDLOC0
+    /// 70 : OpCode.PUSH2
+    /// 71 : OpCode.EQUAL
+    /// 72 : OpCode.JMPIFNOT 0B
+    /// 74 : OpCode.PUSHDATA1 77696E746572
+    /// 7C : OpCode.RET
+    /// 7D : OpCode.PUSHT
+    /// 7E : OpCode.JMPIFNOT 22
+    /// 80 : OpCode.PUSHDATA1 556E6578706563746564206D6F6E74683A20
+    /// 94 : OpCode.LDARG0
+    /// 95 : OpCode.CALLT 0000
+    /// 98 : OpCode.CAT
+    /// 99 : OpCode.PUSHDATA1 2E
+    /// 9C : OpCode.CAT
+    /// 9D : OpCode.CONVERT 28
+    /// 9F : OpCode.THROW
+    /// A0 : OpCode.LDLOC0
+    /// A1 : OpCode.THROW
     /// </remarks>
     [DisplayName("getCalendarSeason")]
     public abstract string? GetCalendarSeason(BigInteger? month);
@@ -208,28 +208,28 @@
     /// </summary>
     /// <remarks>
     /// Script: VwQADEhlbGxvLCBXb3JsZCFwaHFp2ShpciYIakHP50eWDEhlbGxvLCBXb3JsZCFyanNr2SgmHAxncmVldGluZzIgaXMgc3RyaW5nQc/nR5ZA
-    /// 00 : OpCode.INITSLOT 0400 [64 datoshi]
-    /// 03 : OpCode.PUSHDATA1 48656C6C6F2C20576F726C6421 [8 datoshi]
-    /// 12 : OpCode.STLOC0 [2 datoshi]
-    /// 13 : OpCode.LDLOC0 [2 datoshi]
-    /// 14 : OpCode.STLOC1 [2 datoshi]
-    /// 15 : OpCode.LDLOC1 [2 datoshi]
-    /// 16 : OpCode.ISTYPE 28 [2 datoshi]
-    /// 18 : OpCode.LDLOC1 [2 datoshi]
-    /// 19 : OpCode.STLOC2 [2 datoshi]
-    /// 1A : OpCode.JMPIFNOT 08 [2 datoshi]
-    /// 1C : OpCode.LDLOC2 [2 datoshi]
-    /// 1D : OpCode.SYSCALL CFE74796 'System.Runtime.Log' [32768 datoshi]
-    /// 22 : OpCode.PUSHDATA1 48656C6C6F2C20576F726C6421 [8 datoshi]
-    /// 31 : OpCode.STLOC2 [2 datoshi]
-    /// 32 : OpCode.LDLOC2 [2 datoshi]
-    /// 33 : OpCode.STLOC3 [2 datoshi]
-    /// 34 : OpCode.LDLOC3 [2 datoshi]
-    /// 35 : OpCode.ISTYPE 28 [2 datoshi]
-    /// 37 : OpCode.JMPIFNOT 1C [2 datoshi]
-    /// 39 : OpCode.PUSHDATA1 6772656574696E673220697320737472696E67 [8 datoshi]
-    /// 4E : OpCode.SYSCALL CFE74796 'System.Runtime.Log' [32768 datoshi]
-    /// 53 : OpCode.RET [0 datoshi]
+    /// 00 : OpCode.INITSLOT 0400
+    /// 03 : OpCode.PUSHDATA1 48656C6C6F2C20576F726C6421
+    /// 12 : OpCode.STLOC0
+    /// 13 : OpCode.LDLOC0
+    /// 14 : OpCode.STLOC1
+    /// 15 : OpCode.LDLOC1
+    /// 16 : OpCode.ISTYPE 28
+    /// 18 : OpCode.LDLOC1
+    /// 19 : OpCode.STLOC2
+    /// 1A : OpCode.JMPIFNOT 08
+    /// 1C : OpCode.LDLOC2
+    /// 1D : OpCode.SYSCALL CFE74796
+    /// 22 : OpCode.PUSHDATA1 48656C6C6F2C20576F726C6421
+    /// 31 : OpCode.STLOC2
+    /// 32 : OpCode.LDLOC2
+    /// 33 : OpCode.STLOC3
+    /// 34 : OpCode.LDLOC3
+    /// 35 : OpCode.ISTYPE 28
+    /// 37 : OpCode.JMPIFNOT 1C
+    /// 39 : OpCode.PUSHDATA1 6772656574696E673220697320737472696E67
+    /// 4E : OpCode.SYSCALL CFE74796
+    /// 53 : OpCode.RET
     /// </remarks>
     [DisplayName("testDeclarationPattern")]
     public abstract void TestDeclarationPattern();
@@ -238,17 +238,6 @@
     /// Unsafe method
     /// </summary>
     /// <remarks>
-<<<<<<< HEAD
-    /// Script: VwEBeHBoC5eqQA==
-    /// 00 : OpCode.INITSLOT 0101 [64 datoshi]
-    /// 03 : OpCode.LDARG0 [2 datoshi]
-    /// 04 : OpCode.STLOC0 [2 datoshi]
-    /// 05 : OpCode.LDLOC0 [2 datoshi]
-    /// 06 : OpCode.PUSHNULL [1 datoshi]
-    /// 07 : OpCode.EQUAL [32 datoshi]
-    /// 08 : OpCode.NOT [4 datoshi]
-    /// 09 : OpCode.RET [0 datoshi]
-=======
     /// Script: VwEBeHBo2KpA
     /// 00 : OpCode.INITSLOT 0101
     /// 03 : OpCode.LDARG0
@@ -257,7 +246,6 @@
     /// 06 : OpCode.ISNULL
     /// 07 : OpCode.NOT
     /// 08 : OpCode.RET
->>>>>>> 667ace72
     /// </remarks>
     [DisplayName("testNotPattern")]
     public abstract bool? TestNotPattern(bool? x);
@@ -273,24 +261,24 @@
     /// </summary>
     /// <remarks>
     /// Script: VwEBeHBo2TAmA0Bo2SgmA0Bo2SAmA0BAQEA=
-    /// 00 : OpCode.INITSLOT 0101 [64 datoshi]
-    /// 03 : OpCode.LDARG0 [2 datoshi]
-    /// 04 : OpCode.STLOC0 [2 datoshi]
-    /// 05 : OpCode.LDLOC0 [2 datoshi]
-    /// 06 : OpCode.ISTYPE 30 [2 datoshi]
-    /// 08 : OpCode.JMPIFNOT 03 [2 datoshi]
-    /// 0A : OpCode.RET [0 datoshi]
-    /// 0B : OpCode.LDLOC0 [2 datoshi]
-    /// 0C : OpCode.ISTYPE 28 [2 datoshi]
-    /// 0E : OpCode.JMPIFNOT 03 [2 datoshi]
-    /// 10 : OpCode.RET [0 datoshi]
-    /// 11 : OpCode.LDLOC0 [2 datoshi]
-    /// 12 : OpCode.ISTYPE 20 [2 datoshi]
-    /// 14 : OpCode.JMPIFNOT 03 [2 datoshi]
-    /// 16 : OpCode.RET [0 datoshi]
-    /// 17 : OpCode.RET [0 datoshi]
-    /// 18 : OpCode.RET [0 datoshi]
-    /// 19 : OpCode.RET [0 datoshi]
+    /// 00 : OpCode.INITSLOT 0101
+    /// 03 : OpCode.LDARG0
+    /// 04 : OpCode.STLOC0
+    /// 05 : OpCode.LDLOC0
+    /// 06 : OpCode.ISTYPE 30
+    /// 08 : OpCode.JMPIFNOT 03
+    /// 0A : OpCode.RET
+    /// 0B : OpCode.LDLOC0
+    /// 0C : OpCode.ISTYPE 28
+    /// 0E : OpCode.JMPIFNOT 03
+    /// 10 : OpCode.RET
+    /// 11 : OpCode.LDLOC0
+    /// 12 : OpCode.ISTYPE 20
+    /// 14 : OpCode.JMPIFNOT 03
+    /// 16 : OpCode.RET
+    /// 17 : OpCode.RET
+    /// 18 : OpCode.RET
+    /// 19 : OpCode.RET
     /// </remarks>
     [DisplayName("testTypePattern")]
     public abstract void TestTypePattern(object? o1 = null);
@@ -300,44 +288,44 @@
     /// </summary>
     /// <remarks>
     /// Script: VwEBeHBo2TAmBQgiBWjZKCYFCCIHaNkoCJcmBBBAaNkgJgQRQGjZIQiXJgQSQAgmBBVAaDo=
-    /// 00 : OpCode.INITSLOT 0101 [64 datoshi]
-    /// 03 : OpCode.LDARG0 [2 datoshi]
-    /// 04 : OpCode.STLOC0 [2 datoshi]
-    /// 05 : OpCode.LDLOC0 [2 datoshi]
-    /// 06 : OpCode.ISTYPE 30 [2 datoshi]
-    /// 08 : OpCode.JMPIFNOT 05 [2 datoshi]
-    /// 0A : OpCode.PUSHT [1 datoshi]
-    /// 0B : OpCode.JMP 05 [2 datoshi]
-    /// 0D : OpCode.LDLOC0 [2 datoshi]
-    /// 0E : OpCode.ISTYPE 28 [2 datoshi]
-    /// 10 : OpCode.JMPIFNOT 05 [2 datoshi]
-    /// 12 : OpCode.PUSHT [1 datoshi]
-    /// 13 : OpCode.JMP 07 [2 datoshi]
-    /// 15 : OpCode.LDLOC0 [2 datoshi]
-    /// 16 : OpCode.ISTYPE 28 [2 datoshi]
-    /// 18 : OpCode.PUSHT [1 datoshi]
-    /// 19 : OpCode.EQUAL [32 datoshi]
-    /// 1A : OpCode.JMPIFNOT 04 [2 datoshi]
-    /// 1C : OpCode.PUSH0 [1 datoshi]
-    /// 1D : OpCode.RET [0 datoshi]
-    /// 1E : OpCode.LDLOC0 [2 datoshi]
-    /// 1F : OpCode.ISTYPE 20 [2 datoshi]
-    /// 21 : OpCode.JMPIFNOT 04 [2 datoshi]
-    /// 23 : OpCode.PUSH1 [1 datoshi]
-    /// 24 : OpCode.RET [0 datoshi]
-    /// 25 : OpCode.LDLOC0 [2 datoshi]
-    /// 26 : OpCode.ISTYPE 21 [2 datoshi]
-    /// 28 : OpCode.PUSHT [1 datoshi]
-    /// 29 : OpCode.EQUAL [32 datoshi]
-    /// 2A : OpCode.JMPIFNOT 04 [2 datoshi]
-    /// 2C : OpCode.PUSH2 [1 datoshi]
-    /// 2D : OpCode.RET [0 datoshi]
-    /// 2E : OpCode.PUSHT [1 datoshi]
-    /// 2F : OpCode.JMPIFNOT 04 [2 datoshi]
-    /// 31 : OpCode.PUSH5 [1 datoshi]
-    /// 32 : OpCode.RET [0 datoshi]
-    /// 33 : OpCode.LDLOC0 [2 datoshi]
-    /// 34 : OpCode.THROW [512 datoshi]
+    /// 00 : OpCode.INITSLOT 0101
+    /// 03 : OpCode.LDARG0
+    /// 04 : OpCode.STLOC0
+    /// 05 : OpCode.LDLOC0
+    /// 06 : OpCode.ISTYPE 30
+    /// 08 : OpCode.JMPIFNOT 05
+    /// 0A : OpCode.PUSHT
+    /// 0B : OpCode.JMP 05
+    /// 0D : OpCode.LDLOC0
+    /// 0E : OpCode.ISTYPE 28
+    /// 10 : OpCode.JMPIFNOT 05
+    /// 12 : OpCode.PUSHT
+    /// 13 : OpCode.JMP 07
+    /// 15 : OpCode.LDLOC0
+    /// 16 : OpCode.ISTYPE 28
+    /// 18 : OpCode.PUSHT
+    /// 19 : OpCode.EQUAL
+    /// 1A : OpCode.JMPIFNOT 04
+    /// 1C : OpCode.PUSH0
+    /// 1D : OpCode.RET
+    /// 1E : OpCode.LDLOC0
+    /// 1F : OpCode.ISTYPE 20
+    /// 21 : OpCode.JMPIFNOT 04
+    /// 23 : OpCode.PUSH1
+    /// 24 : OpCode.RET
+    /// 25 : OpCode.LDLOC0
+    /// 26 : OpCode.ISTYPE 21
+    /// 28 : OpCode.PUSHT
+    /// 29 : OpCode.EQUAL
+    /// 2A : OpCode.JMPIFNOT 04
+    /// 2C : OpCode.PUSH2
+    /// 2D : OpCode.RET
+    /// 2E : OpCode.PUSHT
+    /// 2F : OpCode.JMPIFNOT 04
+    /// 31 : OpCode.PUSH5
+    /// 32 : OpCode.RET
+    /// 33 : OpCode.LDLOC0
+    /// 34 : OpCode.THROW
     /// </remarks>
     [DisplayName("testTypePattern2")]
     public abstract BigInteger? TestTypePattern2(object? t = null);
