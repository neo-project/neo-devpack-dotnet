--- conflicted
+++ resolved
@@ -84,11 +84,7 @@
     /// Unsafe method
     /// </summary>
     /// <remarks>
-<<<<<<< HEAD
-    /// Script: VwYCeDRQDHNlbGVjdG9yeTVV/v//EHAQcXhKcspzEHQiFGpsznVoSpxwRWlteTaecWycdGxrMOxoEJcmFAxzb3VyY2UgaXMgZW1wdHk6aWihQA==
-=======
-    /// Script: VwYCeDWvAAAADAhzZWxlY3Rvcnk1xf3//xBwEHF4SnLKcxB0InBqbM51aEqcSgIAAACALgQiCkoC////fzIeA/////8AAAAAkUoC////fzIMAwAAAAABAAAAn3BFaW15Np5KAgAAAIAuBCIKSgL///9/Mh4D/////wAAAACRSgL///9/MgwDAAAAAAEAAACfcWycdGxrMJBoEJcmFAwPc291cmNlIGlzIGVtcHR5OmlooUA=
->>>>>>> 07720d09
+    /// Script: VwYCeDRQDAhzZWxlY3Rvcnk1Vf7//xBwEHF4SnLKcxB0IhRqbM51aEqccEVpbXk2nnFsnHRsazDsaBCXJhQMD3NvdXJjZSBpcyBlbXB0eTppaKFA
     /// 00 : OpCode.INITSLOT 0602 [64 datoshi]
     /// 03 : OpCode.LDARG0 [2 datoshi]
     /// 04 : OpCode.CALL 50 [512 datoshi]
@@ -385,11 +381,7 @@
     /// Unsafe method
     /// </summary>
     /// <remarks>
-<<<<<<< HEAD
-    /// Script: VwUCeDQ1DHByZWRpY2F0ZXk1kf3//xBweEpxynIQcyITaWvOdGx5NiYHaEqccEVrnHNrajDtaEA=
-=======
-    /// Script: VwUCeDRjDAlwcmVkaWNhdGV5NUn8//8QcHhKccpyEHMiQWlrznRseTYmNWhKnEoCAAAAgC4EIgpKAv///38yHgP/////AAAAAJFKAv///38yDAMAAAAAAQAAAJ9wRWucc2tqML9oQA==
->>>>>>> 07720d09
+    /// Script: VwUCeDQ1DAlwcmVkaWNhdGV5NZH9//8QcHhKccpyEHMiE2lrznRseTYmB2hKnHBFa5xza2ow7WhA
     /// 00 : OpCode.INITSLOT 0502 [64 datoshi]
     /// 03 : OpCode.LDARG0 [2 datoshi]
     /// 04 : OpCode.CALL 35 [512 datoshi]
@@ -592,11 +584,7 @@
     /// Unsafe method
     /// </summary>
     /// <remarks>
-<<<<<<< HEAD
-    /// Script: VwUCeDQwDHNlbGVjdG9yeTVu+v//EHB4SnHKchBzIg9pa850aGx5Np5wa5xza2ow8WhA
-=======
-    /// Script: VwUCeDReDAhzZWxlY3Rvcnk1bvj//xBweEpxynIQcyI9aWvOdGhseTaeSgIAAACALgQiCkoC////fzIeA/////8AAAAAkUoC////fzIMAwAAAAABAAAAn3BrnHNrajDDaEA=
->>>>>>> 07720d09
+    /// Script: VwUCeDQwDAhzZWxlY3Rvcnk1bvr//xBweEpxynIQcyIPaWvOdGhseTaecGucc2tqMPFoQA==
     /// 00 : OpCode.INITSLOT 0502 [64 datoshi]
     /// 03 : OpCode.LDARG0 [2 datoshi]
     /// 04 : OpCode.CALL 30 [512 datoshi]
@@ -700,11 +688,7 @@
     /// Unsafe method
     /// </summary>
     /// <remarks>
-<<<<<<< HEAD
-    /// Script: VwUDeDRPDGtleVNlbGVjdG9yeTWX+f//DGVsZW1lbnRTZWxlY3Rvcno1gPn//8hweEpxynIQcyIUaWvOdGx6NkpseTZoU9BFa5xza2ow7GhA
-=======
-    /// Script: VwUDeDRPDAtrZXlTZWxlY3Rvcnk1Dff//wwPZWxlbWVudFNlbGVjdG9yejX29v//yHB4SnHKchBzIhRpa850bHo2Smx5NmhT0EVrnHNrajDsaEA=
->>>>>>> 07720d09
+    /// Script: VwUDeDRPDAtrZXlTZWxlY3Rvcnk1l/n//wwPZWxlbWVudFNlbGVjdG9yejWA+f//yHB4SnHKchBzIhRpa850bHo2Smx5NmhT0EVrnHNrajDsaEA=
     /// 00 : OpCode.INITSLOT 0503 [64 datoshi]
     /// 03 : OpCode.LDARG0 [2 datoshi]
     /// 04 : OpCode.CALL 4F [512 datoshi]
