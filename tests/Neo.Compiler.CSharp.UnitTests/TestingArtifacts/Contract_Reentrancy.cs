using Neo.Cryptography.ECC;
using System;
using System.Collections.Generic;
using System.ComponentModel;
using System.Numerics;

namespace Neo.SmartContract.Testing;

public abstract class Contract_Reentrancy(Neo.SmartContract.Testing.SmartContractInitialize initialize) : Neo.SmartContract.Testing.SmartContract(initialize), IContractInfo
{
    #region Compiled data

    public static Neo.SmartContract.Manifest.ContractManifest Manifest => Neo.SmartContract.Manifest.ContractManifest.Parse(@"{""name"":""Contract_Reentrancy"",""groups"":[],""features"":{},""supportedstandards"":[],""abi"":{""methods"":[{""name"":""hasReentrancy"",""parameters"":[],""returntype"":""Void"",""offset"":0,""safe"":false},{""name"":""hasReentrancyFromSingleBasicBlock"",""parameters"":[],""returntype"":""Void"",""offset"":115,""safe"":false},{""name"":""hasReentrancyFromCall"",""parameters"":[],""returntype"":""Void"",""offset"":219,""safe"":false},{""name"":""noReentrancy"",""parameters"":[],""returntype"":""Void"",""offset"":309,""safe"":false},{""name"":""noReentrancyFromCall"",""parameters"":[],""returntype"":""Void"",""offset"":413,""safe"":false},{""name"":""noReentrancyFromJump"",""parameters"":[{""name"":""input"",""type"":""Boolean""}],""returntype"":""Void"",""offset"":432,""safe"":false},{""name"":""noReentrancyByAttribute"",""parameters"":[],""returntype"":""Void"",""offset"":543,""safe"":false},{""name"":""_initialize"",""parameters"":[],""returntype"":""Void"",""offset"":694,""safe"":false}],""events"":[]},""permissions"":[],""trusts"":[],""extra"":{""nef"":{""optimization"":""All""}}}");

    /// <summary>
    /// Optimization: "All"
    /// </summary>
    public static Neo.SmartContract.NefFile Nef => Neo.IO.Helper.AsSerializable<Neo.SmartContract.NefFile>(Convert.FromBase64String(@"TkVGM1Rlc3RpbmdFbmdpbmUAAAAAAAAAAAAAAAAAAAAAAAAAAAAAAAAAAAAAAAAAAAAAAAAAAAAAAAAAAAAAAAAAAAAAAAAAAP25AlcBADtcAAsQDBQAAAAAAAAAAAAAAAAAAAAAAAAAAAwUAAAAAAAAAAAAAAAAAAAAAAAAAAAUwB8MCHRyYW5zZmVyDBT1Y+pAvCg9TQ4FxI6jBbPyoHNA70FifVtSRT0VcBEMAQHbMEGb9mfOQeY/GIQ9AkALEAwUAAAAAAAAAAAAAAAAAAAAAAAAAAAMFAAAAAAAAAAAAAAAAAAAAAAAAAAAFMAfDAh0cmFuc2ZlcgwU9WPqQLwoPU0OBcSOowWz8qBzQO9BYn1bUkURDAEB2zBBm/ZnzkHmPxiEQAsQDBQAAAAAAAAAAAAAAAAAAAAAAAAAAAwUAAAAAAAAAAAAAAAAAAAAAAAAAAAUwB8MCHRyYW5zZmVyDBTPduKL0AYsSkeO41VhARMZ88+k0kFifVtSRTQDQBEMAQHbMEGb9mfOQeY/GIQLEAwUAAAAAAAAAAAAAAAAAAAAAAAAAAAMFAAAAAAAAAAAAAAAAAAAAAAAAAAAFMAfDAh0cmFuc2ZlcgwU9WPqQLwoPU0OBcSOowWz8qBzQO9BYn1bUkVAEQwBAdswQZv2Z85B5j8YhDSIQFcAAXgmWgsQDBQAAAAAAAAAAAAAAAAAAAAAAAAAAAwUAAAAAAAAAAAAAAAAAAAAAAAAAAAUwB8MCHRyYW5zZmVyDBTPduKL0AYsSkeO41VhARMZ88+k0kFifVtSRUARDAEB2zBBm/ZnzkHmPxiEQFjYJhsLCxLADAtub1JlZW50cmFudAH/ABJNNA9gWDQrNTT+//9YNF1AVwADekp4EVHQRUGb9mfOeRGIThBR0FASwEp4EFHQRUBXAQF4Ec54EM7BRVOLUEGSXegxcGjYDA9BbHJlYWR5IGVudGVyZWThEXgRzngQzsFFU4tQQeY/GIRAVwABeBHOeBDOwUVTi1BBL1jF7UBWAUBhsDXX"));

    #endregion

    #region Unsafe methods

    /// <summary>
    /// Unsafe method
    /// </summary>
    /// <remarks>
    /// Script: VwEAO1wACxAMAAAAAAAAAAAAAAAAAAAAAAAAAAAMAAAAAAAAAAAAAAAAAAAAAAAAAAAUwB8MdHJhbnNmZXIM9WPqQLwoPU0OBcSOowWz8qBzQO9BYn1bUkU9FXARDAHbMEGb9mfOQeY/GIQ9AkA=
    /// 00 : OpCode.INITSLOT 0100 [64 datoshi]
    /// 03 : OpCode.TRY 5C00 [4 datoshi]
    /// 06 : OpCode.PUSHNULL [1 datoshi]
    /// 07 : OpCode.PUSH0 [1 datoshi]
    /// 08 : OpCode.PUSHDATA1 0000000000000000000000000000000000000000 [8 datoshi]
    /// 1E : OpCode.PUSHDATA1 0000000000000000000000000000000000000000 [8 datoshi]
    /// 34 : OpCode.PUSH4 [1 datoshi]
    /// 35 : OpCode.PACK [2048 datoshi]
    /// 36 : OpCode.PUSH15 [1 datoshi]
    /// 37 : OpCode.PUSHDATA1 7472616E73666572 [8 datoshi]
    /// 41 : OpCode.PUSHDATA1 F563EA40BC283D4D0E05C48EA305B3F2A07340EF [8 datoshi]
    /// 57 : OpCode.SYSCALL 627D5B52 'System.Contract.Call' [32768 datoshi]
    /// 5C : OpCode.DROP [2 datoshi]
    /// 5D : OpCode.ENDTRY 15 [4 datoshi]
    /// 5F : OpCode.STLOC0 [2 datoshi]
    /// 60 : OpCode.PUSH1 [1 datoshi]
    /// 61 : OpCode.PUSHDATA1 01 [8 datoshi]
    /// 64 : OpCode.CONVERT 'Buffer' [8192 datoshi]
    /// 66 : OpCode.SYSCALL 9BF667CE 'System.Storage.GetContext' [16 datoshi]
    /// 6B : OpCode.SYSCALL E63F1884 'System.Storage.Put' [32768 datoshi]
    /// 70 : OpCode.ENDTRY 02 [4 datoshi]
    /// 72 : OpCode.RET [0 datoshi]
    /// </remarks>
    [DisplayName("hasReentrancy")]
    public abstract void HasReentrancy();

    /// <summary>
    /// Unsafe method
    /// </summary>
    /// <remarks>
    /// Script: CxAMAAAAAAAAAAAAAAAAAAAAAAAAAAAMAAAAAAAAAAAAAAAAAAAAAAAAAAAUwB8MdHJhbnNmZXIMz3bii9AGLEpHjuNVYQETGfPPpNJBYn1bUkU0A0A=
    /// 00 : OpCode.PUSHNULL [1 datoshi]
    /// 01 : OpCode.PUSH0 [1 datoshi]
    /// 02 : OpCode.PUSHDATA1 0000000000000000000000000000000000000000 [8 datoshi]
    /// 18 : OpCode.PUSHDATA1 0000000000000000000000000000000000000000 [8 datoshi]
    /// 2E : OpCode.PUSH4 [1 datoshi]
    /// 2F : OpCode.PACK [2048 datoshi]
    /// 30 : OpCode.PUSH15 [1 datoshi]
    /// 31 : OpCode.PUSHDATA1 7472616E73666572 [8 datoshi]
    /// 3B : OpCode.PUSHDATA1 CF76E28BD0062C4A478EE35561011319F3CFA4D2 [8 datoshi]
    /// 51 : OpCode.SYSCALL 627D5B52 'System.Contract.Call' [32768 datoshi]
    /// 56 : OpCode.DROP [2 datoshi]
    /// 57 : OpCode.CALL 03 [512 datoshi]
    /// 59 : OpCode.RET [0 datoshi]
    /// </remarks>
    [DisplayName("hasReentrancyFromCall")]
    public abstract void HasReentrancyFromCall();

    /// <summary>
    /// Unsafe method
    /// </summary>
    /// <remarks>
    /// Script: CxAMAAAAAAAAAAAAAAAAAAAAAAAAAAAMAAAAAAAAAAAAAAAAAAAAAAAAAAAUwB8MdHJhbnNmZXIM9WPqQLwoPU0OBcSOowWz8qBzQO9BYn1bUkURDAHbMEGb9mfOQeY/GIRA
    /// 00 : OpCode.PUSHNULL [1 datoshi]
    /// 01 : OpCode.PUSH0 [1 datoshi]
    /// 02 : OpCode.PUSHDATA1 0000000000000000000000000000000000000000 [8 datoshi]
    /// 18 : OpCode.PUSHDATA1 0000000000000000000000000000000000000000 [8 datoshi]
    /// 2E : OpCode.PUSH4 [1 datoshi]
    /// 2F : OpCode.PACK [2048 datoshi]
    /// 30 : OpCode.PUSH15 [1 datoshi]
    /// 31 : OpCode.PUSHDATA1 7472616E73666572 [8 datoshi]
    /// 3B : OpCode.PUSHDATA1 F563EA40BC283D4D0E05C48EA305B3F2A07340EF [8 datoshi]
    /// 51 : OpCode.SYSCALL 627D5B52 'System.Contract.Call' [32768 datoshi]
    /// 56 : OpCode.DROP [2 datoshi]
    /// 57 : OpCode.PUSH1 [1 datoshi]
    /// 58 : OpCode.PUSHDATA1 01 [8 datoshi]
    /// 5B : OpCode.CONVERT 'Buffer' [8192 datoshi]
    /// 5D : OpCode.SYSCALL 9BF667CE 'System.Storage.GetContext' [16 datoshi]
    /// 62 : OpCode.SYSCALL E63F1884 'System.Storage.Put' [32768 datoshi]
    /// 67 : OpCode.RET [0 datoshi]
    /// </remarks>
    [DisplayName("hasReentrancyFromSingleBasicBlock")]
    public abstract void HasReentrancyFromSingleBasicBlock();

    /// <summary>
    /// Unsafe method
    /// </summary>
    /// <remarks>
    /// Script: EQwB2zBBm/ZnzkHmPxiECxAMAAAAAAAAAAAAAAAAAAAAAAAAAAAMAAAAAAAAAAAAAAAAAAAAAAAAAAAUwB8MdHJhbnNmZXIM9WPqQLwoPU0OBcSOowWz8qBzQO9BYn1bUkVA
    /// 00 : OpCode.PUSH1 [1 datoshi]
    /// 01 : OpCode.PUSHDATA1 01 [8 datoshi]
    /// 04 : OpCode.CONVERT 'Buffer' [8192 datoshi]
    /// 06 : OpCode.SYSCALL 9BF667CE 'System.Storage.GetContext' [16 datoshi]
    /// 0B : OpCode.SYSCALL E63F1884 'System.Storage.Put' [32768 datoshi]
    /// 10 : OpCode.PUSHNULL [1 datoshi]
    /// 11 : OpCode.PUSH0 [1 datoshi]
    /// 12 : OpCode.PUSHDATA1 0000000000000000000000000000000000000000 [8 datoshi]
    /// 28 : OpCode.PUSHDATA1 0000000000000000000000000000000000000000 [8 datoshi]
    /// 3E : OpCode.PUSH4 [1 datoshi]
    /// 3F : OpCode.PACK [2048 datoshi]
    /// 40 : OpCode.PUSH15 [1 datoshi]
    /// 41 : OpCode.PUSHDATA1 7472616E73666572 [8 datoshi]
    /// 4B : OpCode.PUSHDATA1 F563EA40BC283D4D0E05C48EA305B3F2A07340EF [8 datoshi]
    /// 61 : OpCode.SYSCALL 627D5B52 'System.Contract.Call' [32768 datoshi]
    /// 66 : OpCode.DROP [2 datoshi]
    /// 67 : OpCode.RET [0 datoshi]
    /// </remarks>
    [DisplayName("noReentrancy")]
    public abstract void NoReentrancy();

    /// <summary>
    /// Unsafe method
    /// </summary>
    /// <remarks>
<<<<<<< HEAD
    /// Script: WNgmGwsLEsAMbm9SZWVudHJhbnQB/wASTTQPYFg0KzU0/v//WDReQA==
    /// 00 : OpCode.LDSFLD0 [2 datoshi]
    /// 01 : OpCode.ISNULL [2 datoshi]
    /// 02 : OpCode.JMPIFNOT 1B [2 datoshi]
    /// 04 : OpCode.PUSHNULL [1 datoshi]
    /// 05 : OpCode.PUSHNULL [1 datoshi]
    /// 06 : OpCode.PUSH2 [1 datoshi]
    /// 07 : OpCode.PACK [2048 datoshi]
    /// 08 : OpCode.PUSHDATA1 6E6F5265656E7472616E74 [8 datoshi]
    /// 15 : OpCode.PUSHINT16 FF00 [1 datoshi]
    /// 18 : OpCode.PUSH2 [1 datoshi]
    /// 19 : OpCode.PICK [2 datoshi]
    /// 1A : OpCode.CALL 0F [512 datoshi]
    /// 1C : OpCode.STSFLD0 [2 datoshi]
    /// 1D : OpCode.LDSFLD0 [2 datoshi]
    /// 1E : OpCode.CALL 2B [512 datoshi]
    /// 20 : OpCode.CALL_L 34FEFFFF [512 datoshi]
    /// 25 : OpCode.LDSFLD0 [2 datoshi]
    /// 26 : OpCode.CALL 5E [512 datoshi]
    /// 28 : OpCode.RET [0 datoshi]
=======
    /// Script: WNgmGwsLEsAMbm9SZWVudHJhbnQB/wASTTQPYFg0KzU0/v//WDRdQA==
    /// 00 : OpCode.LDSFLD0
    /// 01 : OpCode.ISNULL
    /// 02 : OpCode.JMPIFNOT 1B
    /// 04 : OpCode.PUSHNULL
    /// 05 : OpCode.PUSHNULL
    /// 06 : OpCode.PUSH2
    /// 07 : OpCode.PACK
    /// 08 : OpCode.PUSHDATA1 6E6F5265656E7472616E74
    /// 15 : OpCode.PUSHINT16 FF00
    /// 18 : OpCode.PUSH2
    /// 19 : OpCode.PICK
    /// 1A : OpCode.CALL 0F
    /// 1C : OpCode.STSFLD0
    /// 1D : OpCode.LDSFLD0
    /// 1E : OpCode.CALL 2B
    /// 20 : OpCode.CALL_L 34FEFFFF
    /// 25 : OpCode.LDSFLD0
    /// 26 : OpCode.CALL 5D
    /// 28 : OpCode.RET
>>>>>>> 667ace72
    /// </remarks>
    [DisplayName("noReentrancyByAttribute")]
    public abstract void NoReentrancyByAttribute();

    /// <summary>
    /// Unsafe method
    /// </summary>
    /// <remarks>
    /// Script: EQwB2zBBm/ZnzkHmPxiENIhA
    /// 00 : OpCode.PUSH1 [1 datoshi]
    /// 01 : OpCode.PUSHDATA1 01 [8 datoshi]
    /// 04 : OpCode.CONVERT 'Buffer' [8192 datoshi]
    /// 06 : OpCode.SYSCALL 9BF667CE 'System.Storage.GetContext' [16 datoshi]
    /// 0B : OpCode.SYSCALL E63F1884 'System.Storage.Put' [32768 datoshi]
    /// 10 : OpCode.CALL 88 [512 datoshi]
    /// 12 : OpCode.RET [0 datoshi]
    /// </remarks>
    [DisplayName("noReentrancyFromCall")]
    public abstract void NoReentrancyFromCall();

    /// <summary>
    /// Unsafe method
    /// </summary>
    /// <remarks>
    /// Script: VwABeCZaCxAMAAAAAAAAAAAAAAAAAAAAAAAAAAAMAAAAAAAAAAAAAAAAAAAAAAAAAAAUwB8MdHJhbnNmZXIMz3bii9AGLEpHjuNVYQETGfPPpNJBYn1bUkVAEQwB2zBBm/ZnzkHmPxiEQA==
    /// 00 : OpCode.INITSLOT 0001 [64 datoshi]
    /// 03 : OpCode.LDARG0 [2 datoshi]
    /// 04 : OpCode.JMPIFNOT 5A [2 datoshi]
    /// 06 : OpCode.PUSHNULL [1 datoshi]
    /// 07 : OpCode.PUSH0 [1 datoshi]
    /// 08 : OpCode.PUSHDATA1 0000000000000000000000000000000000000000 [8 datoshi]
    /// 1E : OpCode.PUSHDATA1 0000000000000000000000000000000000000000 [8 datoshi]
    /// 34 : OpCode.PUSH4 [1 datoshi]
    /// 35 : OpCode.PACK [2048 datoshi]
    /// 36 : OpCode.PUSH15 [1 datoshi]
    /// 37 : OpCode.PUSHDATA1 7472616E73666572 [8 datoshi]
    /// 41 : OpCode.PUSHDATA1 CF76E28BD0062C4A478EE35561011319F3CFA4D2 [8 datoshi]
    /// 57 : OpCode.SYSCALL 627D5B52 'System.Contract.Call' [32768 datoshi]
    /// 5C : OpCode.DROP [2 datoshi]
    /// 5D : OpCode.RET [0 datoshi]
    /// 5E : OpCode.PUSH1 [1 datoshi]
    /// 5F : OpCode.PUSHDATA1 01 [8 datoshi]
    /// 62 : OpCode.CONVERT 'Buffer' [8192 datoshi]
    /// 64 : OpCode.SYSCALL 9BF667CE 'System.Storage.GetContext' [16 datoshi]
    /// 69 : OpCode.SYSCALL E63F1884 'System.Storage.Put' [32768 datoshi]
    /// 6E : OpCode.RET [0 datoshi]
    /// </remarks>
    [DisplayName("noReentrancyFromJump")]
    public abstract void NoReentrancyFromJump(bool? input);

    #endregion
}<|MERGE_RESOLUTION|>--- conflicted
+++ resolved
@@ -26,28 +26,28 @@
     /// </summary>
     /// <remarks>
     /// Script: VwEAO1wACxAMAAAAAAAAAAAAAAAAAAAAAAAAAAAMAAAAAAAAAAAAAAAAAAAAAAAAAAAUwB8MdHJhbnNmZXIM9WPqQLwoPU0OBcSOowWz8qBzQO9BYn1bUkU9FXARDAHbMEGb9mfOQeY/GIQ9AkA=
-    /// 00 : OpCode.INITSLOT 0100 [64 datoshi]
-    /// 03 : OpCode.TRY 5C00 [4 datoshi]
-    /// 06 : OpCode.PUSHNULL [1 datoshi]
-    /// 07 : OpCode.PUSH0 [1 datoshi]
-    /// 08 : OpCode.PUSHDATA1 0000000000000000000000000000000000000000 [8 datoshi]
-    /// 1E : OpCode.PUSHDATA1 0000000000000000000000000000000000000000 [8 datoshi]
-    /// 34 : OpCode.PUSH4 [1 datoshi]
-    /// 35 : OpCode.PACK [2048 datoshi]
-    /// 36 : OpCode.PUSH15 [1 datoshi]
-    /// 37 : OpCode.PUSHDATA1 7472616E73666572 [8 datoshi]
-    /// 41 : OpCode.PUSHDATA1 F563EA40BC283D4D0E05C48EA305B3F2A07340EF [8 datoshi]
-    /// 57 : OpCode.SYSCALL 627D5B52 'System.Contract.Call' [32768 datoshi]
-    /// 5C : OpCode.DROP [2 datoshi]
-    /// 5D : OpCode.ENDTRY 15 [4 datoshi]
-    /// 5F : OpCode.STLOC0 [2 datoshi]
-    /// 60 : OpCode.PUSH1 [1 datoshi]
-    /// 61 : OpCode.PUSHDATA1 01 [8 datoshi]
-    /// 64 : OpCode.CONVERT 'Buffer' [8192 datoshi]
-    /// 66 : OpCode.SYSCALL 9BF667CE 'System.Storage.GetContext' [16 datoshi]
-    /// 6B : OpCode.SYSCALL E63F1884 'System.Storage.Put' [32768 datoshi]
-    /// 70 : OpCode.ENDTRY 02 [4 datoshi]
-    /// 72 : OpCode.RET [0 datoshi]
+    /// 00 : OpCode.INITSLOT 0100
+    /// 03 : OpCode.TRY 5C00
+    /// 06 : OpCode.PUSHNULL
+    /// 07 : OpCode.PUSH0
+    /// 08 : OpCode.PUSHDATA1 0000000000000000000000000000000000000000
+    /// 1E : OpCode.PUSHDATA1 0000000000000000000000000000000000000000
+    /// 34 : OpCode.PUSH4
+    /// 35 : OpCode.PACK
+    /// 36 : OpCode.PUSH15
+    /// 37 : OpCode.PUSHDATA1 7472616E73666572
+    /// 41 : OpCode.PUSHDATA1 F563EA40BC283D4D0E05C48EA305B3F2A07340EF
+    /// 57 : OpCode.SYSCALL 627D5B52
+    /// 5C : OpCode.DROP
+    /// 5D : OpCode.ENDTRY 15
+    /// 5F : OpCode.STLOC0
+    /// 60 : OpCode.PUSH1
+    /// 61 : OpCode.PUSHDATA1 01
+    /// 64 : OpCode.CONVERT 30
+    /// 66 : OpCode.SYSCALL 9BF667CE
+    /// 6B : OpCode.SYSCALL E63F1884
+    /// 70 : OpCode.ENDTRY 02
+    /// 72 : OpCode.RET
     /// </remarks>
     [DisplayName("hasReentrancy")]
     public abstract void HasReentrancy();
@@ -57,19 +57,19 @@
     /// </summary>
     /// <remarks>
     /// Script: CxAMAAAAAAAAAAAAAAAAAAAAAAAAAAAMAAAAAAAAAAAAAAAAAAAAAAAAAAAUwB8MdHJhbnNmZXIMz3bii9AGLEpHjuNVYQETGfPPpNJBYn1bUkU0A0A=
-    /// 00 : OpCode.PUSHNULL [1 datoshi]
-    /// 01 : OpCode.PUSH0 [1 datoshi]
-    /// 02 : OpCode.PUSHDATA1 0000000000000000000000000000000000000000 [8 datoshi]
-    /// 18 : OpCode.PUSHDATA1 0000000000000000000000000000000000000000 [8 datoshi]
-    /// 2E : OpCode.PUSH4 [1 datoshi]
-    /// 2F : OpCode.PACK [2048 datoshi]
-    /// 30 : OpCode.PUSH15 [1 datoshi]
-    /// 31 : OpCode.PUSHDATA1 7472616E73666572 [8 datoshi]
-    /// 3B : OpCode.PUSHDATA1 CF76E28BD0062C4A478EE35561011319F3CFA4D2 [8 datoshi]
-    /// 51 : OpCode.SYSCALL 627D5B52 'System.Contract.Call' [32768 datoshi]
-    /// 56 : OpCode.DROP [2 datoshi]
-    /// 57 : OpCode.CALL 03 [512 datoshi]
-    /// 59 : OpCode.RET [0 datoshi]
+    /// 00 : OpCode.PUSHNULL
+    /// 01 : OpCode.PUSH0
+    /// 02 : OpCode.PUSHDATA1 0000000000000000000000000000000000000000
+    /// 18 : OpCode.PUSHDATA1 0000000000000000000000000000000000000000
+    /// 2E : OpCode.PUSH4
+    /// 2F : OpCode.PACK
+    /// 30 : OpCode.PUSH15
+    /// 31 : OpCode.PUSHDATA1 7472616E73666572
+    /// 3B : OpCode.PUSHDATA1 CF76E28BD0062C4A478EE35561011319F3CFA4D2
+    /// 51 : OpCode.SYSCALL 627D5B52
+    /// 56 : OpCode.DROP
+    /// 57 : OpCode.CALL 03
+    /// 59 : OpCode.RET
     /// </remarks>
     [DisplayName("hasReentrancyFromCall")]
     public abstract void HasReentrancyFromCall();
@@ -79,23 +79,23 @@
     /// </summary>
     /// <remarks>
     /// Script: CxAMAAAAAAAAAAAAAAAAAAAAAAAAAAAMAAAAAAAAAAAAAAAAAAAAAAAAAAAUwB8MdHJhbnNmZXIM9WPqQLwoPU0OBcSOowWz8qBzQO9BYn1bUkURDAHbMEGb9mfOQeY/GIRA
-    /// 00 : OpCode.PUSHNULL [1 datoshi]
-    /// 01 : OpCode.PUSH0 [1 datoshi]
-    /// 02 : OpCode.PUSHDATA1 0000000000000000000000000000000000000000 [8 datoshi]
-    /// 18 : OpCode.PUSHDATA1 0000000000000000000000000000000000000000 [8 datoshi]
-    /// 2E : OpCode.PUSH4 [1 datoshi]
-    /// 2F : OpCode.PACK [2048 datoshi]
-    /// 30 : OpCode.PUSH15 [1 datoshi]
-    /// 31 : OpCode.PUSHDATA1 7472616E73666572 [8 datoshi]
-    /// 3B : OpCode.PUSHDATA1 F563EA40BC283D4D0E05C48EA305B3F2A07340EF [8 datoshi]
-    /// 51 : OpCode.SYSCALL 627D5B52 'System.Contract.Call' [32768 datoshi]
-    /// 56 : OpCode.DROP [2 datoshi]
-    /// 57 : OpCode.PUSH1 [1 datoshi]
-    /// 58 : OpCode.PUSHDATA1 01 [8 datoshi]
-    /// 5B : OpCode.CONVERT 'Buffer' [8192 datoshi]
-    /// 5D : OpCode.SYSCALL 9BF667CE 'System.Storage.GetContext' [16 datoshi]
-    /// 62 : OpCode.SYSCALL E63F1884 'System.Storage.Put' [32768 datoshi]
-    /// 67 : OpCode.RET [0 datoshi]
+    /// 00 : OpCode.PUSHNULL
+    /// 01 : OpCode.PUSH0
+    /// 02 : OpCode.PUSHDATA1 0000000000000000000000000000000000000000
+    /// 18 : OpCode.PUSHDATA1 0000000000000000000000000000000000000000
+    /// 2E : OpCode.PUSH4
+    /// 2F : OpCode.PACK
+    /// 30 : OpCode.PUSH15
+    /// 31 : OpCode.PUSHDATA1 7472616E73666572
+    /// 3B : OpCode.PUSHDATA1 F563EA40BC283D4D0E05C48EA305B3F2A07340EF
+    /// 51 : OpCode.SYSCALL 627D5B52
+    /// 56 : OpCode.DROP
+    /// 57 : OpCode.PUSH1
+    /// 58 : OpCode.PUSHDATA1 01
+    /// 5B : OpCode.CONVERT 30
+    /// 5D : OpCode.SYSCALL 9BF667CE
+    /// 62 : OpCode.SYSCALL E63F1884
+    /// 67 : OpCode.RET
     /// </remarks>
     [DisplayName("hasReentrancyFromSingleBasicBlock")]
     public abstract void HasReentrancyFromSingleBasicBlock();
@@ -105,23 +105,23 @@
     /// </summary>
     /// <remarks>
     /// Script: EQwB2zBBm/ZnzkHmPxiECxAMAAAAAAAAAAAAAAAAAAAAAAAAAAAMAAAAAAAAAAAAAAAAAAAAAAAAAAAUwB8MdHJhbnNmZXIM9WPqQLwoPU0OBcSOowWz8qBzQO9BYn1bUkVA
-    /// 00 : OpCode.PUSH1 [1 datoshi]
-    /// 01 : OpCode.PUSHDATA1 01 [8 datoshi]
-    /// 04 : OpCode.CONVERT 'Buffer' [8192 datoshi]
-    /// 06 : OpCode.SYSCALL 9BF667CE 'System.Storage.GetContext' [16 datoshi]
-    /// 0B : OpCode.SYSCALL E63F1884 'System.Storage.Put' [32768 datoshi]
-    /// 10 : OpCode.PUSHNULL [1 datoshi]
-    /// 11 : OpCode.PUSH0 [1 datoshi]
-    /// 12 : OpCode.PUSHDATA1 0000000000000000000000000000000000000000 [8 datoshi]
-    /// 28 : OpCode.PUSHDATA1 0000000000000000000000000000000000000000 [8 datoshi]
-    /// 3E : OpCode.PUSH4 [1 datoshi]
-    /// 3F : OpCode.PACK [2048 datoshi]
-    /// 40 : OpCode.PUSH15 [1 datoshi]
-    /// 41 : OpCode.PUSHDATA1 7472616E73666572 [8 datoshi]
-    /// 4B : OpCode.PUSHDATA1 F563EA40BC283D4D0E05C48EA305B3F2A07340EF [8 datoshi]
-    /// 61 : OpCode.SYSCALL 627D5B52 'System.Contract.Call' [32768 datoshi]
-    /// 66 : OpCode.DROP [2 datoshi]
-    /// 67 : OpCode.RET [0 datoshi]
+    /// 00 : OpCode.PUSH1
+    /// 01 : OpCode.PUSHDATA1 01
+    /// 04 : OpCode.CONVERT 30
+    /// 06 : OpCode.SYSCALL 9BF667CE
+    /// 0B : OpCode.SYSCALL E63F1884
+    /// 10 : OpCode.PUSHNULL
+    /// 11 : OpCode.PUSH0
+    /// 12 : OpCode.PUSHDATA1 0000000000000000000000000000000000000000
+    /// 28 : OpCode.PUSHDATA1 0000000000000000000000000000000000000000
+    /// 3E : OpCode.PUSH4
+    /// 3F : OpCode.PACK
+    /// 40 : OpCode.PUSH15
+    /// 41 : OpCode.PUSHDATA1 7472616E73666572
+    /// 4B : OpCode.PUSHDATA1 F563EA40BC283D4D0E05C48EA305B3F2A07340EF
+    /// 61 : OpCode.SYSCALL 627D5B52
+    /// 66 : OpCode.DROP
+    /// 67 : OpCode.RET
     /// </remarks>
     [DisplayName("noReentrancy")]
     public abstract void NoReentrancy();
@@ -130,28 +130,6 @@
     /// Unsafe method
     /// </summary>
     /// <remarks>
-<<<<<<< HEAD
-    /// Script: WNgmGwsLEsAMbm9SZWVudHJhbnQB/wASTTQPYFg0KzU0/v//WDReQA==
-    /// 00 : OpCode.LDSFLD0 [2 datoshi]
-    /// 01 : OpCode.ISNULL [2 datoshi]
-    /// 02 : OpCode.JMPIFNOT 1B [2 datoshi]
-    /// 04 : OpCode.PUSHNULL [1 datoshi]
-    /// 05 : OpCode.PUSHNULL [1 datoshi]
-    /// 06 : OpCode.PUSH2 [1 datoshi]
-    /// 07 : OpCode.PACK [2048 datoshi]
-    /// 08 : OpCode.PUSHDATA1 6E6F5265656E7472616E74 [8 datoshi]
-    /// 15 : OpCode.PUSHINT16 FF00 [1 datoshi]
-    /// 18 : OpCode.PUSH2 [1 datoshi]
-    /// 19 : OpCode.PICK [2 datoshi]
-    /// 1A : OpCode.CALL 0F [512 datoshi]
-    /// 1C : OpCode.STSFLD0 [2 datoshi]
-    /// 1D : OpCode.LDSFLD0 [2 datoshi]
-    /// 1E : OpCode.CALL 2B [512 datoshi]
-    /// 20 : OpCode.CALL_L 34FEFFFF [512 datoshi]
-    /// 25 : OpCode.LDSFLD0 [2 datoshi]
-    /// 26 : OpCode.CALL 5E [512 datoshi]
-    /// 28 : OpCode.RET [0 datoshi]
-=======
     /// Script: WNgmGwsLEsAMbm9SZWVudHJhbnQB/wASTTQPYFg0KzU0/v//WDRdQA==
     /// 00 : OpCode.LDSFLD0
     /// 01 : OpCode.ISNULL
@@ -172,7 +150,6 @@
     /// 25 : OpCode.LDSFLD0
     /// 26 : OpCode.CALL 5D
     /// 28 : OpCode.RET
->>>>>>> 667ace72
     /// </remarks>
     [DisplayName("noReentrancyByAttribute")]
     public abstract void NoReentrancyByAttribute();
@@ -182,13 +159,13 @@
     /// </summary>
     /// <remarks>
     /// Script: EQwB2zBBm/ZnzkHmPxiENIhA
-    /// 00 : OpCode.PUSH1 [1 datoshi]
-    /// 01 : OpCode.PUSHDATA1 01 [8 datoshi]
-    /// 04 : OpCode.CONVERT 'Buffer' [8192 datoshi]
-    /// 06 : OpCode.SYSCALL 9BF667CE 'System.Storage.GetContext' [16 datoshi]
-    /// 0B : OpCode.SYSCALL E63F1884 'System.Storage.Put' [32768 datoshi]
-    /// 10 : OpCode.CALL 88 [512 datoshi]
-    /// 12 : OpCode.RET [0 datoshi]
+    /// 00 : OpCode.PUSH1
+    /// 01 : OpCode.PUSHDATA1 01
+    /// 04 : OpCode.CONVERT 30
+    /// 06 : OpCode.SYSCALL 9BF667CE
+    /// 0B : OpCode.SYSCALL E63F1884
+    /// 10 : OpCode.CALL 88
+    /// 12 : OpCode.RET
     /// </remarks>
     [DisplayName("noReentrancyFromCall")]
     public abstract void NoReentrancyFromCall();
@@ -198,27 +175,27 @@
     /// </summary>
     /// <remarks>
     /// Script: VwABeCZaCxAMAAAAAAAAAAAAAAAAAAAAAAAAAAAMAAAAAAAAAAAAAAAAAAAAAAAAAAAUwB8MdHJhbnNmZXIMz3bii9AGLEpHjuNVYQETGfPPpNJBYn1bUkVAEQwB2zBBm/ZnzkHmPxiEQA==
-    /// 00 : OpCode.INITSLOT 0001 [64 datoshi]
-    /// 03 : OpCode.LDARG0 [2 datoshi]
-    /// 04 : OpCode.JMPIFNOT 5A [2 datoshi]
-    /// 06 : OpCode.PUSHNULL [1 datoshi]
-    /// 07 : OpCode.PUSH0 [1 datoshi]
-    /// 08 : OpCode.PUSHDATA1 0000000000000000000000000000000000000000 [8 datoshi]
-    /// 1E : OpCode.PUSHDATA1 0000000000000000000000000000000000000000 [8 datoshi]
-    /// 34 : OpCode.PUSH4 [1 datoshi]
-    /// 35 : OpCode.PACK [2048 datoshi]
-    /// 36 : OpCode.PUSH15 [1 datoshi]
-    /// 37 : OpCode.PUSHDATA1 7472616E73666572 [8 datoshi]
-    /// 41 : OpCode.PUSHDATA1 CF76E28BD0062C4A478EE35561011319F3CFA4D2 [8 datoshi]
-    /// 57 : OpCode.SYSCALL 627D5B52 'System.Contract.Call' [32768 datoshi]
-    /// 5C : OpCode.DROP [2 datoshi]
-    /// 5D : OpCode.RET [0 datoshi]
-    /// 5E : OpCode.PUSH1 [1 datoshi]
-    /// 5F : OpCode.PUSHDATA1 01 [8 datoshi]
-    /// 62 : OpCode.CONVERT 'Buffer' [8192 datoshi]
-    /// 64 : OpCode.SYSCALL 9BF667CE 'System.Storage.GetContext' [16 datoshi]
-    /// 69 : OpCode.SYSCALL E63F1884 'System.Storage.Put' [32768 datoshi]
-    /// 6E : OpCode.RET [0 datoshi]
+    /// 00 : OpCode.INITSLOT 0001
+    /// 03 : OpCode.LDARG0
+    /// 04 : OpCode.JMPIFNOT 5A
+    /// 06 : OpCode.PUSHNULL
+    /// 07 : OpCode.PUSH0
+    /// 08 : OpCode.PUSHDATA1 0000000000000000000000000000000000000000
+    /// 1E : OpCode.PUSHDATA1 0000000000000000000000000000000000000000
+    /// 34 : OpCode.PUSH4
+    /// 35 : OpCode.PACK
+    /// 36 : OpCode.PUSH15
+    /// 37 : OpCode.PUSHDATA1 7472616E73666572
+    /// 41 : OpCode.PUSHDATA1 CF76E28BD0062C4A478EE35561011319F3CFA4D2
+    /// 57 : OpCode.SYSCALL 627D5B52
+    /// 5C : OpCode.DROP
+    /// 5D : OpCode.RET
+    /// 5E : OpCode.PUSH1
+    /// 5F : OpCode.PUSHDATA1 01
+    /// 62 : OpCode.CONVERT 30
+    /// 64 : OpCode.SYSCALL 9BF667CE
+    /// 69 : OpCode.SYSCALL E63F1884
+    /// 6E : OpCode.RET
     /// </remarks>
     [DisplayName("noReentrancyFromJump")]
     public abstract void NoReentrancyFromJump(bool? input);
