--- conflicted
+++ resolved
@@ -61,19 +61,11 @@
     /// Unsafe method
     /// </summary>
     /// <remarks>
-<<<<<<< HEAD
     /// Script: NAY0CVlA
-    /// 00 : OpCode.CALL 06
-    /// 02 : OpCode.CALL 09
-    /// 04 : OpCode.LDSFLD1
-    /// 05 : OpCode.RET
-=======
-    /// Script: NAY0N1lA
     /// 00 : OpCode.CALL 06 [512 datoshi]
-    /// 02 : OpCode.CALL 37 [512 datoshi]
+    /// 02 : OpCode.CALL 09 [512 datoshi]
     /// 04 : OpCode.LDSFLD1 [2 datoshi]
     /// 05 : OpCode.RET [0 datoshi]
->>>>>>> 91ea6450
     /// </remarks>
     [DisplayName("testMain")]
     public abstract BigInteger? TestMain();
