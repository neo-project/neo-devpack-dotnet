--- conflicted
+++ resolved
@@ -10,12 +10,12 @@
 {
     #region Compiled data
 
-    public static Neo.SmartContract.Manifest.ContractManifest Manifest => Neo.SmartContract.Manifest.ContractManifest.Parse(@"{""name"":""Contract_PropertyMethod"",""groups"":[],""features"":{},""supportedstandards"":[],""abi"":{""methods"":[{""name"":""testProperty"",""parameters"":[],""returntype"":""Array"",""offset"":0,""safe"":false},{""name"":""testProperty2"",""parameters"":[],""returntype"":""Void"",""offset"":47,""safe"":false},{""name"":""testProperty3"",""parameters"":[],""returntype"":""Any"",""offset"":68,""safe"":false},{""name"":""testProperty4"",""parameters"":[],""returntype"":""Map"",""offset"":84,""safe"":false},{""name"":""testProperty5"",""parameters"":[],""returntype"":""Array"",""offset"":100,""safe"":false},{""name"":""testPropertyInit"",""parameters"":[],""returntype"":""Array"",""offset"":110,""safe"":false}],""events"":[]},""permissions"":[],""trusts"":[],""extra"":{""nef"":{""optimization"":""All""}}}");
+    public static Neo.SmartContract.Manifest.ContractManifest Manifest => Neo.SmartContract.Manifest.ContractManifest.Parse(@"{""name"":""Contract_PropertyMethod"",""groups"":[],""features"":{},""supportedstandards"":[],""abi"":{""methods"":[{""name"":""testProperty"",""parameters"":[],""returntype"":""Array"",""offset"":0,""safe"":false},{""name"":""testProperty2"",""parameters"":[],""returntype"":""Void"",""offset"":51,""safe"":false},{""name"":""testProperty3"",""parameters"":[],""returntype"":""Any"",""offset"":72,""safe"":false},{""name"":""testProperty4"",""parameters"":[],""returntype"":""Map"",""offset"":99,""safe"":false},{""name"":""testProperty5"",""parameters"":[],""returntype"":""Array"",""offset"":115,""safe"":false},{""name"":""testPropertyInit"",""parameters"":[],""returntype"":""Array"",""offset"":125,""safe"":false}],""events"":[]},""permissions"":[],""trusts"":[],""extra"":{""nef"":{""optimization"":""All""}}}");
 
     /// <summary>
     /// Optimization: "All"
     /// </summary>
-    public static Neo.SmartContract.NefFile Nef => Neo.IO.Helper.AsSerializable<Neo.SmartContract.NefFile>(Convert.FromBase64String(@"TkVGM1Rlc3RpbmdFbmdpbmUAAAAAAAAAAAAAAAAAAAAAAAAAAAAAAAAAAAAAAAAAAAAAAAAAAAAAAAAAAAAAAAAAAAAAAAAAAKVXAQALEAsTwBoMBE5FTzMSTTQMcGgRzmgQzhK/QFcAA3lKeBBR0EV6SngRUdBFQFcBAAsQCxPAGgwETkVPMxJNNN1wQAsQCxPADARORU8zSxBR0EDISgwETmFtZQwETkVPM9BAwkUVFBMSERXAQFcBAAsQCxPAGgwETkVPMxJNNJ4METEyMyBCbG9ja2NoYWluIFN0SxJR0HBoEs5oEc5oEM4Tv0DdDgQJ"));
+    public static Neo.SmartContract.NefFile Nef => Neo.IO.Helper.AsSerializable<Neo.SmartContract.NefFile>(Convert.FromBase64String(@"TkVGM1Rlc3RpbmdFbmdpbmUAAAAAAAAAAAAAAAAAAAAAAAAAAAAAAAAAAAAAAAAAAAAAAAAAAAAAAAAAAAAAAAAAAAAAAAAAALRXAQALEAsTwBoMBE5FTzMSTTQMcGgRzmgQzhK/QFcAA3gRENB5SngQUdBFekp4EVHQRUBXAQALEAsTwBoMBE5FTzMSTTTZcEALEAsTwEo0DQwETkVPM0sQUdBAVwABeBEQ0EDISgwETmFtZQwETkVPM9BAwkUVFBMSERXAQFcBAAsQCxPAGgwETkVPMxJNNI8METEyMyBCbG9ja2NoYWluIFN0SxJR0HBoEs5oEc5oEM4Tv0BYGk0b"));
 
     #endregion
 
@@ -55,22 +55,6 @@
     /// Unsafe method
     /// </summary>
     /// <remarks>
-<<<<<<< HEAD
-    /// Script: VwEACxALE8AaDARORU8zEk003XBA
-    /// 00 : INITSLOT 0100 [64 datoshi]
-    /// 03 : PUSHNULL [1 datoshi]
-    /// 04 : PUSH0 [1 datoshi]
-    /// 05 : PUSHNULL [1 datoshi]
-    /// 06 : PUSH3 [1 datoshi]
-    /// 07 : PACK [2048 datoshi]
-    /// 08 : PUSH10 [1 datoshi]
-    /// 09 : PUSHDATA1 4E454F33 'NEO3' [8 datoshi]
-    /// 0F : PUSH2 [1 datoshi]
-    /// 10 : PICK [2 datoshi]
-    /// 11 : CALL DD [512 datoshi]
-    /// 13 : STLOC0 [2 datoshi]
-    /// 14 : RET [0 datoshi]
-=======
     /// Script: VwEACxALE8AaDARORU8zEk002XBA
     /// INITSLOT 0100 [64 datoshi]
     /// PUSHNULL [1 datoshi]
@@ -85,7 +69,6 @@
     /// CALL D9 [512 datoshi]
     /// STLOC0 [2 datoshi]
     /// RET [0 datoshi]
->>>>>>> bb8a3b9e
     /// </remarks>
     [DisplayName("testProperty2")]
     public abstract void TestProperty2();
@@ -94,20 +77,6 @@
     /// Unsafe method
     /// </summary>
     /// <remarks>
-<<<<<<< HEAD
-    /// Script: CxALE8AMBE5FTzNLEFHQQA==
-    /// 00 : PUSHNULL [1 datoshi]
-    /// 01 : PUSH0 [1 datoshi]
-    /// 02 : PUSHNULL [1 datoshi]
-    /// 03 : PUSH3 [1 datoshi]
-    /// 04 : PACK [2048 datoshi]
-    /// 05 : PUSHDATA1 4E454F33 'NEO3' [8 datoshi]
-    /// 0B : OVER [2 datoshi]
-    /// 0C : PUSH0 [1 datoshi]
-    /// 0D : ROT [2 datoshi]
-    /// 0E : SETITEM [8192 datoshi]
-    /// 0F : RET [0 datoshi]
-=======
     /// Script: CxALE8BKNA0MBE5FTzNLEFHQQA==
     /// PUSHNULL [1 datoshi]
     /// PUSH0 [1 datoshi]
@@ -122,7 +91,6 @@
     /// ROT [2 datoshi]
     /// SETITEM [8192 datoshi]
     /// RET [0 datoshi]
->>>>>>> bb8a3b9e
     /// </remarks>
     [DisplayName("testProperty3")]
     public abstract object? TestProperty3();
@@ -165,38 +133,6 @@
     /// Unsafe method
     /// </summary>
     /// <remarks>
-<<<<<<< HEAD
-    /// Script: VwEACxALE8AaDARORU8zEk00ngwRMTIzIEJsb2NrY2hhaW4gU3RLElHQcGgSzmgRzmgQzhO/QA==
-    /// 00 : INITSLOT 0100 [64 datoshi]
-    /// 03 : PUSHNULL [1 datoshi]
-    /// 04 : PUSH0 [1 datoshi]
-    /// 05 : PUSHNULL [1 datoshi]
-    /// 06 : PUSH3 [1 datoshi]
-    /// 07 : PACK [2048 datoshi]
-    /// 08 : PUSH10 [1 datoshi]
-    /// 09 : PUSHDATA1 4E454F33 'NEO3' [8 datoshi]
-    /// 0F : PUSH2 [1 datoshi]
-    /// 10 : PICK [2 datoshi]
-    /// 11 : CALL 9E [512 datoshi]
-    /// 13 : PUSHDATA1 31323320426C6F636B636861696E205374 [8 datoshi]
-    /// 26 : OVER [2 datoshi]
-    /// 27 : PUSH2 [1 datoshi]
-    /// 28 : ROT [2 datoshi]
-    /// 29 : SETITEM [8192 datoshi]
-    /// 2A : STLOC0 [2 datoshi]
-    /// 2B : LDLOC0 [2 datoshi]
-    /// 2C : PUSH2 [1 datoshi]
-    /// 2D : PICKITEM [64 datoshi]
-    /// 2E : LDLOC0 [2 datoshi]
-    /// 2F : PUSH1 [1 datoshi]
-    /// 30 : PICKITEM [64 datoshi]
-    /// 31 : LDLOC0 [2 datoshi]
-    /// 32 : PUSH0 [1 datoshi]
-    /// 33 : PICKITEM [64 datoshi]
-    /// 34 : PUSH3 [1 datoshi]
-    /// 35 : PACKSTRUCT [2048 datoshi]
-    /// 36 : RET [0 datoshi]
-=======
     /// Script: VwEACxALE8AaDARORU8zEk00jwwRMTIzIEJsb2NrY2hhaW4gU3RLElHQcGgSzmgRzmgQzhO/QA==
     /// INITSLOT 0100 [64 datoshi]
     /// PUSHNULL [1 datoshi]
@@ -227,7 +163,6 @@
     /// PUSH3 [1 datoshi]
     /// PACKSTRUCT [2048 datoshi]
     /// RET [0 datoshi]
->>>>>>> bb8a3b9e
     /// </remarks>
     [DisplayName("testPropertyInit")]
     public abstract IList<object>? TestPropertyInit();
