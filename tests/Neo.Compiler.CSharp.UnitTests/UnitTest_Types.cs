--- conflicted
+++ resolved
@@ -342,13 +342,8 @@
         [TestMethod]
         public void event_Test()
         {
-<<<<<<< HEAD
-            var system = new NeoSystem(TestProtocolSettings.Default);
+            var system = new NeoSystem(TestProtocolSettings.Default, new MemoryStore());
             using var _engine = new TestEngine(verificable: new Transaction()
-=======
-            var system = new NeoSystem(TestProtocolSettings.Default, new MemoryStore());
-            using var testengine = new TestEngine(verificable: new Transaction()
->>>>>>> 71582f75
             {
                 Signers = new Signer[] { new Signer() { Account = UInt160.Parse("0xa400ff00ff00ff00ff00ff00ff00ff00ff00ff01") } },
                 Witnesses = System.Array.Empty<Witness>(),
