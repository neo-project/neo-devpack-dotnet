--- conflicted
+++ resolved
@@ -399,11 +399,7 @@
         [TestMethod]
         public void event_Test()
         {
-<<<<<<< HEAD
-            var system = new NeoSystem(TestProtocolSettings.Default, new MemoryStoreProvider());
-=======
             var system = new NeoSystem(TestProtocolSettings.Default);
->>>>>>> 3c28632e
             using var testengine = new TestEngine(verificable: new Transaction()
             {
                 Signers = new Signer[] { new Signer() { Account = UInt160.Parse("0xa400ff00ff00ff00ff00ff00ff00ff00ff00ff01") } },
