using Microsoft.VisualStudio.TestTools.UnitTesting;
using Neo.Compiler.CSharp.UnitTests.Utils;
using Neo.IO.Json;
using Neo.SmartContract;
using System.Linq;

namespace Neo.Compiler.CSharp.UnitTests
{
    [TestClass]
    public class UnitTest_DebugInfo
    {
        [TestMethod]
        public void Test_DebugInfo()
        {
            var testEngine = new TestEngine();
            testEngine.AddEntryScript("./TestClasses/Contract_Event.cs");

            var debugInfo = testEngine.DebugInfo;
            Assert.AreEqual(testEngine.Nef.Script.ToScriptHash().ToString(), debugInfo["hash"].GetString());
            Assert.IsTrue(debugInfo.ContainsProperty("documents"));
            Assert.IsInstanceOfType(debugInfo["documents"], typeof(JArray));
<<<<<<< HEAD
            Assert.AreEqual(63, (debugInfo["documents"] as JArray).Count);
=======
            Assert.AreEqual(57, (debugInfo["documents"] as JArray).Count);
>>>>>>> 4589948d
            Assert.IsTrue((debugInfo["documents"] as JArray).All(n => n is JString), "All documents items should be string!");
            Assert.IsTrue(debugInfo.ContainsProperty("methods"));
            Assert.IsInstanceOfType(debugInfo["methods"], typeof(JArray));
            Assert.AreEqual(1, (debugInfo["methods"] as JArray).Count);
            Assert.AreEqual("Neo.Compiler.CSharp.UnitTests.TestClasses.Contract_Event,Main", (debugInfo["methods"] as JArray)[0]["name"].AsString());
            Assert.AreEqual("3[0]17:13-17:30;7[0]18:13-18:33;13[0]19:9-19:10", string.Join(';', ((debugInfo["methods"] as JArray)[0]["sequence-points"] as JArray).Select(u => u.AsString())));
            Assert.IsTrue(debugInfo.ContainsProperty("events"));
            Assert.IsInstanceOfType(debugInfo["events"], typeof(JArray));
            Assert.AreEqual(1, (debugInfo["events"] as JArray).Count);
            Assert.AreEqual("Neo.Compiler.CSharp.UnitTests.TestClasses.Contract_Event,Transferred", (debugInfo["events"] as JArray)[0]["name"].AsString());
            Assert.AreEqual("arg1,ByteArray,0;arg2,ByteArray,1;arg3,Integer,2", string.Join(';', ((debugInfo["events"] as JArray)[0]["params"] as JArray).Select(u => u.AsString())));
            Assert.IsTrue(debugInfo.ContainsProperty("static-variables"));
            Assert.AreEqual("MyStaticVar1,Integer,0;MyStaticVar2,Boolean,1", string.Join(';', (debugInfo["static-variables"] as JArray).Select(u => u.AsString())));
        }
    }
}<|MERGE_RESOLUTION|>--- conflicted
+++ resolved
@@ -19,11 +19,7 @@
             Assert.AreEqual(testEngine.Nef.Script.ToScriptHash().ToString(), debugInfo["hash"].GetString());
             Assert.IsTrue(debugInfo.ContainsProperty("documents"));
             Assert.IsInstanceOfType(debugInfo["documents"], typeof(JArray));
-<<<<<<< HEAD
-            Assert.AreEqual(63, (debugInfo["documents"] as JArray).Count);
-=======
-            Assert.AreEqual(57, (debugInfo["documents"] as JArray).Count);
->>>>>>> 4589948d
+            Assert.AreEqual(64, (debugInfo["documents"] as JArray).Count);
             Assert.IsTrue((debugInfo["documents"] as JArray).All(n => n is JString), "All documents items should be string!");
             Assert.IsTrue(debugInfo.ContainsProperty("methods"));
             Assert.IsInstanceOfType(debugInfo["methods"], typeof(JArray));
